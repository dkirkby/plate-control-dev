import sys
import math
import posconstants as pc
import posmodel
import petaltransforms


class PosTransforms(petaltransforms.PetalTransforms):
    """
    see diagram in the following google doc
    https://docs.google.com/document/d/1KBLyRw8DyeUMA9c8i_vdzjJlU2PSyV-cyPTdKV86HlA/

    This class provides transformations between positioner coordinate systems.
    Requires an input instance of PetalTransforms() to provide support for
    legacy method calls.
    All coordinate transforms must be done via the methods provided here.
    This ensures consistent and invertible definitions.

    An instance of PosTransforms is associated with a particular instance of
    PosModel, so that the transforms will automatically draw on the correct
    calibration parameters for that particular positioner.

    The coordinate systems are (except those inherited from PetalTransforms)

        posintTP:   internally-tracked expected (theta, phi) of gearmotor
                    shafts at output of gear heads, pos origin
                    theta offset depends on the individual rotation of
                    positioner when installed formerly posTP

        poslocTP:   (theta, phi) in the positioner local CS, aligned with
                    petal flatXY, centred on theta axis

        poslocXY:   (x, y) in the positioner local CS, aligned with
                    petal flatXY, centred on theta axis

        flatXY:     (x, y) in the petal local flat CS on the focal surface

    The fundamental transformations provided are:

        posintTP        <--> poslocTP
        poslocXY        <--> flatXY   (within petal local CS)

    Composite transformations are provided for convenience:

        degree 1:
            posintTP    <--> poslocXY
        degree 3:
            posintTP    <--> flatXY
        degree 4:
            posintTP    <--> QS

    These can be chained together in any order to convert among the various
    coordinate systems.

    The theta axis has a physical travel range wider than +/-180 degrees.
    Simple vector addition and subtraction is not sufficient when delta values
    cross the theta hardstop near +/-180. Therefore special methods are
    provided for performing addition and subtraction operations between two
    points, with angle-wrapping logic included.

        delta_posTP  ... is like dtdp = tp1 - tp0
        delta_obsTP
        addto_posTP  ... is like tp1 = tp0 + dtdtp
        addto_obsTP

    To round out the syntax, similar delta_ and addto_ methods are provided for
    the other coordinate systems. These are convenicence methods to do the
    vector subtraction or addition.

    Note in practice that the coordinate S is similar, but not identical, to
    the radial distance R from the optical axis. This similarity is because the
    DESI focal plate curvature is gentle. See DESI-0530 for detail on the (Q,S)
    coordinate system.


    """

    def __init__(self, this_posmodel=None, petal_alignment=None):
        if petal_alignment is None:
            petal_alignment = {'Tx': 0, 'Ty': 0, 'Tz': 0,
                               'alpha': 0, 'beta': 0, 'gamma': 0}
        super().__init__(Tx=petal_alignment['Tx'],
                         Ty=petal_alignment['Ty'],
                         Tz=petal_alignment['Tz'],
                         alpha=petal_alignment['alpha'],
                         beta=petal_alignment['beta'],
                         gamma=petal_alignment['gamma'], curved=True)
        if this_posmodel is None:
            this_posmodel = posmodel.PosModel()
        self.posmodel = this_posmodel
        # allow alternate calibration values to temporarily override DB
        self.alt_override = False
        self.alt = {'LENGTH_R1': 3.0,
                    'LENGTH_R2': 3.0,
                    'OFFSET_X': 0.0,
                    'OFFSET_Y': 0.0,
                    'OFFSET_T': 0.0,
                    'OFFSET_P': 0.0}
        self.getval = lambda varname: (  # varname is a string
            self.alt[varname] if self.alt_override
            else self.posmodel.state._val[varname])

    # SHAFT RANGES
    def shaft_ranges(self, range_limits):
        """
        Returns a set of range limits for the theta and phi axes. The argument
        range_limits is a string:
            'full':         means from hardstop-to-hardstop
            'targetable':   restricts range by excluding the debounce and
                            backlash clearance zones near the hardstops
            'exact':        means theta range of [-179.999999999,180] and phi
                            range of [0,180]
        """
        if range_limits == 'full':
            return [self.posmodel.full_range_T, self.posmodel.full_range_P]
        elif range_limits == 'targetable':
            return [self.posmodel.targetable_range_T,
                    self.posmodel.targetable_range_P]
        elif range_limits == 'exact':
            return [[-179.999999999, 180.0], [0.0, 180.0]]
        else:
            print(f'bad range_limits argument: {range_limits}')
            return None

    # %% FUNDAMENTAL TRANSFORMATIONS between different CS (offsets definitions)
    def posintTP_to_poslocTP(self, posintTP):
        """
        input:  list or tuple of internally-tracked expected position of
                gearmotor shafts at output of gear heads
        output: (posT, posP) expected position of fiber tip including offsets
                and calibrations in petal local CS
        """
        poslocT = posintTP[0] + self.getval('OFFSET_T')
        poslocP = posintTP[1] + self.getval('OFFSET_P')
        return poslocT, poslocP

    def poslocTP_to_posintTP(self, poslocTP):
        """
        input:  list or tuple of expected position of fiber tip including
                offsets and calibrations in petal local CS
        output: (intT, intP) internally-tracked expected position of
                gearmotor shafts at output of gear heads
        """
        posintT = poslocTP[0] - self.getval('OFFSET_T')
        posintP = poslocTP[1] - self.getval('OFFSET_P')
        return posintT, posintP

    def poslocXY_to_flatXY(self, poslocXY):
        ''' input is list or tuple or 1D array '''
        flatX = poslocXY[0] + self.getval('OFFSET_X')
        flatY = poslocXY[1] + self.getval('OFFSET_Y')
        return flatX, flatY

    def flatXY_to_poslocXY(self, flatXY):
        ''' input is list or tuple or 1D array '''
        poslocX = flatXY[0] - self.getval('OFFSET_X')
        poslocY = flatXY[1] - self.getval('OFFSET_Y')
        return poslocX, poslocY

    # def obsXY_to_posobsXY(self, obsXY):
    #     ''' input is list or tuple or 1D array '''
    #     centre_ptlXY = [self.getval('OFFSET_X'), self.getval('OFFSET_Y')]
    #     centre_obsXY = self.ptlXY_to_obsXY(centre_ptlXY, cast=True).flatten()
    #     return self.delta_XY(obsXY, centre_obsXY)

    # def posobsXY_to_obsXY(self, posobsXY):
    #     ''' input is list or tuple or 1D array '''
    #     centre_ptlXY = [self.getval('OFFSET_X'), self.getval('OFFSET_Y')]
    #     centre_obsXY = self.ptlXY_to_obsXY(centre_ptlXY, cast=True)
    #     return self.addto_XY(posobsXY, centre_obsXY)

    # %% fundamental XY and TP conversion in the same positioner-centred CS
    def poslocTP_to_poslocXY(self, poslocTP):
        ''' input is list or tuple or 1D array '''
        r = [self.getval('LENGTH_R1'), self.getval('LENGTH_R2')]
        return PosTransforms.tp2xy(poslocTP, r)  # return (poslocX, poslocY)

    def poslocXY_to_poslocTP(self, poslocXY, range_limits='full'):
        ''' input is list or tuple or 1D array '''
        posintT_range, posintP_range = self.shaft_ranges(range_limits)
        poslocTP_min = self.posintTP_to_poslocTP(
            [posintT_range[0], posintP_range[0]])
        poslocTP_max = self.posintTP_to_poslocTP(
            [posintT_range[1], posintP_range[1]])
        posloc_ranges = [[poslocTP_min[0], poslocTP_max[0]],  # T min, T max
                         [poslocTP_min[1], poslocTP_max[1]]]  # P min, P max
        r = [self.getval('LENGTH_R1'), self.getval('LENGTH_R2')]
        return PosTransforms.xy2tp(poslocXY, r, posloc_ranges)

<<<<<<< HEAD
    def posobsTP_to_posobsXY(self, posobsTP):
        ''' input is list or tuple or 1D array '''
        r = [self.getval('LENGTH_R1'), self.getval('LENGTH_R2')]
        return PosTransforms.tp2xy(posobsTP, r)  # return (posobsX, posobsY)

    def posobsXY_to_posobsTP(self, posobsXY, range_limits='full'):
        ''' input is list or tuple or 1D array '''
        r = [self.getval('LENGTH_R1'), self.getval('LENGTH_R2')]
        posobs_ranges = [[0, 359.99999999], [0, 220]]
        return PosTransforms.xy2tp(posobsXY, r, posobs_ranges)[0]
=======
    # def posobsTP_to_posobsXY(self, posobsTP):
    #     ''' input is list or tuple or 1D array '''
    #     r = [self.getval('LENGTH_R1'), self.getval('LENGTH_R2')]
    #     return PosTransforms.tp2xy(posobsTP, r)  # return (posobsX, posobsY)

    # def posobsXY_to_posobsTP(self, posobsXY, range_limits='full'):
    #     ''' input is list or tuple or 1D array '''
    #     r = [self.getval('LENGTH_R1'), self.getval('LENGTH_R2')]
    #     posobs_ranges = [[0, 359.99999999], [0, 220]]
    #     return PosTransforms.xy2tp(posobsXY, r, posobs_ranges)[0]
>>>>>>> 380e4a34

    # %% composite transformations for convenience (degree 1)
    def posintTP_to_poslocXY(self, posintTP):
        ''' input is list or tuple '''
        poslocTP = self.posintTP_to_poslocTP(posintTP)
        return self.poslocTP_to_poslocXY(poslocTP)  # (poslocX, poslocY)

    def poslocXY_to_posintTP(self, poslocXY, range_limits='full'):
        ''' input is list or tuple '''
        poslocTP, unreachable = self.poslocXY_to_poslocTP(
            poslocXY, range_limits=range_limits)
        return self.poslocTP_to_posintTP(poslocTP), unreachable  # (t, p), unr

    # %% composite transformations for convenience (degree 2)
<<<<<<< HEAD
    def poslocXY_to_obsXY(self, poslocXY):
        ''' input is list or tuple '''
        ptlXY = self.poslocXY_to_ptlXY(poslocXY)  # tuple
        obsXY = self.ptlXY_to_obsXY(ptlXY, cast=True).flatten()  # 1D arr
        return tuple(obsXY)
=======
    # def poslocXY_to_obsXY(self, poslocXY):
    #     ''' input is list or tuple '''
    #     ptlXY = self.poslocXY_to_ptlXY(poslocXY)  # tuple
    #     obsXY = self.ptlXY_to_obsXY(ptlXY, cast=True).flatten()  # 1D arr
    #     return tuple(obsXY)  # (x, y)
>>>>>>> 380e4a34

    # def obsXY_to_poslocXY(self, obsXY):
    #     ''' input is list or tuple '''
    #     ptlXY = self.obsXY_to_ptlXY(obsXY, cast=True).flatten()  # 1D arr
    #     return self.ptlXY_to_poslocXY(ptlXY)  # return (poslocX, poslocY)

    def QS_to_poslocXY(self, QS):
        ''' input is list or tuple '''
        flatXY = self.QS_to_flatXY(QS, cast=True).flatten()
        return self.flatXY_to_poslocXY(flatXY)  # (poslocX, poslocY)

    def poslocXY_to_QS(self, poslocXY):
        ''' input is list or tuple '''
        flatXY = self.poslocXY_to_flatXY(poslocXY)  # (flatX, flatY)
        QS = self.flatXY_to_QS(flatXY, cast=True).flatten()  # 1 x 2 array
        return tuple(QS)  # (Q, S)

<<<<<<< HEAD
    def QS_to_ptlXY(self, QS):
        ''' input is list or tuple '''
        obsXY = self.QS_to_obsXY(QS)
        return self.obsXY_to_ptlXY(obsXY)

    # %% composite transformations for convenience (degree 3)
    def posintTP_to_obsXY(self, posintTP):
        poslocXY = self.posintTP_to_poslocXY(posintTP)  # tuple
        return self.poslocXY_to_obsXY(poslocXY)  # return (obsX, obsY)
=======
    # %% composite transformations for convenience (degree 3)
    def posintTP_to_flatXY(self, posintTP):
        poslocXY = self.posintTP_to_poslocXY(posintTP)  # (poslocX, poslocY)
        return self.poslocXY_to_flatXY(poslocXY)  # return (flatX, flatY)
>>>>>>> 380e4a34

    def flatXY_to_posintTP(self, flatXY, range_limits='full'):
        """Composite transformation, performs obsXY --> posXY --> posintTP"""
        poslocXY = self.flatXY_to_poslocXY(flatXY)  # (poslocX, poslocY)
        return self.poslocXY_to_posintTP(poslocXY, range_limits=range_limits)

    # %% composite transformations for convenience (degree 4)
<<<<<<< HEAD
=======
    def ptlXY_to_posintTP(self, ptlXY, range_limits='full'):
        ''' input is list or tuple '''
        ptlXYZ = self.QS_to_obsXYZ(self.obsXY_to_QS(ptlXY, cast=True))  # add Z
        flatXY = self.ptlXYZ_to_flatXY(ptlXYZ).flatten()
        return self.flatXY_to_posintTP(flatXY, range_limits=range_limits)

    def posintTP_to_ptlXY(self, posintTP):
        ''' input is list or tuple '''
        flatXY = self.posintTP_to_flatXY(posintTP)
        ptlXYZ = self.flatXY_to_ptlXYZ(flatXY, cast=True).flatten()
        return tuple(ptlXYZ)[:2]  # (ptlX, ptlY), petal-local

    # %% composite transformations for convenience (degree 6)
>>>>>>> 380e4a34
    def posintTP_to_QS(self, posintTP):
        """Composite transformation, performs posintTP --> flatXY --> QS"""
        flatXY = self.posintTP_to_flatXY(posintTP)  # ptl local (flatX, flatY)
        QS = self.flatXY_to_QS(flatXY, cast=True).flatten()  # 1D array
        return tuple(QS)

    def QS_to_posintTP(self, QS, range_limits='full'):
<<<<<<< HEAD
        """Composite transformation, performs QS --> obsXY --> intTP"""
        obsXY = self.QS_to_obsXY(QS, cast=True)  # 1D array
        return self.obsXY_to_posintTP(obsXY, range_limits)  # tp, unreachable

    def posintTP_to_posobsXY(self, posintTP):
        obsXY = self.posintTP_to_obsXY(posintTP)
        return tuple(self.obsXY_to_posobsXY(obsXY))  # tuple

    # %% composite transformations for convenience (degree 5)
    def posintTP_to_flatXY(self, posintTP):
        """Composite transformation, performs intTP --> QS --> flatXY"""
        QS = self.posintTP_to_QS(posintTP)
=======
        """Composite transformation, performs QS --> flatXY --> posintTP"""
>>>>>>> 380e4a34
        flatXY = self.QS_to_flatXY(QS, cast=True).flatten()  # 1D array
        return self.flatXY_to_posintTP(flatXY, range_limits)  # tp, unreachable

<<<<<<< HEAD
    def flatXY_to_posintTP(self, flatXY, range_limits='full'):
        """Composite transformation, performs flatXY --> QS --> intTP"""
        QS = self.flatXY_to_QS(flatXY, cast=True)
        return self.QS_to_posintTP(QS, range_limits)  # (tp, unreachable)

=======
>>>>>>> 380e4a34
    # %% angle additions and subtractions

    def addto_posintTP(self, posintTP0, dtdp, range_wrap_limits='full'):
        """Returns tp corresponding to tp0 + dtdp.
        The range_wrap_limits option can be any of the values for the
        shaft_ranges method, or 'none'. If 'none', then the returned point is
        a simple vector addition with no special checks for angle-wrapping
        across positioner's theta = +/-180 deg.
        """
        if range_wrap_limits != 'none':
            posintT_range = self.shaft_ranges(range_wrap_limits)[pc.T]
            dtdp = PosTransforms._wrap_theta(posintTP0, dtdp, posintT_range)
        return PosTransforms.vector_add(posintTP0, dtdp)

    def delta_posintTP(self, posintTP0, posintTP1, range_wrap_limits='full'):
        """Returns dtdp corresponding to tp0 - tp1, or final - initial
        The range_wrap_limits option can be any of the values for the
        shaft_ranges method, or 'none'. If 'none', then the returned delta is
        a simple vector subtraction with no special checks for angle-wrapping
        across positioner's theta = +/-180 deg.
        """
        dtdp = PosTransforms.vector_delta(posintTP0, posintTP1)
        if range_wrap_limits != 'none':
            posintT_range = self.shaft_ranges(range_wrap_limits)[pc.T]
            dtdp = PosTransforms._wrap_theta(posintTP1, dtdp, posintT_range)
        return dtdp

    def addto_poslocTP(self, poslocTP0, dtdp, range_wrap_limits='full'):
        """Returns tp corresponding to tp0 + dtdp.
        The range_wrap_limits option can be any of the values for the
        shaft_ranges method, or 'none'. If 'none', then the returned point is
        a simple vector addition with no special checks for angle-wrapping
        across positioner's theta = +/-180 deg.
        """
        posintTP0 = self.poslocTP_to_posintTP(poslocTP0)
        posintTP1 = self.addto_posintTP(posintTP0, dtdp, range_wrap_limits)
        return self.posintTP_to_poslocTP(posintTP1)  # return tuple coords

    def delta_poslocTP(self, poslocTP0, poslocTP1, range_wrap_limits='full'):
        """Returns dtdp corresponding to tp0 - tp1.
        The range_wrap_limits option can be any of the values for the
        shaft_ranges method, or 'none'. If 'none', then the returned delta is
        a simple vector subtraction with no special checks for angle-wrapping
        across positioner's theta = +/-180 deg.
        """
        posintTP0 = self.poslocTP_to_posintTP(poslocTP0)
        posintTP1 = self.poslocTP_to_posintTP(poslocTP1)
        return self.delta_posintTP(posintTP0, posintTP1, range_wrap_limits)

    # %% STATIC INTERNAL METHODS
    @staticmethod
    def vector_delta(uv0, uv1):
        """Generic vector difference uv0 - uv1."""
        return [uv0[0] - uv1[0], uv0[1] - uv1[1]]

    @staticmethod
    def vector_add(uv0, uv1):
        """Generic vector addition uv0 + uv1."""
        return [uv0[0] + uv1[0], uv0[1] + uv1[1]]

    @staticmethod
    def addto_XY(xy0, dxdy):
        """Returns xy corresponding to xy0 + dxdy."""
        return PosTransforms.vector_add(xy0, dxdy)

    @staticmethod
    def addto_QS(qs0, dqds):
        """Returns qs corresponding to qs0 + dqds."""
        return PosTransforms.vector_add(qs0, dqds)

    @staticmethod
    def delta_XY(xy0, xy1):
        """Returns dxdy corresponding to xy0 - xy1."""
        return PosTransforms.vector_delta(xy0, xy1)

    @staticmethod
    def delta_QS(qs0, qs1):
        """Returns dqds corresponding to qs0 - qs1."""
        return PosTransforms.vector_delta(qs0, qs1)

    @staticmethod
    def _wrap_theta(tp0, dtdp, posintT_range):
        """
        tp0             : initial TP positions
        dtdp            : delta TP movement
        posintT_range   : allowed range of internal theta, tuple or list

        Returns a modified dtdp after appropriately wrapping the delta theta
        to not cross a physical hardstop. Phi angle is untouched.
        """
        ti, dt, dp = tp0[0], dtdp[0], dtdp[1]  # t initial, dt, dp
        wrapped_dt = dt - 360*pc.sign(dt)
        tf = ti + dt
        wrapped_tf = ti + wrapped_dt
        if min(posintT_range) <= wrapped_tf <= max(posintT_range):
            if ((min(posintT_range) > tf or max(posintT_range) < tf)
                    or abs(wrapped_dt) < abs(dt)):
                dt = wrapped_dt
        return dt, dp
<<<<<<< HEAD
=======

    @staticmethod
    def _wrap_consecutive_angles(angles, expected_direction):
        """
        input angles is a list of [120, 150, 180, 220, 300...]
        Wrap angles in one expected direction. It is expected that the
        physical deltas we are trying to wrap all increase or all decrease
        sequentially. In other words, that the sequence of angles is only
        going one way around the circle.
        """
        wrapped = [angles[0]]
        for i in range(1, len(angles)):
            delta = angles[i] - wrapped[i-1]
            while pc.sign(delta) != expected_direction and pc.sign(delta) != 0:
                delta += expected_direction * 360
            wrapped.append(wrapped[-1] + delta)
        return wrapped

    @staticmethod
    def _centralized_angular_offset_value(offset_angle):
        """
        A special unwrapping check for OFFSET_T and OFFSET_P angles,
        for which we are always going to want to default to the option closer
        to 0 deg. Hence if our calibration routine calculates a best fit
        value for example of OFFSET_T or OFFSET_P = 351 deg, then the real
        setting we want to apply should clearly instead be -9.
        """
        try_plus = offset_angle % 360
        try_minus = offset_angle % -360
        if abs(try_plus) <= abs(try_minus):
            return try_plus
        else:
            return try_minus
>>>>>>> 380e4a34

    @staticmethod
    def tp2xy(tp, r):
        """Converts TP angles into XY cartesian coordinates, where arm lengths
        associated with angles theta and phi are respectively r[1] and r[2].
        INPUTS:  tp ... [theta,phi], unit degrees
                  r ... [central arm length, eccentric arm length]
        OUTPUT:  xy ... [x,y]
        """
        t = math.radians(tp[0])
        t_plus_p = t + math.radians(tp[1])
        x = r[0] * math.cos(t) + r[1] * math.cos(t_plus_p)
        y = r[0] * math.sin(t) + r[1] * math.sin(t_plus_p)
        return x, y

    @staticmethod
    def xy2tp(xy, r, ranges):
        """Converts XY cartesian coordinates into TP angles, where arm lengths
         associated with angles theta and phi are respectively r[1] and r[2].

        INPUTS:   xy ... [x,y]
                   r ... [central arm length, eccentric arm length]
              ranges ... [[min(theta), max(theta)], [min(phi), max(phi)]]

        OUTPUTS:  tp ... [theta,phi], unit degrees
         unreachable ... boolean, True if the requested xy cannot be reached
                         by any tp

        In cases where unreachable == True, the returned tp value will be a
        closest possible approach to the unreachable point requested at xy.
        """
        # within this much xy error allowance, adjust theta toward center
        # of its range
        theta_centralizing_err_tol = 1e-4
        # number of points to try when attempting to centralize theta
        n_theta_centralizing_iters = 3
        # slight contraction to avoid numeric divide-by-zero type of errors
        numeric_contraction = sys.float_info.epsilon*10
        x, y, r1, r2 = xy[0], xy[1], r[0], r[1]
        unreachable = False
        # adjust targets within reachable annulus
        hypot = (x**2.0 + y**2.0)**0.5
        angle = math.atan2(y, x)
        outer = r[0] + r[1]
        inner = abs(r[0] - r[1])
        if hypot > outer or hypot < inner:
            unreachable = True
        inner += numeric_contraction
        outer -= numeric_contraction
        HYPOT = hypot
        if hypot >= outer:
            HYPOT = outer
        elif hypot <= inner:
            HYPOT = inner
        X = HYPOT*math.cos(angle)
        Y = HYPOT*math.sin(angle)
        # transfrom from cartesian XY to angles TP
        arccos_arg = (X**2.0 + Y**2.0 - (r1**2.0 + r2**2.0)) / (2.0 * r1 * r2)
        # deal with slight numeric errors where arccos_arg comes back
        # like -1.0000000000000002
        arccos_arg = max(arccos_arg, -1.0)
        # deal with slight numeric errors where arccos_arg comes back
        # like +1.0000000000000002
        arccos_arg = min(arccos_arg, +1.0)
        P = math.acos(arccos_arg)
        T = angle - math.atan2(r2*math.sin(P), r1 + r2*math.cos(P))
        TP = [math.degrees(T), math.degrees(P)]
        # wrap angles into travel ranges
        for i in [0, 1]:
            range_min, range_max = min(ranges[i]), max(ranges[i])
            if TP[i] < range_min:
                # try +360 phase wrap
                TP[i] += math.floor((range_max - TP[i])/360.0)*360.0
                if TP[i] < range_min:
                    # print(f'TP {i}, {TP[i]} < range_min: {range_min}'
                    #       f'thus unreachable\n{ranges[i]}')
                    TP[i] = range_min
                    unreachable = True
            elif TP[i] > range_max:
                # try -360 phase wrap
                TP[i] -= math.floor((TP[i] - range_min)/360.0)*360.0
                if TP[i] > range_max:
                    # print(f'TP {i}, {TP[i]} > range_max: {range_max}'
                    #       f'thus unreachable\n{ranges[i]}')
                    TP[i] = range_max
                    unreachable = True
        # centralize theta
        T_ctr = (ranges[0][0] + ranges[0][1])/2.0
        T_options = pc.linspace(TP[0], T_ctr, n_theta_centralizing_iters)
        for T_try in T_options:
            xy_try = PosTransforms.tp2xy([T_try, TP[1]], r)
            x_err = xy_try[0] - X
            y_err = xy_try[1] - Y
            vector_err = (x_err**2.0 + y_err**2.0)**0.5
            if vector_err <= theta_centralizing_err_tol:
                TP[0] = T_try
                break
        return tuple(TP), unreachable


if __name__ == '__main__':
    '''
    try several gamma rotaion values here, e.g. 0, 36 deg, 180 deg
    '''
    petal_alignment = {'Tx': 0, 'Ty': 0, 'Tz': 0,
                       'alpha': 0, 'beta': 0, 'gamma': 0/180*math.pi}
    trans = PosTransforms(petal_alignment=petal_alignment)
    state = trans.posmodel.state
    # device location 0 on petal
    state._val['OFFSET_X'], state._val['OFFSET_Y'] = 346.797988, 194.710169
    print(f'posstate values:\n{state._val}')
    posintTP = (0, 120)
    poslocTP = trans.posintTP_to_poslocTP(posintTP)
    print(f'poslocTP = {poslocTP}')
    posintTP = trans.poslocTP_to_posintTP(poslocTP)
    print(f'posintTP = {posintTP}')
    poslocXY = trans.poslocTP_to_poslocXY(poslocTP)
    print(f'poslocXY = {poslocXY}')
    print(f'poslocTP, unreachable = {trans.poslocXY_to_poslocTP(poslocXY)}')
    flatXY = trans.poslocXY_to_flatXY(poslocXY)
    print(f'flatXY = {flatXY}')
    print(f'poslocXY = {trans.flatXY_to_poslocXY(flatXY)}')
    print(f'poslocXY = {trans.posintTP_to_poslocXY(posintTP)}')
    print(f'posintTP, unreachable = {trans.poslocXY_to_posintTP(poslocXY)}')
    QS = trans.poslocXY_to_QS(poslocXY)
    print(f'QS = {QS}')
    print(f'poslocXY = {trans.QS_to_poslocXY(QS)}')
    print(f'flatXY = {trans.posintTP_to_flatXY(posintTP)}')
    print(f'posintTP, unreachable = {trans.flatXY_to_posintTP(flatXY)}')
    ptlXY = trans.posintTP_to_ptlXY(posintTP)
    print(f'ptlXY = {ptlXY}')
    print(f'posintTP = {trans.ptlXY_to_posintTP(ptlXY)}')
    QS = trans.posintTP_to_QS(posintTP)
    print(f'QS = {QS}')
<<<<<<< HEAD
    posintTP4, unreachable = trans.QS_to_posintTP(QS)
    print(f'posintTP4 = {posintTP4}, unreachable: {unreachable}')
    flatXY1 = trans.posintTP_to_flatXY(posintTP3)
    print(f'flatXY1 = {flatXY1}')
    posintTP4, unreachable = trans.flatXY_to_posintTP(flatXY1)
    print(f'posintTP4 = {posintTP4}, unreachable: {unreachable}')
    poslocTP3 = trans.addto_poslocTP(poslocTP2, (200, 100))
    print(f'poslocTP3 = {poslocTP3}, unreachable: {unreachable}')

=======
    print(f'posintTP, unreachable = {trans.QS_to_posintTP(QS)}')
    print(f'flatXY = {trans.QS_to_flatXY(QS, cast=True).flatten()}')

    from posstate import PosState
    from posmodel import PosModel
    state = PosState('M00677')
    model = PosModel(state=state)
    trans = model.trans
    print(model.expected_current_position)

>>>>>>> 380e4a34
<|MERGE_RESOLUTION|>--- conflicted
+++ resolved
@@ -1,620 +1,545 @@
-import sys
-import math
-import posconstants as pc
-import posmodel
-import petaltransforms
-
-
-class PosTransforms(petaltransforms.PetalTransforms):
-    """
-    see diagram in the following google doc
-    https://docs.google.com/document/d/1KBLyRw8DyeUMA9c8i_vdzjJlU2PSyV-cyPTdKV86HlA/
-
-    This class provides transformations between positioner coordinate systems.
-    Requires an input instance of PetalTransforms() to provide support for
-    legacy method calls.
-    All coordinate transforms must be done via the methods provided here.
-    This ensures consistent and invertible definitions.
-
-    An instance of PosTransforms is associated with a particular instance of
-    PosModel, so that the transforms will automatically draw on the correct
-    calibration parameters for that particular positioner.
-
-    The coordinate systems are (except those inherited from PetalTransforms)
-
-        posintTP:   internally-tracked expected (theta, phi) of gearmotor
-                    shafts at output of gear heads, pos origin
-                    theta offset depends on the individual rotation of
-                    positioner when installed formerly posTP
-
-        poslocTP:   (theta, phi) in the positioner local CS, aligned with
-                    petal flatXY, centred on theta axis
-
-        poslocXY:   (x, y) in the positioner local CS, aligned with
-                    petal flatXY, centred on theta axis
-
-        flatXY:     (x, y) in the petal local flat CS on the focal surface
-
-    The fundamental transformations provided are:
-
-        posintTP        <--> poslocTP
-        poslocXY        <--> flatXY   (within petal local CS)
-
-    Composite transformations are provided for convenience:
-
-        degree 1:
-            posintTP    <--> poslocXY
-        degree 3:
-            posintTP    <--> flatXY
-        degree 4:
-            posintTP    <--> QS
-
-    These can be chained together in any order to convert among the various
-    coordinate systems.
-
-    The theta axis has a physical travel range wider than +/-180 degrees.
-    Simple vector addition and subtraction is not sufficient when delta values
-    cross the theta hardstop near +/-180. Therefore special methods are
-    provided for performing addition and subtraction operations between two
-    points, with angle-wrapping logic included.
-
-        delta_posTP  ... is like dtdp = tp1 - tp0
-        delta_obsTP
-        addto_posTP  ... is like tp1 = tp0 + dtdtp
-        addto_obsTP
-
-    To round out the syntax, similar delta_ and addto_ methods are provided for
-    the other coordinate systems. These are convenicence methods to do the
-    vector subtraction or addition.
-
-    Note in practice that the coordinate S is similar, but not identical, to
-    the radial distance R from the optical axis. This similarity is because the
-    DESI focal plate curvature is gentle. See DESI-0530 for detail on the (Q,S)
-    coordinate system.
-
-
-    """
-
-    def __init__(self, this_posmodel=None, petal_alignment=None):
-        if petal_alignment is None:
-            petal_alignment = {'Tx': 0, 'Ty': 0, 'Tz': 0,
-                               'alpha': 0, 'beta': 0, 'gamma': 0}
-        super().__init__(Tx=petal_alignment['Tx'],
-                         Ty=petal_alignment['Ty'],
-                         Tz=petal_alignment['Tz'],
-                         alpha=petal_alignment['alpha'],
-                         beta=petal_alignment['beta'],
-                         gamma=petal_alignment['gamma'], curved=True)
-        if this_posmodel is None:
-            this_posmodel = posmodel.PosModel()
-        self.posmodel = this_posmodel
-        # allow alternate calibration values to temporarily override DB
-        self.alt_override = False
-        self.alt = {'LENGTH_R1': 3.0,
-                    'LENGTH_R2': 3.0,
-                    'OFFSET_X': 0.0,
-                    'OFFSET_Y': 0.0,
-                    'OFFSET_T': 0.0,
-                    'OFFSET_P': 0.0}
-        self.getval = lambda varname: (  # varname is a string
-            self.alt[varname] if self.alt_override
-            else self.posmodel.state._val[varname])
-
-    # SHAFT RANGES
-    def shaft_ranges(self, range_limits):
-        """
-        Returns a set of range limits for the theta and phi axes. The argument
-        range_limits is a string:
-            'full':         means from hardstop-to-hardstop
-            'targetable':   restricts range by excluding the debounce and
-                            backlash clearance zones near the hardstops
-            'exact':        means theta range of [-179.999999999,180] and phi
-                            range of [0,180]
-        """
-        if range_limits == 'full':
-            return [self.posmodel.full_range_T, self.posmodel.full_range_P]
-        elif range_limits == 'targetable':
-            return [self.posmodel.targetable_range_T,
-                    self.posmodel.targetable_range_P]
-        elif range_limits == 'exact':
-            return [[-179.999999999, 180.0], [0.0, 180.0]]
-        else:
-            print(f'bad range_limits argument: {range_limits}')
-            return None
-
-    # %% FUNDAMENTAL TRANSFORMATIONS between different CS (offsets definitions)
-    def posintTP_to_poslocTP(self, posintTP):
-        """
-        input:  list or tuple of internally-tracked expected position of
-                gearmotor shafts at output of gear heads
-        output: (posT, posP) expected position of fiber tip including offsets
-                and calibrations in petal local CS
-        """
-        poslocT = posintTP[0] + self.getval('OFFSET_T')
-        poslocP = posintTP[1] + self.getval('OFFSET_P')
-        return poslocT, poslocP
-
-    def poslocTP_to_posintTP(self, poslocTP):
-        """
-        input:  list or tuple of expected position of fiber tip including
-                offsets and calibrations in petal local CS
-        output: (intT, intP) internally-tracked expected position of
-                gearmotor shafts at output of gear heads
-        """
-        posintT = poslocTP[0] - self.getval('OFFSET_T')
-        posintP = poslocTP[1] - self.getval('OFFSET_P')
-        return posintT, posintP
-
-    def poslocXY_to_flatXY(self, poslocXY):
-        ''' input is list or tuple or 1D array '''
-        flatX = poslocXY[0] + self.getval('OFFSET_X')
-        flatY = poslocXY[1] + self.getval('OFFSET_Y')
-        return flatX, flatY
-
-    def flatXY_to_poslocXY(self, flatXY):
-        ''' input is list or tuple or 1D array '''
-        poslocX = flatXY[0] - self.getval('OFFSET_X')
-        poslocY = flatXY[1] - self.getval('OFFSET_Y')
-        return poslocX, poslocY
-
-    # def obsXY_to_posobsXY(self, obsXY):
-    #     ''' input is list or tuple or 1D array '''
-    #     centre_ptlXY = [self.getval('OFFSET_X'), self.getval('OFFSET_Y')]
-    #     centre_obsXY = self.ptlXY_to_obsXY(centre_ptlXY, cast=True).flatten()
-    #     return self.delta_XY(obsXY, centre_obsXY)
-
-    # def posobsXY_to_obsXY(self, posobsXY):
-    #     ''' input is list or tuple or 1D array '''
-    #     centre_ptlXY = [self.getval('OFFSET_X'), self.getval('OFFSET_Y')]
-    #     centre_obsXY = self.ptlXY_to_obsXY(centre_ptlXY, cast=True)
-    #     return self.addto_XY(posobsXY, centre_obsXY)
-
-    # %% fundamental XY and TP conversion in the same positioner-centred CS
-    def poslocTP_to_poslocXY(self, poslocTP):
-        ''' input is list or tuple or 1D array '''
-        r = [self.getval('LENGTH_R1'), self.getval('LENGTH_R2')]
-        return PosTransforms.tp2xy(poslocTP, r)  # return (poslocX, poslocY)
-
-    def poslocXY_to_poslocTP(self, poslocXY, range_limits='full'):
-        ''' input is list or tuple or 1D array '''
-        posintT_range, posintP_range = self.shaft_ranges(range_limits)
-        poslocTP_min = self.posintTP_to_poslocTP(
-            [posintT_range[0], posintP_range[0]])
-        poslocTP_max = self.posintTP_to_poslocTP(
-            [posintT_range[1], posintP_range[1]])
-        posloc_ranges = [[poslocTP_min[0], poslocTP_max[0]],  # T min, T max
-                         [poslocTP_min[1], poslocTP_max[1]]]  # P min, P max
-        r = [self.getval('LENGTH_R1'), self.getval('LENGTH_R2')]
-        return PosTransforms.xy2tp(poslocXY, r, posloc_ranges)
-
-<<<<<<< HEAD
-    def posobsTP_to_posobsXY(self, posobsTP):
-        ''' input is list or tuple or 1D array '''
-        r = [self.getval('LENGTH_R1'), self.getval('LENGTH_R2')]
-        return PosTransforms.tp2xy(posobsTP, r)  # return (posobsX, posobsY)
-
-    def posobsXY_to_posobsTP(self, posobsXY, range_limits='full'):
-        ''' input is list or tuple or 1D array '''
-        r = [self.getval('LENGTH_R1'), self.getval('LENGTH_R2')]
-        posobs_ranges = [[0, 359.99999999], [0, 220]]
-        return PosTransforms.xy2tp(posobsXY, r, posobs_ranges)[0]
-=======
-    # def posobsTP_to_posobsXY(self, posobsTP):
-    #     ''' input is list or tuple or 1D array '''
-    #     r = [self.getval('LENGTH_R1'), self.getval('LENGTH_R2')]
-    #     return PosTransforms.tp2xy(posobsTP, r)  # return (posobsX, posobsY)
-
-    # def posobsXY_to_posobsTP(self, posobsXY, range_limits='full'):
-    #     ''' input is list or tuple or 1D array '''
-    #     r = [self.getval('LENGTH_R1'), self.getval('LENGTH_R2')]
-    #     posobs_ranges = [[0, 359.99999999], [0, 220]]
-    #     return PosTransforms.xy2tp(posobsXY, r, posobs_ranges)[0]
->>>>>>> 380e4a34
-
-    # %% composite transformations for convenience (degree 1)
-    def posintTP_to_poslocXY(self, posintTP):
-        ''' input is list or tuple '''
-        poslocTP = self.posintTP_to_poslocTP(posintTP)
-        return self.poslocTP_to_poslocXY(poslocTP)  # (poslocX, poslocY)
-
-    def poslocXY_to_posintTP(self, poslocXY, range_limits='full'):
-        ''' input is list or tuple '''
-        poslocTP, unreachable = self.poslocXY_to_poslocTP(
-            poslocXY, range_limits=range_limits)
-        return self.poslocTP_to_posintTP(poslocTP), unreachable  # (t, p), unr
-
-    # %% composite transformations for convenience (degree 2)
-<<<<<<< HEAD
-    def poslocXY_to_obsXY(self, poslocXY):
-        ''' input is list or tuple '''
-        ptlXY = self.poslocXY_to_ptlXY(poslocXY)  # tuple
-        obsXY = self.ptlXY_to_obsXY(ptlXY, cast=True).flatten()  # 1D arr
-        return tuple(obsXY)
-=======
-    # def poslocXY_to_obsXY(self, poslocXY):
-    #     ''' input is list or tuple '''
-    #     ptlXY = self.poslocXY_to_ptlXY(poslocXY)  # tuple
-    #     obsXY = self.ptlXY_to_obsXY(ptlXY, cast=True).flatten()  # 1D arr
-    #     return tuple(obsXY)  # (x, y)
->>>>>>> 380e4a34
-
-    # def obsXY_to_poslocXY(self, obsXY):
-    #     ''' input is list or tuple '''
-    #     ptlXY = self.obsXY_to_ptlXY(obsXY, cast=True).flatten()  # 1D arr
-    #     return self.ptlXY_to_poslocXY(ptlXY)  # return (poslocX, poslocY)
-
-    def QS_to_poslocXY(self, QS):
-        ''' input is list or tuple '''
-        flatXY = self.QS_to_flatXY(QS, cast=True).flatten()
-        return self.flatXY_to_poslocXY(flatXY)  # (poslocX, poslocY)
-
-    def poslocXY_to_QS(self, poslocXY):
-        ''' input is list or tuple '''
-        flatXY = self.poslocXY_to_flatXY(poslocXY)  # (flatX, flatY)
-        QS = self.flatXY_to_QS(flatXY, cast=True).flatten()  # 1 x 2 array
-        return tuple(QS)  # (Q, S)
-
-<<<<<<< HEAD
-    def QS_to_ptlXY(self, QS):
-        ''' input is list or tuple '''
-        obsXY = self.QS_to_obsXY(QS)
-        return self.obsXY_to_ptlXY(obsXY)
-
-    # %% composite transformations for convenience (degree 3)
-    def posintTP_to_obsXY(self, posintTP):
-        poslocXY = self.posintTP_to_poslocXY(posintTP)  # tuple
-        return self.poslocXY_to_obsXY(poslocXY)  # return (obsX, obsY)
-=======
-    # %% composite transformations for convenience (degree 3)
-    def posintTP_to_flatXY(self, posintTP):
-        poslocXY = self.posintTP_to_poslocXY(posintTP)  # (poslocX, poslocY)
-        return self.poslocXY_to_flatXY(poslocXY)  # return (flatX, flatY)
->>>>>>> 380e4a34
-
-    def flatXY_to_posintTP(self, flatXY, range_limits='full'):
-        """Composite transformation, performs obsXY --> posXY --> posintTP"""
-        poslocXY = self.flatXY_to_poslocXY(flatXY)  # (poslocX, poslocY)
-        return self.poslocXY_to_posintTP(poslocXY, range_limits=range_limits)
-
-    # %% composite transformations for convenience (degree 4)
-<<<<<<< HEAD
-=======
-    def ptlXY_to_posintTP(self, ptlXY, range_limits='full'):
-        ''' input is list or tuple '''
-        ptlXYZ = self.QS_to_obsXYZ(self.obsXY_to_QS(ptlXY, cast=True))  # add Z
-        flatXY = self.ptlXYZ_to_flatXY(ptlXYZ).flatten()
-        return self.flatXY_to_posintTP(flatXY, range_limits=range_limits)
-
-    def posintTP_to_ptlXY(self, posintTP):
-        ''' input is list or tuple '''
-        flatXY = self.posintTP_to_flatXY(posintTP)
-        ptlXYZ = self.flatXY_to_ptlXYZ(flatXY, cast=True).flatten()
-        return tuple(ptlXYZ)[:2]  # (ptlX, ptlY), petal-local
-
-    # %% composite transformations for convenience (degree 6)
->>>>>>> 380e4a34
-    def posintTP_to_QS(self, posintTP):
-        """Composite transformation, performs posintTP --> flatXY --> QS"""
-        flatXY = self.posintTP_to_flatXY(posintTP)  # ptl local (flatX, flatY)
-        QS = self.flatXY_to_QS(flatXY, cast=True).flatten()  # 1D array
-        return tuple(QS)
-
-    def QS_to_posintTP(self, QS, range_limits='full'):
-<<<<<<< HEAD
-        """Composite transformation, performs QS --> obsXY --> intTP"""
-        obsXY = self.QS_to_obsXY(QS, cast=True)  # 1D array
-        return self.obsXY_to_posintTP(obsXY, range_limits)  # tp, unreachable
-
-    def posintTP_to_posobsXY(self, posintTP):
-        obsXY = self.posintTP_to_obsXY(posintTP)
-        return tuple(self.obsXY_to_posobsXY(obsXY))  # tuple
-
-    # %% composite transformations for convenience (degree 5)
-    def posintTP_to_flatXY(self, posintTP):
-        """Composite transformation, performs intTP --> QS --> flatXY"""
-        QS = self.posintTP_to_QS(posintTP)
-=======
-        """Composite transformation, performs QS --> flatXY --> posintTP"""
->>>>>>> 380e4a34
-        flatXY = self.QS_to_flatXY(QS, cast=True).flatten()  # 1D array
-        return self.flatXY_to_posintTP(flatXY, range_limits)  # tp, unreachable
-
-<<<<<<< HEAD
-    def flatXY_to_posintTP(self, flatXY, range_limits='full'):
-        """Composite transformation, performs flatXY --> QS --> intTP"""
-        QS = self.flatXY_to_QS(flatXY, cast=True)
-        return self.QS_to_posintTP(QS, range_limits)  # (tp, unreachable)
-
-=======
->>>>>>> 380e4a34
-    # %% angle additions and subtractions
-
-    def addto_posintTP(self, posintTP0, dtdp, range_wrap_limits='full'):
-        """Returns tp corresponding to tp0 + dtdp.
-        The range_wrap_limits option can be any of the values for the
-        shaft_ranges method, or 'none'. If 'none', then the returned point is
-        a simple vector addition with no special checks for angle-wrapping
-        across positioner's theta = +/-180 deg.
-        """
-        if range_wrap_limits != 'none':
-            posintT_range = self.shaft_ranges(range_wrap_limits)[pc.T]
-            dtdp = PosTransforms._wrap_theta(posintTP0, dtdp, posintT_range)
-        return PosTransforms.vector_add(posintTP0, dtdp)
-
-    def delta_posintTP(self, posintTP0, posintTP1, range_wrap_limits='full'):
-        """Returns dtdp corresponding to tp0 - tp1, or final - initial
-        The range_wrap_limits option can be any of the values for the
-        shaft_ranges method, or 'none'. If 'none', then the returned delta is
-        a simple vector subtraction with no special checks for angle-wrapping
-        across positioner's theta = +/-180 deg.
-        """
-        dtdp = PosTransforms.vector_delta(posintTP0, posintTP1)
-        if range_wrap_limits != 'none':
-            posintT_range = self.shaft_ranges(range_wrap_limits)[pc.T]
-            dtdp = PosTransforms._wrap_theta(posintTP1, dtdp, posintT_range)
-        return dtdp
-
-    def addto_poslocTP(self, poslocTP0, dtdp, range_wrap_limits='full'):
-        """Returns tp corresponding to tp0 + dtdp.
-        The range_wrap_limits option can be any of the values for the
-        shaft_ranges method, or 'none'. If 'none', then the returned point is
-        a simple vector addition with no special checks for angle-wrapping
-        across positioner's theta = +/-180 deg.
-        """
-        posintTP0 = self.poslocTP_to_posintTP(poslocTP0)
-        posintTP1 = self.addto_posintTP(posintTP0, dtdp, range_wrap_limits)
-        return self.posintTP_to_poslocTP(posintTP1)  # return tuple coords
-
-    def delta_poslocTP(self, poslocTP0, poslocTP1, range_wrap_limits='full'):
-        """Returns dtdp corresponding to tp0 - tp1.
-        The range_wrap_limits option can be any of the values for the
-        shaft_ranges method, or 'none'. If 'none', then the returned delta is
-        a simple vector subtraction with no special checks for angle-wrapping
-        across positioner's theta = +/-180 deg.
-        """
-        posintTP0 = self.poslocTP_to_posintTP(poslocTP0)
-        posintTP1 = self.poslocTP_to_posintTP(poslocTP1)
-        return self.delta_posintTP(posintTP0, posintTP1, range_wrap_limits)
-
-    # %% STATIC INTERNAL METHODS
-    @staticmethod
-    def vector_delta(uv0, uv1):
-        """Generic vector difference uv0 - uv1."""
-        return [uv0[0] - uv1[0], uv0[1] - uv1[1]]
-
-    @staticmethod
-    def vector_add(uv0, uv1):
-        """Generic vector addition uv0 + uv1."""
-        return [uv0[0] + uv1[0], uv0[1] + uv1[1]]
-
-    @staticmethod
-    def addto_XY(xy0, dxdy):
-        """Returns xy corresponding to xy0 + dxdy."""
-        return PosTransforms.vector_add(xy0, dxdy)
-
-    @staticmethod
-    def addto_QS(qs0, dqds):
-        """Returns qs corresponding to qs0 + dqds."""
-        return PosTransforms.vector_add(qs0, dqds)
-
-    @staticmethod
-    def delta_XY(xy0, xy1):
-        """Returns dxdy corresponding to xy0 - xy1."""
-        return PosTransforms.vector_delta(xy0, xy1)
-
-    @staticmethod
-    def delta_QS(qs0, qs1):
-        """Returns dqds corresponding to qs0 - qs1."""
-        return PosTransforms.vector_delta(qs0, qs1)
-
-    @staticmethod
-    def _wrap_theta(tp0, dtdp, posintT_range):
-        """
-        tp0             : initial TP positions
-        dtdp            : delta TP movement
-        posintT_range   : allowed range of internal theta, tuple or list
-
-        Returns a modified dtdp after appropriately wrapping the delta theta
-        to not cross a physical hardstop. Phi angle is untouched.
-        """
-        ti, dt, dp = tp0[0], dtdp[0], dtdp[1]  # t initial, dt, dp
-        wrapped_dt = dt - 360*pc.sign(dt)
-        tf = ti + dt
-        wrapped_tf = ti + wrapped_dt
-        if min(posintT_range) <= wrapped_tf <= max(posintT_range):
-            if ((min(posintT_range) > tf or max(posintT_range) < tf)
-                    or abs(wrapped_dt) < abs(dt)):
-                dt = wrapped_dt
-        return dt, dp
-<<<<<<< HEAD
-=======
-
-    @staticmethod
-    def _wrap_consecutive_angles(angles, expected_direction):
-        """
-        input angles is a list of [120, 150, 180, 220, 300...]
-        Wrap angles in one expected direction. It is expected that the
-        physical deltas we are trying to wrap all increase or all decrease
-        sequentially. In other words, that the sequence of angles is only
-        going one way around the circle.
-        """
-        wrapped = [angles[0]]
-        for i in range(1, len(angles)):
-            delta = angles[i] - wrapped[i-1]
-            while pc.sign(delta) != expected_direction and pc.sign(delta) != 0:
-                delta += expected_direction * 360
-            wrapped.append(wrapped[-1] + delta)
-        return wrapped
-
-    @staticmethod
-    def _centralized_angular_offset_value(offset_angle):
-        """
-        A special unwrapping check for OFFSET_T and OFFSET_P angles,
-        for which we are always going to want to default to the option closer
-        to 0 deg. Hence if our calibration routine calculates a best fit
-        value for example of OFFSET_T or OFFSET_P = 351 deg, then the real
-        setting we want to apply should clearly instead be -9.
-        """
-        try_plus = offset_angle % 360
-        try_minus = offset_angle % -360
-        if abs(try_plus) <= abs(try_minus):
-            return try_plus
-        else:
-            return try_minus
->>>>>>> 380e4a34
-
-    @staticmethod
-    def tp2xy(tp, r):
-        """Converts TP angles into XY cartesian coordinates, where arm lengths
-        associated with angles theta and phi are respectively r[1] and r[2].
-        INPUTS:  tp ... [theta,phi], unit degrees
-                  r ... [central arm length, eccentric arm length]
-        OUTPUT:  xy ... [x,y]
-        """
-        t = math.radians(tp[0])
-        t_plus_p = t + math.radians(tp[1])
-        x = r[0] * math.cos(t) + r[1] * math.cos(t_plus_p)
-        y = r[0] * math.sin(t) + r[1] * math.sin(t_plus_p)
-        return x, y
-
-    @staticmethod
-    def xy2tp(xy, r, ranges):
-        """Converts XY cartesian coordinates into TP angles, where arm lengths
-         associated with angles theta and phi are respectively r[1] and r[2].
-
-        INPUTS:   xy ... [x,y]
-                   r ... [central arm length, eccentric arm length]
-              ranges ... [[min(theta), max(theta)], [min(phi), max(phi)]]
-
-        OUTPUTS:  tp ... [theta,phi], unit degrees
-         unreachable ... boolean, True if the requested xy cannot be reached
-                         by any tp
-
-        In cases where unreachable == True, the returned tp value will be a
-        closest possible approach to the unreachable point requested at xy.
-        """
-        # within this much xy error allowance, adjust theta toward center
-        # of its range
-        theta_centralizing_err_tol = 1e-4
-        # number of points to try when attempting to centralize theta
-        n_theta_centralizing_iters = 3
-        # slight contraction to avoid numeric divide-by-zero type of errors
-        numeric_contraction = sys.float_info.epsilon*10
-        x, y, r1, r2 = xy[0], xy[1], r[0], r[1]
-        unreachable = False
-        # adjust targets within reachable annulus
-        hypot = (x**2.0 + y**2.0)**0.5
-        angle = math.atan2(y, x)
-        outer = r[0] + r[1]
-        inner = abs(r[0] - r[1])
-        if hypot > outer or hypot < inner:
-            unreachable = True
-        inner += numeric_contraction
-        outer -= numeric_contraction
-        HYPOT = hypot
-        if hypot >= outer:
-            HYPOT = outer
-        elif hypot <= inner:
-            HYPOT = inner
-        X = HYPOT*math.cos(angle)
-        Y = HYPOT*math.sin(angle)
-        # transfrom from cartesian XY to angles TP
-        arccos_arg = (X**2.0 + Y**2.0 - (r1**2.0 + r2**2.0)) / (2.0 * r1 * r2)
-        # deal with slight numeric errors where arccos_arg comes back
-        # like -1.0000000000000002
-        arccos_arg = max(arccos_arg, -1.0)
-        # deal with slight numeric errors where arccos_arg comes back
-        # like +1.0000000000000002
-        arccos_arg = min(arccos_arg, +1.0)
-        P = math.acos(arccos_arg)
-        T = angle - math.atan2(r2*math.sin(P), r1 + r2*math.cos(P))
-        TP = [math.degrees(T), math.degrees(P)]
-        # wrap angles into travel ranges
-        for i in [0, 1]:
-            range_min, range_max = min(ranges[i]), max(ranges[i])
-            if TP[i] < range_min:
-                # try +360 phase wrap
-                TP[i] += math.floor((range_max - TP[i])/360.0)*360.0
-                if TP[i] < range_min:
-                    # print(f'TP {i}, {TP[i]} < range_min: {range_min}'
-                    #       f'thus unreachable\n{ranges[i]}')
-                    TP[i] = range_min
-                    unreachable = True
-            elif TP[i] > range_max:
-                # try -360 phase wrap
-                TP[i] -= math.floor((TP[i] - range_min)/360.0)*360.0
-                if TP[i] > range_max:
-                    # print(f'TP {i}, {TP[i]} > range_max: {range_max}'
-                    #       f'thus unreachable\n{ranges[i]}')
-                    TP[i] = range_max
-                    unreachable = True
-        # centralize theta
-        T_ctr = (ranges[0][0] + ranges[0][1])/2.0
-        T_options = pc.linspace(TP[0], T_ctr, n_theta_centralizing_iters)
-        for T_try in T_options:
-            xy_try = PosTransforms.tp2xy([T_try, TP[1]], r)
-            x_err = xy_try[0] - X
-            y_err = xy_try[1] - Y
-            vector_err = (x_err**2.0 + y_err**2.0)**0.5
-            if vector_err <= theta_centralizing_err_tol:
-                TP[0] = T_try
-                break
-        return tuple(TP), unreachable
-
-
-if __name__ == '__main__':
-    '''
-    try several gamma rotaion values here, e.g. 0, 36 deg, 180 deg
-    '''
-    petal_alignment = {'Tx': 0, 'Ty': 0, 'Tz': 0,
-                       'alpha': 0, 'beta': 0, 'gamma': 0/180*math.pi}
-    trans = PosTransforms(petal_alignment=petal_alignment)
-    state = trans.posmodel.state
-    # device location 0 on petal
-    state._val['OFFSET_X'], state._val['OFFSET_Y'] = 346.797988, 194.710169
-    print(f'posstate values:\n{state._val}')
-    posintTP = (0, 120)
-    poslocTP = trans.posintTP_to_poslocTP(posintTP)
-    print(f'poslocTP = {poslocTP}')
-    posintTP = trans.poslocTP_to_posintTP(poslocTP)
-    print(f'posintTP = {posintTP}')
-    poslocXY = trans.poslocTP_to_poslocXY(poslocTP)
-    print(f'poslocXY = {poslocXY}')
-    print(f'poslocTP, unreachable = {trans.poslocXY_to_poslocTP(poslocXY)}')
-    flatXY = trans.poslocXY_to_flatXY(poslocXY)
-    print(f'flatXY = {flatXY}')
-    print(f'poslocXY = {trans.flatXY_to_poslocXY(flatXY)}')
-    print(f'poslocXY = {trans.posintTP_to_poslocXY(posintTP)}')
-    print(f'posintTP, unreachable = {trans.poslocXY_to_posintTP(poslocXY)}')
-    QS = trans.poslocXY_to_QS(poslocXY)
-    print(f'QS = {QS}')
-    print(f'poslocXY = {trans.QS_to_poslocXY(QS)}')
-    print(f'flatXY = {trans.posintTP_to_flatXY(posintTP)}')
-    print(f'posintTP, unreachable = {trans.flatXY_to_posintTP(flatXY)}')
-    ptlXY = trans.posintTP_to_ptlXY(posintTP)
-    print(f'ptlXY = {ptlXY}')
-    print(f'posintTP = {trans.ptlXY_to_posintTP(ptlXY)}')
-    QS = trans.posintTP_to_QS(posintTP)
-    print(f'QS = {QS}')
-<<<<<<< HEAD
-    posintTP4, unreachable = trans.QS_to_posintTP(QS)
-    print(f'posintTP4 = {posintTP4}, unreachable: {unreachable}')
-    flatXY1 = trans.posintTP_to_flatXY(posintTP3)
-    print(f'flatXY1 = {flatXY1}')
-    posintTP4, unreachable = trans.flatXY_to_posintTP(flatXY1)
-    print(f'posintTP4 = {posintTP4}, unreachable: {unreachable}')
-    poslocTP3 = trans.addto_poslocTP(poslocTP2, (200, 100))
-    print(f'poslocTP3 = {poslocTP3}, unreachable: {unreachable}')
-
-=======
-    print(f'posintTP, unreachable = {trans.QS_to_posintTP(QS)}')
-    print(f'flatXY = {trans.QS_to_flatXY(QS, cast=True).flatten()}')
-
-    from posstate import PosState
-    from posmodel import PosModel
-    state = PosState('M00677')
-    model = PosModel(state=state)
-    trans = model.trans
-    print(model.expected_current_position)
-
->>>>>>> 380e4a34
+import sys
+import math
+import posconstants as pc
+import posmodel
+import petaltransforms
+
+
+class PosTransforms(petaltransforms.PetalTransforms):
+    """
+    see diagram in the following google doc
+    https://docs.google.com/document/d/1KBLyRw8DyeUMA9c8i_vdzjJlU2PSyV-cyPTdKV86HlA/
+
+    This class provides transformations between positioner coordinate systems.
+    Requires an input instance of PetalTransforms() to provide support for
+    legacy method calls.
+    All coordinate transforms must be done via the methods provided here.
+    This ensures consistent and invertible definitions.
+
+    An instance of PosTransforms is associated with a particular instance of
+    PosModel, so that the transforms will automatically draw on the correct
+    calibration parameters for that particular positioner.
+
+    The coordinate systems are (except those inherited from PetalTransforms)
+
+        posintTP:   internally-tracked expected (theta, phi) of gearmotor
+                    shafts at output of gear heads, pos origin
+                    theta offset depends on the individual rotation of
+                    positioner when installed formerly posTP
+
+        poslocTP:   (theta, phi) in the positioner local CS, aligned with
+                    petal flatXY, centred on theta axis
+
+        poslocXY:   (x, y) in the positioner local CS, aligned with
+                    petal flatXY, centred on theta axis
+
+        flatXY:     (x, y) in the petal local flat CS on the focal surface
+
+    The fundamental transformations provided are:
+
+        posintTP        <--> poslocTP
+        poslocXY        <--> flatXY   (within petal local CS)
+
+    Composite transformations are provided for convenience:
+
+        degree 1:
+            posintTP    <--> poslocXY
+        degree 3:
+            posintTP    <--> flatXY
+        degree 4:
+            posintTP    <--> QS
+
+    These can be chained together in any order to convert among the various
+    coordinate systems.
+
+    The theta axis has a physical travel range wider than +/-180 degrees.
+    Simple vector addition and subtraction is not sufficient when delta values
+    cross the theta hardstop near +/-180. Therefore special methods are
+    provided for performing addition and subtraction operations between two
+    points, with angle-wrapping logic included.
+
+        delta_posTP  ... is like dtdp = tp1 - tp0
+        delta_obsTP
+        addto_posTP  ... is like tp1 = tp0 + dtdtp
+        addto_obsTP
+
+    To round out the syntax, similar delta_ and addto_ methods are provided for
+    the other coordinate systems. These are convenicence methods to do the
+    vector subtraction or addition.
+
+    Note in practice that the coordinate S is similar, but not identical, to
+    the radial distance R from the optical axis. This similarity is because the
+    DESI focal plate curvature is gentle. See DESI-0530 for detail on the (Q,S)
+    coordinate system.
+
+
+    """
+
+    def __init__(self, this_posmodel=None, petal_alignment=None):
+        if petal_alignment is None:
+            petal_alignment = {'Tx': 0, 'Ty': 0, 'Tz': 0,
+                               'alpha': 0, 'beta': 0, 'gamma': 0}
+        super().__init__(Tx=petal_alignment['Tx'],
+                         Ty=petal_alignment['Ty'],
+                         Tz=petal_alignment['Tz'],
+                         alpha=petal_alignment['alpha'],
+                         beta=petal_alignment['beta'],
+                         gamma=petal_alignment['gamma'], curved=True)
+        if this_posmodel is None:
+            this_posmodel = posmodel.PosModel()
+        self.posmodel = this_posmodel
+        # allow alternate calibration values to temporarily override DB
+        self.alt_override = False
+        self.alt = {'LENGTH_R1': 3.0,
+                    'LENGTH_R2': 3.0,
+                    'OFFSET_X': 0.0,
+                    'OFFSET_Y': 0.0,
+                    'OFFSET_T': 0.0,
+                    'OFFSET_P': 0.0}
+        self.getval = lambda varname: (  # varname is a string
+            self.alt[varname] if self.alt_override
+            else self.posmodel.state._val[varname])
+
+    # SHAFT RANGES
+    def shaft_ranges(self, range_limits):
+        """
+        Returns a set of range limits for the theta and phi axes. The argument
+        range_limits is a string:
+            'full':         means from hardstop-to-hardstop
+            'targetable':   restricts range by excluding the debounce and
+                            backlash clearance zones near the hardstops
+            'exact':        means theta range of [-179.999999999,180] and phi
+                            range of [0,180]
+        """
+        if range_limits == 'full':
+            return [self.posmodel.full_range_T, self.posmodel.full_range_P]
+        elif range_limits == 'targetable':
+            return [self.posmodel.targetable_range_T,
+                    self.posmodel.targetable_range_P]
+        elif range_limits == 'exact':
+            return [[-179.999999999, 180.0], [0.0, 180.0]]
+        else:
+            print(f'bad range_limits argument: {range_limits}')
+            return None
+
+    # %% FUNDAMENTAL TRANSFORMATIONS between different CS (offsets definitions)
+    def posintTP_to_poslocTP(self, posintTP):
+        """
+        input:  list or tuple of internally-tracked expected position of
+                gearmotor shafts at output of gear heads
+        output: (posT, posP) expected position of fiber tip including offsets
+                and calibrations in petal local CS
+        """
+        poslocT = posintTP[0] + self.getval('OFFSET_T')
+        poslocP = posintTP[1] + self.getval('OFFSET_P')
+        return poslocT, poslocP
+
+    def poslocTP_to_posintTP(self, poslocTP):
+        """
+        input:  list or tuple of expected position of fiber tip including
+                offsets and calibrations in petal local CS
+        output: (intT, intP) internally-tracked expected position of
+                gearmotor shafts at output of gear heads
+        """
+        posintT = poslocTP[0] - self.getval('OFFSET_T')
+        posintP = poslocTP[1] - self.getval('OFFSET_P')
+        return posintT, posintP
+
+    def poslocXY_to_flatXY(self, poslocXY):
+        ''' input is list or tuple or 1D array '''
+        flatX = poslocXY[0] + self.getval('OFFSET_X')
+        flatY = poslocXY[1] + self.getval('OFFSET_Y')
+        return flatX, flatY
+
+    def flatXY_to_poslocXY(self, flatXY):
+        ''' input is list or tuple or 1D array '''
+        poslocX = flatXY[0] - self.getval('OFFSET_X')
+        poslocY = flatXY[1] - self.getval('OFFSET_Y')
+        return poslocX, poslocY
+
+    # def obsXY_to_posobsXY(self, obsXY):
+    #     ''' input is list or tuple or 1D array '''
+    #     centre_ptlXY = [self.getval('OFFSET_X'), self.getval('OFFSET_Y')]
+    #     centre_obsXY = self.ptlXY_to_obsXY(centre_ptlXY, cast=True).flatten()
+    #     return self.delta_XY(obsXY, centre_obsXY)
+
+    # def posobsXY_to_obsXY(self, posobsXY):
+    #     ''' input is list or tuple or 1D array '''
+    #     centre_ptlXY = [self.getval('OFFSET_X'), self.getval('OFFSET_Y')]
+    #     centre_obsXY = self.ptlXY_to_obsXY(centre_ptlXY, cast=True)
+    #     return self.addto_XY(posobsXY, centre_obsXY)
+
+    # %% fundamental XY and TP conversion in the same positioner-centred CS
+    def poslocTP_to_poslocXY(self, poslocTP):
+        ''' input is list or tuple or 1D array '''
+        r = [self.getval('LENGTH_R1'), self.getval('LENGTH_R2')]
+        return PosTransforms.tp2xy(poslocTP, r)  # return (poslocX, poslocY)
+
+    def poslocXY_to_poslocTP(self, poslocXY, range_limits='full'):
+        ''' input is list or tuple or 1D array '''
+        posintT_range, posintP_range = self.shaft_ranges(range_limits)
+        poslocTP_min = self.posintTP_to_poslocTP(
+            [posintT_range[0], posintP_range[0]])
+        poslocTP_max = self.posintTP_to_poslocTP(
+            [posintT_range[1], posintP_range[1]])
+        posloc_ranges = [[poslocTP_min[0], poslocTP_max[0]],  # T min, T max
+                         [poslocTP_min[1], poslocTP_max[1]]]  # P min, P max
+        r = [self.getval('LENGTH_R1'), self.getval('LENGTH_R2')]
+        return PosTransforms.xy2tp(poslocXY, r, posloc_ranges)
+
+    # def posobsTP_to_posobsXY(self, posobsTP):
+    #     ''' input is list or tuple or 1D array '''
+    #     r = [self.getval('LENGTH_R1'), self.getval('LENGTH_R2')]
+    #     return PosTransforms.tp2xy(posobsTP, r)  # return (posobsX, posobsY)
+
+    # def posobsXY_to_posobsTP(self, posobsXY, range_limits='full'):
+    #     ''' input is list or tuple or 1D array '''
+    #     r = [self.getval('LENGTH_R1'), self.getval('LENGTH_R2')]
+    #     posobs_ranges = [[0, 359.99999999], [0, 220]]
+    #     return PosTransforms.xy2tp(posobsXY, r, posobs_ranges)[0]
+
+    # %% composite transformations for convenience (degree 1)
+    def posintTP_to_poslocXY(self, posintTP):
+        ''' input is list or tuple '''
+        poslocTP = self.posintTP_to_poslocTP(posintTP)
+        return self.poslocTP_to_poslocXY(poslocTP)  # (poslocX, poslocY)
+
+    def poslocXY_to_posintTP(self, poslocXY, range_limits='full'):
+        ''' input is list or tuple '''
+        poslocTP, unreachable = self.poslocXY_to_poslocTP(
+            poslocXY, range_limits=range_limits)
+        return self.poslocTP_to_posintTP(poslocTP), unreachable  # (t, p), unr
+
+    # %% composite transformations for convenience (degree 2)
+    # def poslocXY_to_obsXY(self, poslocXY):
+    #     ''' input is list or tuple '''
+    #     ptlXY = self.poslocXY_to_ptlXY(poslocXY)  # tuple
+    #     obsXY = self.ptlXY_to_obsXY(ptlXY, cast=True).flatten()  # 1D arr
+    #     return tuple(obsXY)  # (x, y)
+
+    # def obsXY_to_poslocXY(self, obsXY):
+    #     ''' input is list or tuple '''
+    #     ptlXY = self.obsXY_to_ptlXY(obsXY, cast=True).flatten()  # 1D arr
+    #     return self.ptlXY_to_poslocXY(ptlXY)  # return (poslocX, poslocY)
+
+    def QS_to_poslocXY(self, QS):
+        ''' input is list or tuple '''
+        flatXY = self.QS_to_flatXY(QS, cast=True).flatten()
+        return self.flatXY_to_poslocXY(flatXY)  # (poslocX, poslocY)
+
+    def poslocXY_to_QS(self, poslocXY):
+        ''' input is list or tuple '''
+        flatXY = self.poslocXY_to_flatXY(poslocXY)  # (flatX, flatY)
+        QS = self.flatXY_to_QS(flatXY, cast=True).flatten()  # 1 x 2 array
+        return tuple(QS)  # (Q, S)
+
+    # %% composite transformations for convenience (degree 3)
+    def posintTP_to_flatXY(self, posintTP):
+        poslocXY = self.posintTP_to_poslocXY(posintTP)  # (poslocX, poslocY)
+        return self.poslocXY_to_flatXY(poslocXY)  # return (flatX, flatY)
+
+    def flatXY_to_posintTP(self, flatXY, range_limits='full'):
+        """Composite transformation, performs obsXY --> posXY --> posintTP"""
+        poslocXY = self.flatXY_to_poslocXY(flatXY)  # (poslocX, poslocY)
+        return self.poslocXY_to_posintTP(poslocXY, range_limits=range_limits)
+
+    # %% composite transformations for convenience (degree 4)
+    def ptlXY_to_posintTP(self, ptlXY, range_limits='full'):
+        ''' input is list or tuple '''
+        ptlXYZ = self.QS_to_obsXYZ(self.obsXY_to_QS(ptlXY, cast=True))  # add Z
+        flatXY = self.ptlXYZ_to_flatXY(ptlXYZ).flatten()
+        return self.flatXY_to_posintTP(flatXY, range_limits=range_limits)
+
+    def posintTP_to_ptlXY(self, posintTP):
+        ''' input is list or tuple '''
+        flatXY = self.posintTP_to_flatXY(posintTP)
+        ptlXYZ = self.flatXY_to_ptlXYZ(flatXY, cast=True).flatten()
+        return tuple(ptlXYZ)[:2]  # (ptlX, ptlY), petal-local
+
+    # %% composite transformations for convenience (degree 6)
+    def posintTP_to_QS(self, posintTP):
+        """Composite transformation, performs posintTP --> flatXY --> QS"""
+        flatXY = self.posintTP_to_flatXY(posintTP)  # ptl local (flatX, flatY)
+        QS = self.flatXY_to_QS(flatXY, cast=True).flatten()  # 1D array
+        return tuple(QS)
+
+    def QS_to_posintTP(self, QS, range_limits='full'):
+        """Composite transformation, performs QS --> flatXY --> posintTP"""
+        flatXY = self.QS_to_flatXY(QS, cast=True).flatten()  # 1D array
+        return self.flatXY_to_posintTP(flatXY, range_limits)  # tp, unreachable
+
+    # %% angle additions and subtractions
+
+    def addto_posintTP(self, posintTP0, dtdp, range_wrap_limits='full'):
+        """Returns tp corresponding to tp0 + dtdp.
+        The range_wrap_limits option can be any of the values for the
+        shaft_ranges method, or 'none'. If 'none', then the returned point is
+        a simple vector addition with no special checks for angle-wrapping
+        across positioner's theta = +/-180 deg.
+        """
+        if range_wrap_limits != 'none':
+            posintT_range = self.shaft_ranges(range_wrap_limits)[pc.T]
+            dtdp = PosTransforms._wrap_theta(posintTP0, dtdp, posintT_range)
+        return PosTransforms.vector_add(posintTP0, dtdp)
+
+    def delta_posintTP(self, posintTP0, posintTP1, range_wrap_limits='full'):
+        """Returns dtdp corresponding to tp0 - tp1, or final - initial
+        The range_wrap_limits option can be any of the values for the
+        shaft_ranges method, or 'none'. If 'none', then the returned delta is
+        a simple vector subtraction with no special checks for angle-wrapping
+        across positioner's theta = +/-180 deg.
+        """
+        dtdp = PosTransforms.vector_delta(posintTP0, posintTP1)
+        if range_wrap_limits != 'none':
+            posintT_range = self.shaft_ranges(range_wrap_limits)[pc.T]
+            dtdp = PosTransforms._wrap_theta(posintTP1, dtdp, posintT_range)
+        return dtdp
+
+    def addto_poslocTP(self, poslocTP0, dtdp, range_wrap_limits='full'):
+        """Returns tp corresponding to tp0 + dtdp.
+        The range_wrap_limits option can be any of the values for the
+        shaft_ranges method, or 'none'. If 'none', then the returned point is
+        a simple vector addition with no special checks for angle-wrapping
+        across positioner's theta = +/-180 deg.
+        """
+        posintTP0 = self.poslocTP_to_posintTP(poslocTP0)
+        posintTP1 = self.addto_posintTP(posintTP0, dtdp, range_wrap_limits)
+        return self.posintTP_to_poslocTP(posintTP1)  # return tuple coords
+
+    def delta_poslocTP(self, poslocTP0, poslocTP1, range_wrap_limits='full'):
+        """Returns dtdp corresponding to tp0 - tp1.
+        The range_wrap_limits option can be any of the values for the
+        shaft_ranges method, or 'none'. If 'none', then the returned delta is
+        a simple vector subtraction with no special checks for angle-wrapping
+        across positioner's theta = +/-180 deg.
+        """
+        posintTP0 = self.poslocTP_to_posintTP(poslocTP0)
+        posintTP1 = self.poslocTP_to_posintTP(poslocTP1)
+        return self.delta_posintTP(posintTP0, posintTP1, range_wrap_limits)
+
+    # %% STATIC INTERNAL METHODS
+    @staticmethod
+    def vector_delta(uv0, uv1):
+        """Generic vector difference uv0 - uv1."""
+        return [uv0[0] - uv1[0], uv0[1] - uv1[1]]
+
+    @staticmethod
+    def vector_add(uv0, uv1):
+        """Generic vector addition uv0 + uv1."""
+        return [uv0[0] + uv1[0], uv0[1] + uv1[1]]
+
+    @staticmethod
+    def addto_XY(xy0, dxdy):
+        """Returns xy corresponding to xy0 + dxdy."""
+        return PosTransforms.vector_add(xy0, dxdy)
+
+    @staticmethod
+    def addto_QS(qs0, dqds):
+        """Returns qs corresponding to qs0 + dqds."""
+        return PosTransforms.vector_add(qs0, dqds)
+
+    @staticmethod
+    def delta_XY(xy0, xy1):
+        """Returns dxdy corresponding to xy0 - xy1."""
+        return PosTransforms.vector_delta(xy0, xy1)
+
+    @staticmethod
+    def delta_QS(qs0, qs1):
+        """Returns dqds corresponding to qs0 - qs1."""
+        return PosTransforms.vector_delta(qs0, qs1)
+
+    @staticmethod
+    def _wrap_theta(tp0, dtdp, posintT_range):
+        """
+        tp0             : initial TP positions
+        dtdp            : delta TP movement
+        posintT_range   : allowed range of internal theta, tuple or list
+
+        Returns a modified dtdp after appropriately wrapping the delta theta
+        to not cross a physical hardstop. Phi angle is untouched.
+        """
+        ti, dt, dp = tp0[0], dtdp[0], dtdp[1]  # t initial, dt, dp
+        wrapped_dt = dt - 360*pc.sign(dt)
+        tf = ti + dt
+        wrapped_tf = ti + wrapped_dt
+        if min(posintT_range) <= wrapped_tf <= max(posintT_range):
+            if ((min(posintT_range) > tf or max(posintT_range) < tf)
+                    or abs(wrapped_dt) < abs(dt)):
+                dt = wrapped_dt
+        return dt, dp
+
+    @staticmethod
+    def _wrap_consecutive_angles(angles, expected_direction):
+        """
+        input angles is a list of [120, 150, 180, 220, 300...]
+        Wrap angles in one expected direction. It is expected that the
+        physical deltas we are trying to wrap all increase or all decrease
+        sequentially. In other words, that the sequence of angles is only
+        going one way around the circle.
+        """
+        wrapped = [angles[0]]
+        for i in range(1, len(angles)):
+            delta = angles[i] - wrapped[i-1]
+            while pc.sign(delta) != expected_direction and pc.sign(delta) != 0:
+                delta += expected_direction * 360
+            wrapped.append(wrapped[-1] + delta)
+        return wrapped
+
+    @staticmethod
+    def _centralized_angular_offset_value(offset_angle):
+        """
+        A special unwrapping check for OFFSET_T and OFFSET_P angles,
+        for which we are always going to want to default to the option closer
+        to 0 deg. Hence if our calibration routine calculates a best fit
+        value for example of OFFSET_T or OFFSET_P = 351 deg, then the real
+        setting we want to apply should clearly instead be -9.
+        """
+        try_plus = offset_angle % 360
+        try_minus = offset_angle % -360
+        if abs(try_plus) <= abs(try_minus):
+            return try_plus
+        else:
+            return try_minus
+
+    @staticmethod
+    def tp2xy(tp, r):
+        """Converts TP angles into XY cartesian coordinates, where arm lengths
+        associated with angles theta and phi are respectively r[1] and r[2].
+        INPUTS:  tp ... [theta,phi], unit degrees
+                  r ... [central arm length, eccentric arm length]
+        OUTPUT:  xy ... [x,y]
+        """
+        t = math.radians(tp[0])
+        t_plus_p = t + math.radians(tp[1])
+        x = r[0] * math.cos(t) + r[1] * math.cos(t_plus_p)
+        y = r[0] * math.sin(t) + r[1] * math.sin(t_plus_p)
+        return x, y
+
+    @staticmethod
+    def xy2tp(xy, r, ranges):
+        """Converts XY cartesian coordinates into TP angles, where arm lengths
+         associated with angles theta and phi are respectively r[1] and r[2].
+
+        INPUTS:   xy ... [x,y]
+                   r ... [central arm length, eccentric arm length]
+              ranges ... [[min(theta), max(theta)], [min(phi), max(phi)]]
+
+        OUTPUTS:  tp ... [theta,phi], unit degrees
+         unreachable ... boolean, True if the requested xy cannot be reached
+                         by any tp
+
+        In cases where unreachable == True, the returned tp value will be a
+        closest possible approach to the unreachable point requested at xy.
+        """
+        # within this much xy error allowance, adjust theta toward center
+        # of its range
+        theta_centralizing_err_tol = 1e-4
+        # number of points to try when attempting to centralize theta
+        n_theta_centralizing_iters = 3
+        # slight contraction to avoid numeric divide-by-zero type of errors
+        numeric_contraction = sys.float_info.epsilon*10
+        x, y, r1, r2 = xy[0], xy[1], r[0], r[1]
+        unreachable = False
+        # adjust targets within reachable annulus
+        hypot = (x**2.0 + y**2.0)**0.5
+        angle = math.atan2(y, x)
+        outer = r[0] + r[1]
+        inner = abs(r[0] - r[1])
+        if hypot > outer or hypot < inner:
+            unreachable = True
+        inner += numeric_contraction
+        outer -= numeric_contraction
+        HYPOT = hypot
+        if hypot >= outer:
+            HYPOT = outer
+        elif hypot <= inner:
+            HYPOT = inner
+        X = HYPOT*math.cos(angle)
+        Y = HYPOT*math.sin(angle)
+        # transfrom from cartesian XY to angles TP
+        arccos_arg = (X**2.0 + Y**2.0 - (r1**2.0 + r2**2.0)) / (2.0 * r1 * r2)
+        # deal with slight numeric errors where arccos_arg comes back
+        # like -1.0000000000000002
+        arccos_arg = max(arccos_arg, -1.0)
+        # deal with slight numeric errors where arccos_arg comes back
+        # like +1.0000000000000002
+        arccos_arg = min(arccos_arg, +1.0)
+        P = math.acos(arccos_arg)
+        T = angle - math.atan2(r2*math.sin(P), r1 + r2*math.cos(P))
+        TP = [math.degrees(T), math.degrees(P)]
+        # wrap angles into travel ranges
+        for i in [0, 1]:
+            range_min, range_max = min(ranges[i]), max(ranges[i])
+            if TP[i] < range_min:
+                # try +360 phase wrap
+                TP[i] += math.floor((range_max - TP[i])/360.0)*360.0
+                if TP[i] < range_min:
+                    # print(f'TP {i}, {TP[i]} < range_min: {range_min}'
+                    #       f'thus unreachable\n{ranges[i]}')
+                    TP[i] = range_min
+                    unreachable = True
+            elif TP[i] > range_max:
+                # try -360 phase wrap
+                TP[i] -= math.floor((TP[i] - range_min)/360.0)*360.0
+                if TP[i] > range_max:
+                    # print(f'TP {i}, {TP[i]} > range_max: {range_max}'
+                    #       f'thus unreachable\n{ranges[i]}')
+                    TP[i] = range_max
+                    unreachable = True
+        # centralize theta
+        T_ctr = (ranges[0][0] + ranges[0][1])/2.0
+        T_options = pc.linspace(TP[0], T_ctr, n_theta_centralizing_iters)
+        for T_try in T_options:
+            xy_try = PosTransforms.tp2xy([T_try, TP[1]], r)
+            x_err = xy_try[0] - X
+            y_err = xy_try[1] - Y
+            vector_err = (x_err**2.0 + y_err**2.0)**0.5
+            if vector_err <= theta_centralizing_err_tol:
+                TP[0] = T_try
+                break
+        return tuple(TP), unreachable
+
+
+if __name__ == '__main__':
+    '''
+    try several gamma rotaion values here, e.g. 0, 36 deg, 180 deg
+    '''
+    petal_alignment = {'Tx': 0, 'Ty': 0, 'Tz': 0,
+                       'alpha': 0, 'beta': 0, 'gamma': 0/180*math.pi}
+    trans = PosTransforms(petal_alignment=petal_alignment)
+    state = trans.posmodel.state
+    # device location 0 on petal
+    state._val['OFFSET_X'], state._val['OFFSET_Y'] = 346.797988, 194.710169
+    print(f'posstate values:\n{state._val}')
+    posintTP = (0, 120)
+    poslocTP = trans.posintTP_to_poslocTP(posintTP)
+    print(f'poslocTP = {poslocTP}')
+    posintTP = trans.poslocTP_to_posintTP(poslocTP)
+    print(f'posintTP = {posintTP}')
+    poslocXY = trans.poslocTP_to_poslocXY(poslocTP)
+    print(f'poslocXY = {poslocXY}')
+    print(f'poslocTP, unreachable = {trans.poslocXY_to_poslocTP(poslocXY)}')
+    flatXY = trans.poslocXY_to_flatXY(poslocXY)
+    print(f'flatXY = {flatXY}')
+    print(f'poslocXY = {trans.flatXY_to_poslocXY(flatXY)}')
+    print(f'poslocXY = {trans.posintTP_to_poslocXY(posintTP)}')
+    print(f'posintTP, unreachable = {trans.poslocXY_to_posintTP(poslocXY)}')
+    QS = trans.poslocXY_to_QS(poslocXY)
+    print(f'QS = {QS}')
+    print(f'poslocXY = {trans.QS_to_poslocXY(QS)}')
+    print(f'flatXY = {trans.posintTP_to_flatXY(posintTP)}')
+    print(f'posintTP, unreachable = {trans.flatXY_to_posintTP(flatXY)}')
+    ptlXY = trans.posintTP_to_ptlXY(posintTP)
+    print(f'ptlXY = {ptlXY}')
+    print(f'posintTP = {trans.ptlXY_to_posintTP(ptlXY)}')
+    QS = trans.posintTP_to_QS(posintTP)
+    print(f'QS = {QS}')
+    print(f'posintTP, unreachable = {trans.QS_to_posintTP(QS)}')
+    print(f'flatXY = {trans.QS_to_flatXY(QS, cast=True).flatten()}')
+
+    from posstate import PosState
+    from posmodel import PosModel
+    state = PosState('M00677')
+    model = PosModel(state=state)
+    trans = model.trans
+    print(model.expected_current_position)