import posmodel
import posconstants as pc
import copy as copymodule

class PosMoveTable(object):
    """A move table contains the information for a single positioner's move
    sequence, in both axes. This object defines the move table structure, and
    presents functions to view or convert the data in the several formats
    required through the move scheduling pipeline.

    The internal representation of the table data should not be directly accessed
    or modified, since there is some extra logic associated with correctly
    appending, inserting, validating, etc. Use the provided setters / getters
    instead.

    The initial starting position (in positioner local [theta,phi] coordinates)
    of the move table may be specified upon initialization (1x2 list). If it is
    not provided, then the move table will automatically look up the current
    expected position from the posmodel's state object.
    """

    def __init__(self, this_posmodel=None, init_posintTP=None):
        if not(this_posmodel):
            this_posmodel = posmodel.PosModel()
        self.posmodel = this_posmodel    # the particular positioner this table applies to
        self.posid = self.posmodel.posid # the string ID number of the positioner this table applies to
        self._log_note = ''              # optional note string which user can associate with this table, to be stored in any logging
        self.rows = []                   # internal representation of the move data
        self._rows_extra = []            # auto-generated backlash and final creep rows get internally stored here
        if init_posintTP:
            self.init_posintTP = init_posintTP  # initial [theta,phi] position (positioner local coordinates)
        else:
            self.init_posintTP = self.posmodel.expected_current_posintTP
        self.init_poslocTP = self.posmodel.trans.posintTP_to_poslocTP(self.init_posintTP)  # initial theta, phi position (in petal CS)
        self.should_antibacklash = self.posmodel.state._val['ANTIBACKLASH_ON']
        self.should_final_creep  = self.posmodel.state._val['FINAL_CREEP_ON']
        self.allow_cruise = not(self.posmodel.state._val['ONLY_CREEP'])
        self.allow_exceed_limits = self.posmodel.state._val['ALLOW_EXCEED_LIMITS']
        self._is_required = True
        self._postmove_cleanup_cmds = {pc.T: '', pc.P: ''}
        self._orig_command = ''
        self._warning_flag = 'WARNING'
        self._error_flag = 'ERROR'
        self._not_yet_calculated = '(not yet calculated)'

    def _set_zeno_dict(self, d):
        if self.posmodel.is_linphi:
            if 'zeno' in d:
                d['zeno'] += 'P'
            else:
                d['zeno'] = 'P'    # Denotes a movetable for a linear phi positioner
            d['PCCWA'] = float(self.posmodel.get_zeno_scale('SZ_CCW_P'))
            d['PCWA'] = float(self.posmodel.get_zeno_scale('SZ_CW_P'))
        return d

    def as_dict(self):
        """Returns a dictionary containing copies of all the table data."""
        c = self.copy()
        d = {'posid':                 c.posid,
             'log_note':              c.log_note,
             'rows':                  c.rows,
             '_rows_extra':           c._rows_extra,
             'init_posintTP':         c.init_posintTP,
             'init_poslocTP':         c.init_poslocTP,
             'should_antibacklash':   c.should_antibacklash,
             'should_final_creep':    c.should_final_creep,
             'allow_exceed_limits':   c.allow_exceed_limits,
             'allow_cruise':          c.allow_cruise,
             'postmove_cleanup_cmds': c._postmove_cleanup_cmds,
             'orig_command':          c._orig_command,
             'total_time':            self.total_time(suppress_automoves=False),
             'is_required':           c._is_required,
             }
        d = self._set_zeno_dict(d)
        return d

    def __repr__(self):
        return str(self.as_dict())

    def __str__(self):
        return str(self.as_dict())

    def display(self, printfunc=print, show_posid=True):
        '''Pretty-prints the table.  To return a string, instead of printing
        immediately, argue printfunc=None.
        '''
        def fmt(x):
            if x == None:
                x = str(x)
            if pc.is_string(x):
                return format(x,'>11s')
            elif pc.is_integer(x) or pc.is_float(x):
                return format(x,'>11g')
        tab = '  '
        output = f'move table for: {self.posid}\n' if show_posid else ''
        output += f'{tab}Original command: {self._orig_command}\n'
        output += f'{tab}Initial posintTP: {self.init_posintTP}\n'
        output += f'{tab}Initial poslocTP: {self.init_poslocTP}\n'
        for axisid, cmd_str in self._postmove_cleanup_cmds.items():
            output += f'{tab}Axis {axisid} postmove cmds: {repr(cmd_str)}\n'
        d = self.as_dict()
        keys_elsewhere = {'posid', 'rows', '_rows_extra', 'init_posintTP',
                          'init_poslocTP', 'postmove_cleanup_cmds', 'orig_command'}
        other_keys = set(d.keys()) - keys_elsewhere
        for key in other_keys:
            output += f'{tab}{key}: {d[key]}\n'
        if self.rows or self._rows_extra:
            output += fmt('row_type')
            headers = PosMoveRow().data.keys()
            for header in headers:
                output += fmt(header)
            for row in self.rows:
                output += '\n' + fmt('normal')
                for header in headers:
                    output += fmt(row.data[header])
            for extra_row in self._rows_extra:
                output += '\n' + fmt('extra')
                for header in headers:
                    output += fmt(extra_row.data[header])
        else:
            output += ' (empty: contains no row data)'
        if printfunc:
            printfunc(output)
        else:
            return output

    def display_for(self, output_type='hardware', printfunc=print):
        '''Pretty-prints the version that gets sent to hardware. To return a
        string, instead of printing immediately, argue printfunc=None.
        '''
        tab = '  '
        if output_type == 'hardware':
            t = self.for_hardware()
            t['row_time'] = [t['move_time'][i] + t['postpause'][i]/1000 for i in range(t['nrows'])]
        elif output_type == 'collider':
            t = self.for_collider()
        elif output_type == 'schedule':
            t = self.for_schedule()
        else:
            assert False, f'pretty printing of output_type {output_type} not yet defined'
        if 'row_time' not in t:
            t['row_time'] = [t['move_time'][i] + t['prepause'][i] + t['postpause'][i] for i in range(t['nrows'])]
        if 'net_time' not in t:
            t['net_time'] = [sum(t['row_time'][:i]) for i in range(1, t['nrows'] + 1)]
        output = f'move table for: {self.posid} ({output_type} version)'
        singletons = [k for k,v in t.items() if not isinstance(v, (list, tuple))]
        newline = f'\n{tab}'
        for key in singletons:
            output += f'\n{tab}{key}: {t[key]}'
        multiples = [k for k in t if k not in singletons]
        headers = [str(m) for m in multiples]
        widths = [max(8, len(h)) for h in headers]
        output += newline + tab.join([format(headers[i], f'^{widths[i]}s') for i in range(len(headers))])
        output += newline + tab.join(['-' * w for w in widths])
        lengths = {len(t[key]) for key in multiples}
        if len(lengths) != 1:
            output += '\n{tab}ERROR! NOT ALL COLUMNS HAVE SAME NUMBER OF ROWS!'
        for i in range(lengths.pop()):
            formats = []
            for key in headers:
                formats += [f'>{widths[headers.index(key)]}']
                value = t[key][i]
                if pc.is_integer(value):
                    formats[-1] += 'd'
                elif pc.is_float(value):
                    formats[-1] += '.3f'
            output += newline + tab.join([format(t[key][i], formats[multiples.index(key)]) for key in multiples])
        if printfunc:
            printfunc(output)
        else:
            return output

    def copy(self):
        new = copymodule.copy(self) # intentionally shallow, then will deep-copy just the row instances as needed below
        new.rows = [row.copy() for row in self.rows]
        new._rows_extra = [row.copy() for row in self._rows_extra]
        return new

    # getters
    def for_schedule(self, suppress_automoves=True):
        """Version of the table suitable for move scheduling. Distances are given at
        the output shafts, in degrees. Times are given in seconds.

        An option is provided to select whether auto-generated final creep and antibacklash
        moves should be suppressed from the schedule-formatted output table. For typical
        anticollision calcs, this option is left as True, since margin space for these
        moves is included in the geometric envelope of the positioner.
        """
        if suppress_automoves:
            return self._format_while_suppressing_automoves('schedule')
        return self._for_output_type('schedule')

    def for_collider(self, suppress_automoves=True):
        """Version of the table that is same as for_schedule, except with reduced
        amount of data returned (only what the poscollider requires and no more.)
        """
        if suppress_automoves:
            return self._format_while_suppressing_automoves('collider')
        return self._for_output_type('collider')

    def for_hardware(self):
        """Version of the table suitable for the hardware side.
        Distances are given at the motor shafts, in discrete steps.
        Times are given in milliseconds.
        """
        return self._for_output_type('hardware')

    def for_cleanup(self):
        """Version of the table suitable for updating the software internal
        position tracking after the physical move has been performed.
        """
        return self._for_output_type('cleanup')

    def angles(self):
        """Reduced version of the table giving just the theta and phi angles and
        deltas.
        """
        return self._for_output_type('angles')

    def full_table(self):
        """Version of the table with all data.
        """
        return self._for_output_type('full')

    def timing(self, suppress_automoves=False):
        '''Version of the table with just the time data.
        '''
        if suppress_automoves:
            return self._format_while_suppressing_automoves('timing')
        return self._for_output_type('timing')

    def _format_while_suppressing_automoves(self, output_type):
        '''Calculate version of table according to output_type, but don't include
        final creep or antibacklash moves.'''
        old_finalcreep = self.should_final_creep
        old_antibacklash = self.should_antibacklash
        self.should_final_creep = False
        self.should_antibacklash = False
        output = self._for_output_type(output_type)
        self.should_final_creep = old_finalcreep
        self.should_antibacklash = old_antibacklash
        return output

    @property
    def n_rows(self):
        """Number of rows in table.
        """
        return len(self.rows)

    @property
    def is_motionless(self):
        """Boolean saying whether the move table contains no motion at all, on
        neither the theta nor phi axis, in any row.
        """
        for row in self.rows:
            if row.has_motion:
                return False
        return True

    @property
    def has_phi_motion(self):
        """Boolean saying whether the move table contains any phi motion at all in any row.
        """
        for row in self.rows:
            if row.has_phi_motion:
                return True
        return False

    @property
    def log_note(self):
        '''Returns a copy of property log_note.'''
        return self._log_note

    @log_note.setter
    def log_note(self, note):
        '''Sets property log_note. The argument will be converted to str.'''
        self._log_note = str(note)

    def append_log_note(self, note):
        '''Appends a note to the current log_note.'''
        self._log_note = pc.join_notes(self._log_note, note)

    @property
    def error_str(self):
        '''Returns a string that is either empty or contains human-readable
        error messages, suitable for printout at a console or in a log.'''
        msg = ''
        i = 0
        for row in self.rows + self._rows_extra:
            auto_cmd = row.data['auto_cmd']
            is_err = self._warning_flag in auto_cmd or self._error_flag in auto_cmd
            if is_err:
                msg += f'\nRow {i}: {auto_cmd}'
            i += 1
        if msg:
            msg = f'{self.posid} move table contains errors/warnings:' + msg
        return msg

    def total_time(self, suppress_automoves=False):
        '''Returns total time to execute the table.'''
        times_table = self.timing(suppress_automoves=suppress_automoves)
        return times_table['net_time'][-1]

    def get_move(self, rowidx, axisid):
        ''' Returns distance for specified axis in row of move table '''
        dist_label = {pc.T:'dT_ideal', pc.P:'dP_ideal'}
        if rowidx >= len(self.rows):
            return None
        if axisid not in dist_label:
            return None
        return self.rows[rowidx].data[dist_label[axisid]]

<<<<<<< HEAD
    def get_prepause(self, rowidx):
        ''' Returns prepause (integer msec) for specified axis in row of move table '''
        if rowidx >= len(self.rows):
            return None
        return self.rows[rowidx].data['prepause']

    def get_postpause(self, rowidx):
        ''' Returns postpause (integer msec) for specified axis in row of move table '''
        if rowidx >= len(self.rows):
            return None
        return self.rows[rowidx].data['postpause']

=======
>>>>>>> 092bfc54
    # setters
    def set_move(self, rowidx, axisid, distance):
        """Put or update a move distance into the table.
        If row index does not exist yet, then it will be added, and any blank
        filler rows will be generated in-between.
        """
        dist_label = {pc.T:'dT_ideal', pc.P:'dP_ideal'}
        if rowidx >= len(self.rows):
            self.insert_new_row(rowidx)
        self.rows[rowidx].data[dist_label[axisid]] = distance

    def store_orig_command(self, string, val1=None, val2=None):
        '''To keep a note of original move command associated with this move
        table. If any such notes already exist, the action is like an append.
        args val1 and val2 are optional, and are intended to represent a pair
        of coordinates.
        '''
        if val1 != None or val2 != None:
            string = f'{string}=[{val1}, {val2}]'
        self._orig_command = pc.join_notes(self._orig_command, string)

    def append_postmove_cleanup_cmd(self, axisid, cmd_str):
        """Add a posmodel cleanup command for execution after the move has
        been completed.
        """
        if cmd_str:
            separator = '\n'
            existing = self._postmove_cleanup_cmds[axisid]
            if existing and existing[-1] != separator:
                self._postmove_cleanup_cmds[axisid] += separator
            self._postmove_cleanup_cmds[axisid] += str(cmd_str)

    def set_prepause(self, rowidx, prepause):
        """Put or update a prepause into the table.
        If row index does not exist yet, then it will be added, and any blank
        filler rows will be generated in-between.
        """
        if rowidx >= len(self.rows):
            self.insert_new_row(rowidx)
        self.rows[rowidx].data['prepause'] = prepause

    def set_postpause(self, rowidx, postpause):
        """Put or update a postpause into the table.
        If row index does not exist yet, then it will be added, and any blank
        filler rows will be generated in-between.
        """
        if rowidx >= len(self.rows):
            self.insert_new_row(rowidx)
        self.rows[rowidx].data['postpause'] = postpause

    def set_required(self, boolean):
        '''Set flag which will be ultimately passed along to hardware. It tells
        the petalcontroller whether hardware *must* execute this table (to avoid
        collisions etc). If petalcontroller fails to send this table to its
        positioner, while required == True, then petalcontroller must return an
        error or reset power supplies, or some other such fallback plan, rather
        than just firing off the "execute tables" signal.
        '''
        self._is_required = pc.boolean(boolean)

    def strip(self):
        '''Removes two things from table:

            1. Any "zero" rows, i.e. with no motion and no pauses.
            2. Any pauses that come after the last finite move.

        Stripping is performed only on the user-defined rows, *not* on any
        internally auto-generated _rows_extra. In particular, case (2) means
        that any auto-creep moves will be pushed earlier in time, so that they
        occur immediately upon completion of the final user-defined motion.
        '''
        remove_pause = True
        for i in reversed(range(len(self.rows))):
            has_motion = self.rows[i].has_motion
            if remove_pause:
                if has_motion:
                    self.rows[i].data['postpause'] = 0
                    remove_pause = False
                else:
                    self.rows[i].data['prepause'] = 0
                    self.rows[i].data['postpause'] = 0
            has_prepause = self.rows[i].has_prepause
            has_postpause = self.rows[i].has_postpause
            if not has_motion and not has_prepause and not has_postpause:
                del self.rows[i]

<<<<<<< HEAD
    def compact(self):
        '''Removes two things from table:

            1. Any "zero" rows, i.e. with no motion and no pauses.
            2. Any pause-only rows (except the first)

        Compacting is performed only on the user-defined rows, *not* on any
        internally auto-generated _rows_extra.
        '''
        for i in reversed(range(len(self.rows))):
            if i != 0:
                if not self.rows[i].has_motion:
                    prepause = self.get_prepause(i)
                    postpause = self.get_postpause(i)
                    if prepause or postpause:
                        prev_postpause = self.get_postpause(i-1)
                        prev_postpause += prepause + postpause
                        self.set_postpause(i-1, prev_postpause)
                    del self.rows[i]

=======
>>>>>>> 092bfc54
    # row manipulations
    def insert_new_row(self, index):
        newrow = PosMoveRow()
        self.rows.insert(index, newrow)
        if index > len(self.rows):
            self.insert_new_row(index) # to fill in any blanks up to index

    def delete_row(self, index):
        del self.rows[index]

    def extend(self, other_move_table):
        """Extend one move table with another.
        Flags for antibacklash, creep, and limits remain the same as self, so if
        you want other_move_table to override these flags, this must be explicitly
        done separately.
        """
        if self == other_move_table:
            return
        for otherrow in other_move_table.rows:
            self.rows.append(otherrow.copy())
        for axisid, cmd_str in other_move_table._postmove_cleanup_cmds.items():
            self.append_postmove_cleanup_cmd(axisid=axisid, cmd_str=cmd_str)
        self.append_log_note(other_move_table.log_note)
        self.store_orig_command(string=other_move_table._orig_command)

        # Second table (since it comes last) takes precedence  when determining
        # whether to do automatic final moves.
        self.should_final_creep = other_move_table.should_final_creep
        self.should_antibacklash = other_move_table.should_antibacklash

        # Any disabling of range limits takes precedence.
        self.allow_exceed_limits |= other_move_table.allow_exceed_limits

        # Any forcing of creep-only takes precedence.
        self.allow_cruise &= other_move_table.allow_cruise

        # Any required table takes precedence.
        self._is_required |= other_move_table._is_required

    # internal methods
    def _calculate_true_moves(self):
        """Uses PosModel instance to get the real, quantized, calibrated values.
        Anti-backlash and final creep moves are added as necessary.
        """
        latest_TP = [x for x in self.init_posintTP]
        backlash = [0, 0]
        true_moves = [[], []]
        new_moves = [[], []]
        true_and_new = [[], []]
        has_moved = [False, False]
        normal_row_limits = None if self.allow_exceed_limits else 'debounced'
        extra_row_limits = None if self.allow_exceed_limits else 'near_full'
        axis_idxs = [pc.T, pc.P]
        for row in self.rows:
            ideal_dist = [row.data['dT_ideal'], row.data['dP_ideal']]
            for i in [pc.T,pc.P]:
                if self.posmodel.is_linphi and i == pc.P:
                    my_allow_cruise = True
                else:
                    my_allow_cruise = self.allow_cruise
                move = self.posmodel.true_move(axisid=i,
                                               distance=ideal_dist[i],
                                               allow_cruise=my_allow_cruise,
                                               limits=normal_row_limits,
                                               init_posintTP=latest_TP)
                true_moves[i].append(move)
                latest_TP[i] += true_moves[i][-1]['distance']
                if true_moves[i][-1]['distance']:
                    has_moved[i] = True
        if self.should_antibacklash and any(has_moved):
            backlash_dir = [self.posmodel.state._val['ANTIBACKLASH_FINAL_MOVE_DIR_T'],
                            self.posmodel.state._val['ANTIBACKLASH_FINAL_MOVE_DIR_P']]
            backlash_mag = self.posmodel.state._val['BACKLASH']
            for i in axis_idxs:
                if self.posmodel.is_linphi and i == pc.P:
                    backlash[i] = 0.0
                    auto_cmd_msg = ''
                    my_allow_cruise = False
                else:
                    backlash[i] = -backlash_dir[i] * backlash_mag * has_moved[i]
                    auto_cmd_msg = '(auto backlash backup)'
                    my_allow_cruise = self.allow_cruise
                move = self.posmodel.true_move(axisid=i,
                                               distance=backlash[i],
                                               allow_cruise=my_allow_cruise,
                                               limits=extra_row_limits,
                                               init_posintTP=latest_TP)
                new_moves[i].append(move)
                new_moves[i][-1]['auto_cmd'] = auto_cmd_msg
                latest_TP[i] += new_moves[i][-1]['distance']
        if self.should_final_creep or any(backlash):
            ideal_total = [0, 0]
            ideal_total[pc.T] = sum([row.data['dT_ideal'] for row in self.rows])
            ideal_total[pc.P] = sum([row.data['dP_ideal'] for row in self.rows])
            actual_total = [0, 0]
            err_dist = [0, 0]
            for i in axis_idxs:
                if self.posmodel.is_linphi and i == pc.P:
                    err_dist[i] = 0.0
                    auto_cmd_warning = ''
                else:
                    actual_total[i] = latest_TP[i] - self.init_posintTP[i]
                    if not self.posmodel.axis[i].is_locked:
                        err_dist[i] = ideal_total[i] - actual_total[i]
                    if abs(err_dist[i]) > pc.max_auto_creep_distance:
                        auto_cmd_warning = f' - {self._warning_flag}: auto creep distance={err_dist[i]:.3f} deg was ' + \
                                           f'truncated to pc.max_auto_creep_distance={pc.max_auto_creep_distance}, ' + \
                                            'which indicates likely upstream problem in the move schedule!'
                        err_dist[i] = pc.sign(err_dist[i]) * pc.max_auto_creep_distance
                    else:
                        auto_cmd_warning = ''
                move = self.posmodel.true_move(axisid=i,
                                               distance=err_dist[i],
                                               allow_cruise=False,
                                               limits=extra_row_limits,
                                               init_posintTP=latest_TP)
                new_moves[i].append(move)
                new_moves[i][-1]['auto_cmd'] = f'(auto final creep{auto_cmd_warning})'
                latest_TP[i] += new_moves[i][-1]['distance']
        self._rows_extra = []
        for i in range(len(new_moves[0])):
            self._rows_extra.append(PosMoveRow())
            self._rows_extra[i].data = {'dT_ideal': new_moves[pc.T][i]['distance'],
                                        'dP_ideal': new_moves[pc.P][i]['distance'],
                                        'prepause': 0,
                                        'postpause': 0,
                                        'auto_cmd': new_moves[pc.T][i]['auto_cmd'],
                                        }
        for i in [pc.T,pc.P]:
            true_and_new[i].extend(true_moves[i])
            true_and_new[i].extend(new_moves[i])
        return true_and_new

    def _for_output_type(self, output_type):
        """Internal function that calculates the various output table formats and
        passes them up to the wrapper functions above.
        """
        true_moves = self._calculate_true_moves()
        rows = self.rows.copy()
        rows.extend(self._rows_extra)
        row_range = range(len(rows))
        table = {}
        lock_note = ''
        if output_type in {'collider', 'schedule', 'full', 'cleanup', 'angles'}:
            table['dT'] = [true_moves[pc.T][i]['distance'] for i in row_range]
            table['dP'] = [true_moves[pc.P][i]['distance'] for i in row_range]
        if output_type in {'collider', 'schedule', 'full'}:
            table['Tdot'] = [true_moves[pc.T][i]['speed'] for i in row_range]
            table['Pdot'] = [true_moves[pc.P][i]['speed'] for i in row_range]
        if output_type in {'collider', 'schedule', 'full', 'timing'}:
            table['prepause'] = [rows[i].data['prepause'] for i in row_range]
            table['postpause'] = [rows[i].data['postpause'] for i in row_range]
        if output_type in {'hardware', 'full'}:
            table['motor_steps_T'] = [true_moves[pc.T][i]['motor_step'] for i in row_range]
            table['motor_steps_P'] = [true_moves[pc.P][i]['motor_step'] for i in row_range]
        if output_type in {'hardware', 'full', 'cleanup'}:
            table['speed_mode_T'] = [true_moves[pc.T][i]['speed_mode'] for i in row_range]
            table['speed_mode_P'] = [true_moves[pc.P][i]['speed_mode'] for i in row_range]
        if output_type in {'full', 'cleanup'}:
            table['orig_command'] = self._orig_command
            table['auto_commands'] = [rows[i].data['auto_cmd'] for i in row_range]
        if output_type in {'collider', 'schedule', 'full', 'hardware', 'timing'}:
            table['move_time'] = [max(true_moves[pc.T][i]['move_time'],
                                      true_moves[pc.P][i]['move_time']) for i in row_range]
        if output_type in {'full', 'cleanup', 'hardware'}:
            locked_axes = [name for num, name in {pc.T: 'T', pc.P: 'P'}.items() if self.posmodel.axis[num].is_locked]
            for axis in locked_axes:
                dkey = f'motor_steps_{axis}' if output_type == 'hardware' else f'd{axis}'
                if any(table[dkey]):
                    pc.printfunc(f'ERROR: {self.posid}: lock calculation failed on axis {axis}, non-zero {dkey} detected in' + \
                                   ' posmovetable.py. Move command to positioner will be altered to prevent any motion, though' + \
                                   ' could still result in timing errors or collisions.')
                    table[dkey] = [0 for i in row_range]
                    lock_note = pc.join_notes(lock_note, f'lock error on axis {axis}')
                if output_type in {'full', 'cleanup'}:
                    ideal_deltas = [rows[i].data[f'{dkey}_ideal'] for i in row_range]
                    zeroed_deltas = [table[dkey][i] == 0.0 and ideal_deltas[i] != 0.0 for i in row_range]
                    if any(zeroed_deltas):
                        lock_note = pc.join_notes(lock_note, f'locked {dkey}=0.0')  # ensures some indication of locking event gets into log for "expert" tables

        if output_type == 'hardware':
            table['posid'] = self.posmodel.posid
            table['canid'] = self.posmodel.canid
            table['busid'] = self.posmodel.busid
            table = self._set_zeno_dict(table)

            # interior rows
            table['postpause'] = [rows[i].data['postpause'] + rows[i+1].data['prepause'] for i in range(len(rows) - 1)]

            # last row
            table['postpause'].append(rows[-1].data['postpause'])

            # new first row, if necessary (because hardware only supports postpauses)
            leading_prepause = rows[0].data['prepause']
            if leading_prepause:
                table['postpause'].insert(0, leading_prepause)
                for key in ['motor_steps_T','motor_steps_P','move_time']:
                    table[key].insert(0, 0)
                for key in ['speed_mode_T','speed_mode_P']:
                    table[key].insert(0, 'creep') # speed mode doesn't matter here

            table['nrows'] = len(table['move_time'])
            table['total_time'] = sum(table['move_time'] + table['postpause']) # in seconds
            table['postpause'] = [int(round(x*1000)) for x in table['postpause']] # hardware postpause in integer milliseconds
            table['required'] = self._is_required
            self._latest_total_time_est = table['total_time']
            return table
        table['nrows'] = len(table['move_time']) if 'move_time' in table else len(table['dT'])
        if output_type == 'collider':
            return table
        table['posid'] = self.posmodel.posid
        if output_type in {'schedule', 'full', 'timing'}:
            table['net_time'] = [table['move_time'][i] + table['prepause'][i] + table['postpause'][i] for i in row_range]
            for i in range(1,table['nrows']):
                table['net_time'][i] += table['net_time'][i-1]
        if output_type == 'timing':
            return table
        if output_type in {'schedule', 'cleanup', 'full', 'angles'}:
            table['net_dT'] = table['dT'].copy()
            table['net_dP'] = table['dP'].copy()
            for i in range(1, table['nrows']):
                table['net_dT'][i] += table['net_dT'][i-1]
                table['net_dP'][i] += table['net_dP'][i-1]
        if output_type in {'cleanup', 'full'}:
            table.update({'TOTAL_CRUISE_MOVES_T':0,'TOTAL_CRUISE_MOVES_P':0,'TOTAL_CREEP_MOVES_T':0,'TOTAL_CREEP_MOVES_P':0})
            for i in row_range:
                table['TOTAL_CRUISE_MOVES_T'] += int(table['speed_mode_T'][i] == 'cruise' and table['dT'][i] != 0)
                table['TOTAL_CRUISE_MOVES_P'] += int(table['speed_mode_P'][i] == 'cruise' and table['dP'][i] != 0)
                table['TOTAL_CREEP_MOVES_T'] += int(table['speed_mode_T'][i] == 'creep' and table['dT'][i] != 0)
                table['TOTAL_CREEP_MOVES_P'] += int(table['speed_mode_P'][i] == 'creep' and table['dP'][i] != 0)
            table['postmove_cleanup_cmds'] = self._postmove_cleanup_cmds
            linphi_note = ''
            if self.posmodel.is_linphi:
                for s in [('CCW_SCALE_A','SZ_CCW_P'),('CW_SCALE_A','SZ_CW_P')]:
                    linphi_note = pc.join_notes(linphi_note, f'p{s[0]}={self.posmodel.get_zeno_scale(s[1])}')
            table['log_note'] = pc.join_notes(self.log_note, lock_note, linphi_note)
        if output_type in {'full', 'angles'}:
            trans = self.posmodel.trans
            posintT = [self.init_posintTP[pc.T] + table['net_dT'][i] for i in row_range]
            posintP = [self.init_posintTP[pc.P] + table['net_dP'][i] for i in row_range]
            table['posintTP'] = [[posintT[i], posintP[i]] for i in row_range]
            table['poslocTP'] = [trans.posintTP_to_poslocTP(tp) for tp in table['posintTP']]
        if output_type in {'full'}:
            table['poslocXY'] = [trans.posintTP_to_poslocXY(tp) for tp in table['posintTP']]
            table['QS'] = [trans.poslocXY_to_QS(xy) for xy in table['poslocXY']]
        return table

class PosMoveRow(object):
    """The general user does not directly use the internal values of a
    PosMoveRow instance, but rather should rely on the higher level table
    formats that are exported by PosMoveTable.
    """
    def __init__(self):
        self.data = {'prepause':  0,  # [sec] delay for this number of seconds before executing the move
                     'dT_ideal':  0,  # [deg] ideal theta distance to move (as seen by external observer)
                     'dP_ideal':  0,  # [deg] ideal phi distance to move (as seen by external observer)
                     'postpause': 0,  # [sec] delay for this number of seconds after the move has completed
                     'auto_cmd': '',  # [string] auto-generated command info corresponding to this row
                     }

    def __repr__(self):
        return repr(self.data)

    def copy(self):
        return copymodule.deepcopy(self)

    @property
    def has_motion(self):
        return self.data['dP_ideal'] != 0 or self.data['dT_ideal'] != 0

    @property
    def has_phi_motion(self):
        return self.data['dP_ideal'] != 0

    @property
    def has_prepause(self):
        return self.data['prepause'] != 0

    @property
    def has_postpause(self):
        return self.data['postpause'] != 0
<|MERGE_RESOLUTION|>--- conflicted
+++ resolved
@@ -310,7 +310,6 @@
             return None
         return self.rows[rowidx].data[dist_label[axisid]]
 
-<<<<<<< HEAD
     def get_prepause(self, rowidx):
         ''' Returns prepause (integer msec) for specified axis in row of move table '''
         if rowidx >= len(self.rows):
@@ -323,8 +322,6 @@
             return None
         return self.rows[rowidx].data['postpause']
 
-=======
->>>>>>> 092bfc54
     # setters
     def set_move(self, rowidx, axisid, distance):
         """Put or update a move distance into the table.
@@ -411,7 +408,6 @@
             if not has_motion and not has_prepause and not has_postpause:
                 del self.rows[i]
 
-<<<<<<< HEAD
     def compact(self):
         '''Removes two things from table:
 
@@ -432,8 +428,6 @@
                         self.set_postpause(i-1, prev_postpause)
                     del self.rows[i]
 
-=======
->>>>>>> 092bfc54
     # row manipulations
     def insert_new_row(self, index):
         newrow = PosMoveRow()
@@ -714,4 +708,4 @@
 
     @property
     def has_postpause(self):
-        return self.data['postpause'] != 0
+        return self.data['postpause'] != 0