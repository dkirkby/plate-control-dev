--- conflicted
+++ resolved
@@ -67,7 +67,8 @@
         self.printfunc(f'Running plate_control version: {pc.code_version}')
         self.printfunc(f'poscollider used: {poscollider.__file__}')
         # petal setup
-        if None in [petal_id, petalbox_id, fidids, posids, shape]:
+        if None in [petal_id, petalbox_id, fidids, posids, shape] or \
+                not hasattr('alignment'):
             self.printfunc('Some parameters not provided to __init__, reading petal config.')
             self.petal_state = posstate.PosState(
                 unit_id=petal_id, device_type='ptl', logging=True,
@@ -87,6 +88,14 @@
             if shape is None:
                 self.printfunc('Reading shape from petal_state')
                 shape = self.petal_state.conf['SHAPE']
+            if not hasattr('alignment'):
+                self.alignment = {'Tx': self.petal_state.conf['X_OFFSET'],
+                                  'Ty': self.petal_state.conf['Y_OFFSET'],
+                                  'Tz': 0,
+                                  'alpha': 0,
+                                  'beta': 0,
+                                  'gamma': self.petal_state.conf['ROTATION']}
+
         self.petalbox_id = petalbox_id
         self.petal_id = int(petal_id)
         self.shape = shape
@@ -100,17 +109,13 @@
             import petalcomm
             self.comm = petalcomm.PetalComm(self.petalbox_id, user_interactions_enabled=user_interactions_enabled)
             self.comm.pbset('non_responsives', 'clear') #reset petalcontroller's list of non-responsive canids
-<<<<<<< HEAD
-            self.tables_sent_successfully = True
             # get ops_state from petalcontroller
             try:
                 o = self.comm.ops_state()
                 self.ops_state_sv.write(o)
             except Exception as e:
                 self.printfunc('init: Exception calling petalcontroller ops_state: %s' % str(e))
-=======
         self.tables_sent_successfully = True
->>>>>>> 380e4a34
 
         # database setup
         self.db_commit_on = db_commit_on if DB_COMMIT_AVAILABLE else False
@@ -156,11 +161,10 @@
 
     def init_trans(self, alignment=None):
         '''
-        initialize PetalTransforms class as a property of petal
+        initialise PetalTransforms class as a property of petal
         called upon petal instantiation inside __init__()
         must also be called whenever petal alignment changes in the focal plane
         input (self.)alignment is a dict of 6 items structured as follows:
-
         self.alignment = {'Tx': 0,  # x translation in mm
                           'Ty': 0,  # y translation in mm
                           'Tz': 0,  # z translation in mm
@@ -170,17 +174,6 @@
         '''
         if alignment is None:
             # no alingment supplied, try to find self.alingment attribute
-<<<<<<< HEAD
-            if hasattr(self, 'alignment'):
-                # self.alignment found, just re-use it
-                if self.verbose:
-                        self.printfunc('Using existing petal.alignment')
-            else:
-                self.printfunc('Initialisation requires petal.alignment '
-                               'attribute to be set, using zeros.')
-                self.alignment = {'Tx': 0,  # x translation
-                                  'Ty': 0,  # y translation
-=======
             if hasattr(self, 'alignment'):  # attribute found, just re-use it
                 if self.verbose:
                     self.printfunc('Using existing petal.alignment')
@@ -189,31 +182,12 @@
                                'attribute to be set, using zeros.')
                 self.alignment = {'Tx': 0,  # x translation in mm
                                   'Ty': 0,  # y translation in mm
->>>>>>> 380e4a34
                                   'Tz': 0,  # z translation in mm
                                   'alpha': 0,  # x rotation in rad
                                   'beta': 0,  # y rotation in rad
                                   'gamma': 0}  # z rotation rad
         else:  # new alingment supplied, overwrite self.aglinment attribute
             self.alignment = alignment
-<<<<<<< HEAD
-            self.printfunc('New petal alignment set:', alignment)
-        # trans attribute below can be set, but is it used at all by anything?
-        # self.trans = PetalTransforms(Tx=self.alignment['Tx'],
-        #                              Ty=self.alignment['Ty'],
-        #                              Tz=self.alignment['Tz'],
-        #                              alpha=self.alignment['alpha'],
-        #                              beta=self.alignment['beta'],
-        #                              gamma=self.alignment['gamma'])
-=======
-        # debug
-        self.printfunc(f'Overiding petal alignment in DB for testing')
-        self.alignment = {'Tx': 0,  # x translation in mm
-                          'Ty': 0,  # y translation in mm
-                          'Tz': 0,  # z translation in mm
-                          'alpha': 0,  # x rotation in rad
-                          'beta': 0,  # y rotation in rad
-                          'gamma': 3.14159265359}  # z rotation rad
         self.printfunc(f'Petal transform initialised with\n{self.alignment}')
         self.trans = PetalTransforms(Tx=self.alignment['Tx'],
                                      Ty=self.alignment['Ty'],
@@ -221,7 +195,6 @@
                                      alpha=self.alignment['alpha'],
                                      beta=self.alignment['beta'],
                                      gamma=self.alignment['gamma'])
->>>>>>> 380e4a34
 
     def init_posmodels(self, posids=None):
         # positioners setup
@@ -263,9 +236,8 @@
             self.collider = poscollider.PosCollider(
                 configfile=collider_file, collision_hashpp_exists=False,
                 collision_hashpf_exists=False, hole_angle_file=None)
-            # self.anticol_settings = self.collider.config
-        # if self.verbose:
-        self.printfunc(f'PosCollider setting: {self.collider.config}')  # debug
+            self.anticol_settings = self.collider.config
+        self.printfunc(f'Collider setting: {self.collider.config}')
         self.collider.add_positioners(self.posmodels.values())
         self.animator = self.collider.animator
         # this should be turned on/off using the animation start/stop
@@ -552,10 +524,7 @@
             self.tables_sent_successfully = False
         else:
             self.tables_sent_successfully = True
-<<<<<<< HEAD
         self.info('send_move_tables: Done')
-=======
->>>>>>> 380e4a34
 
     def set_motor_parameters(self):
         """Send the motor current and period settings to the positioners.
@@ -664,20 +633,20 @@
 # METHODS FOR FIDUCIAL CONTROL
     def set_fiducials(self, fidids='all', setting='on', save_as_default=False):
         """Set specific fiducials on or off.
-        
+
         fidids ... one fiducial id string, or an iterable collection of fiducial id strings, or 'all'
         [KH: note that the fidids list might include devices that are not on this petal. The code must ignore those]           
         setting ... what to set the fiducials to, as described below:
             'on'         ... turns each fiducial to its default on value
             'off'        ... turns each fiducial individually to its default off value
             int or float ... a single integer or float from 0-100 sets all the argued fiducials uniformly to that one value
-        
+
         save_as_default ... only used when seting is a number, in which case True means we will store that setting permanently to the fiducials' config file, False means its just a temporary setting this time
-        
+
         Method returns a dictionary of all the settings that were made, where
             key   --> fiducial id
             value --> duty state that was set
-        
+
         Fiducials that do not have control enabled will not appear in this dictionary.
         """
         if self.simulator_on:
@@ -710,7 +679,7 @@
         for idx, busid in enumerate(busids):
             fiducial_settings_by_busid[busid][canids[idx]] = duties[idx]
         self.comm.pbset('fiducials', fiducial_settings_by_busid)
-        
+
         settings_done = {}
         for i in range(len(enabled)):
             self.set_posfid_val(enabled[i], 'DUTY_STATE', duties[i])
@@ -802,13 +771,9 @@
                                           'PS2_EN':('on', 1.0)})
         # Set petalbox State
         if self.simulator_on:
-<<<<<<< HEAD
             if hasattr(self, 'ops_state_sv'):
                 self.ops_state_sv.write('READY')
             return 'READY' # bypass everything below if in petal sim mode - sim should always be ready
-=======
-            return 'READY' # bypass everything below if in sim mode - sim should always be ready
->>>>>>> 380e4a34
         for key in self._last_state.keys():
             ret = self.comm.pbset(key, self._last_state[key][0])
             if 'FAILED' in ret:
@@ -839,18 +804,12 @@
             time.sleep(1)
 
         if len(failed) == 0:
-<<<<<<< HEAD
             if hasattr(self, 'comm'):
                 ret = self.comm.ops_state(hw_state)
             if 'FAILED' not in ret:
                 self.printfunc('_set_hardware_state: all devices have changed state.')
                 if hasattr(self, 'ops_state_sv'):
                     self.ops_state_sv.write(ret)
-=======
-            ret = self.comm.ops_state(hw_state)
-            if 'FAILED' not in ret:
-                self.printfunc('_set_hardware_state: all devices have changed state.')
->>>>>>> 380e4a34
             else:
                 self.printfunc('_set_hardware_state: FAILED: when calling comm.ops_state: %s' % ret)
                 raise_error('_set_hardware_state: comm.ops_state returned %s' % ret)
@@ -870,11 +829,7 @@
         if self.simulator_on: #Sim should always be ready
             return 'READY', err_strings
         if not(self._last_state):
-<<<<<<< HEAD
             return 'ERROR', ['No state yet set by petal']
-=======
-            raise_error('_get_hardware_state: No state yet set by petal')
->>>>>>> 380e4a34
         # Look for different settings from what petal last set.
         for key in self._last_state.keys():
             fbk = self.comm.pbget(key)
@@ -885,25 +840,18 @@
             else:
                 if self._last_state[key][0] != fbk:
                     err_strings.append(key+' expected: '+str(self._last_state[key][0])+', got: '+str(fbk))
-<<<<<<< HEAD
         # Check if petal and PC ops states match
         pc_ops = self.comm.ops_state()
         if pc_ops != self.ops_state_sv._value:
-            err_string.append('opsstate petal: %r, PC: %r' % (self.ops_state_sv._value, pc_ops))
+            err_strings.append('opsstate petal: %r, PC: %r' % (self.ops_state_sv._value, pc_ops))
         if err_strings == []: #If no errors found, just return the state that was set
             if hasattr(self, 'ops_state_sv'):
                 return self.ops_state_sv._value, err_strings
             else:
-                err_strings.append['OPS STATE SV not available']
+                err_strings.append('OPS STATE SV not available')
                 return 'ERROR', err_strings
         else: #If errors were found, set 'ERROR' state and return 'ERROR' as well as strings explaining why.
             return 'ERROR', err_strings
-=======
-        if err_strings == []: #If no errors found, just return the state that was set
-            return self.comm.get('ops_state'), err_strings
-        else: #If errors were found, return 'ERROR' as well as strings explaining why.
-            raise_error('_get_hardware_state: %r' % err_strings)
->>>>>>> 380e4a34
 
     def reset_petalbox(self):
         """Reset all errors and turn all enables off.  This method
@@ -969,7 +917,7 @@
         data_for_telemetry['total schedule time'] = total_time
         return data_for_telemetry
 
-    def commit(self, mode='move', log_note=''):
+    def commit(self, mode='move', log_note='', *args, **kwargs):
         '''Commit move data or calibration data to DB and/or local config and
         log files.
         A note string may optionally be included to go along with this entry.
@@ -1017,43 +965,18 @@
         Returns a two element list. Valid keys are:
             'posintTP, 'poslocXY', 'poslocTP',
             'QS', 'flatXY', 'obsXY', 'ptlXY', 'motTP',
-<<<<<<< HEAD
-            'posobsTP', 'posobsXY'
-
-=======
->>>>>>> 380e4a34
         See comments in posmodel.py for explanation of these values.
         """
+        if key == 'posintTP':
+            return self.posmodels[posid].expected_current_posintTP
+        elif key == 'poslocTP':
+            return self.posmodels[posid].expected_current_poslocTP
         pos = self.posmodels[posid].expected_current_position
         if key in pos.keys():
             return pos[key]
         else:
-<<<<<<< HEAD
-            vals = self.posmodels[posid].expected_current_position
-            if key == 'obsXY':
-                return [vals['obsX'], vals['obsY']]
-            elif key == 'QS':
-                return [vals['Q'], vals['S']]
-            elif key == 'poslocXY':
-                return [vals['poslocX'], vals['poslocY']]
-            elif key == 'poslocTP':
-                return [vals['poslocT'], vals['poslocT']]
-            elif key == 'flatXY':
-                return [vals['flatX'], vals['flatY']]
-            elif key == 'motorTP':
-                return [vals['motT'], vals['motP']]
-            elif key == 'ptlXY':
-                return [vals['ptlX'], vals['ptlY']]
-            elif key == 'posobsTP':
-                return [vals['posobsT'], vals['posobsP']]
-            elif key == 'posobsXY':
-                return [vals['posobsX'], vals['posobsY']]
-            else:
-                self.printfunc('Unrecognized key ' + str(key) + ' in request for expected_current_position of posid ' + str(posid) + '.')
-=======
             self.printfunc(f'Unrecognized key {key} when requesting '
                            f'expected_current_position of posid {posid}')
->>>>>>> 380e4a34
 
     def enabled_posmodels(self, posids):
         """Returns dict with keys = posids, values = posmodels, but only for
@@ -1394,12 +1317,10 @@
             posmodel.clear_postmove_cleanup_cmds_without_executing()
 
         self._clear_temporary_state_values()
-        self.commit(log_note='configuring') #commit uncommitted changes to DB
-        self.commit_calib_DB()
+        self.commit(mode='both', log_note='configuring') #commit uncommitted changes to DB
         self.schedule = self._new_schedule() # Refresh schedule so it has no tables
 
         return 'SUCCESS'
-
 
 if __name__ == '__main__':
     '''
@@ -1440,5 +1361,4 @@
         requests = {posid: request for posid in ptl.posids}
         ptl.request_targets(requests)
         ptl.schedule_moves(anticollision='adjust')
-        ptl.send_and_execute_moves()
-    # ptl.schedule_stats.save()>>>>>>> .merge-right.r127109+        ptl.send_and_execute_moves()