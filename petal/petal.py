from posmodel import PosModel
import posschedule
import posmovetable
import posstate
try:
    import poscollider
except:
    import sys
    print('Error while importing poscollider. Make sure you have compiled the cython file ' +
          'poscollider.pyx. Use setup.py in the petal directory, see usage comments in there.')
    sys.exit(1)
import posconstants as pc
import posschedstats
from petaltransforms import PetalTransforms
import time
import os
import random
import numpy as np
from astropy.table import Table as AstropyTable

# For using simulated petals at KPNO (PETAL90x)
# Set KPNO_SIM to True
KPNO_SIM = False

try:
    from DOSlib.positioner_index import PositionerIndex
    INDEX_AVAILABLE = True
except ImportError:
    INDEX_AVAILABLE = False

try:
    # DBSingleton in the code is a class inside the file DBSingleton
    from DBSingleton import DBSingleton
    DB_COMMIT_AVAILABLE = True
except ImportError:
    DB_COMMIT_AVAILABLE = False
# try:
#     from DOSlib.constants import ConstantsDB
#     CONSTANTSDB_AVAILABLE = True
# except ImportError:
#     CONSTANTSDB_AVAILABLE = False
try:
    from DOSlib.util import raise_error
except ImportError:
    def raise_error(*args, **kwargs):
        print('RAISE_ERROR: args: %r, kwargs: %r' % (args, kwargs))
        raise RuntimeError(*args)  ##, **kwargs)
try:
    # Perhaps force this to be a requirement in the future?
    from DOSlib.flags import (POSITIONER_FLAGS_MASKS, REQUEST_RESET_MASK,
                      ENABLED_RESET_MASK, NON_PETAL_MASK, FVC_MASK, DOS_MASK)
    FLAGS_AVAILABLE = True
except ImportError:
    FLAGS_AVAILABLE = False
    

class Petal(object):
    """Controls a petal. Communicates with the PetalBox hardware via PetalComm.

    The general sequence to make postioners move is:
        1. request all the desired moves from all the desired positioners
        2. schedule the moves (anti-collision and anti-backlash are automatically calculated here)
        3. send the scheduled move tables out to the positioners
        4. execute the move tables (synchronized start on all the positioners at once.

    Convenience wrapper functions are provided to combine these steps when desirable.

    Required initialization inputs:
        petal_id        ... unique int id of the petal

    Optional initialization inputs:
        posids          ... list, positioner ids. If provided, validate against the ptl_setting file. If empty [], read from the ptl_setting file directly.
        fidids          ... list, fiducial ids. If provided, validate against the ptl_setting file. If empty [], read from the ptl_setting file directly.
        simulator_on    ... boolean, controls whether in software-only simulation mode
        db_commit_on    ... boolean, controls whether to commit state data to the online system database (can be done with or without local_commit_on (available only if DB_COMMIT_AVAILABLE == True))
        local_commit_on ... boolean, controls whether to commit state data to local .conf files (can be done with or without db_commit_on)
        local_log_on    ... boolean, controls whether to commit timestamped log of state data to local .csv files (can can be done with or without db_commit_on)
        printfunc       ... method, used for stdout style printing. we use this for logging during tests
        verbose         ... boolean, controls whether verbose printout to console is enabled
        collider_file   ... string, file name of collider configuration file, no directory loction. If left blank will use default.
        sched_stats_on  ... boolean, controls whether to log statistics about scheduling runs
        anticollision   ... string, default parameter on how to schedule moves. See posschedule.py for valid settings.
        petal_loc       ... integer, (option) location (0-9) of petal in FPA
        phi_limit_on    ... boolean, for experts only, controls whether to enable/disable a safety limit on maximum radius
        sync_mode       ... string, 'hard' --> hardware sync line, 'soft' --> CAN sync signal to start positioners
        anneal_mode     ... string, 'filled' --> more time-efficient, 'ramped' --> slower total power ramp-up

    Note that if petal.py is used within PetalApp.py, the code has direct access to variables defined in PetalApp. For example self.anticol_settings
    Eventually we could clean up the constructure (__init__) and pass viewer arguments.
    """

    def __init__(self, petal_id=None, petal_loc=None, posids=None, fidids=None,
                 simulator_on=False, petalbox_id=None, shape=None,
                 db_commit_on=False, local_commit_on=True, local_log_on=True,
                 printfunc=print, verbose=False, save_debug=True,
                 user_interactions_enabled=False, anticollision='freeze',
                 collider_file=None, sched_stats_on=False,
                 phi_limit_on=True, sync_mode='hard', anneal_mode='filled'):
        # specify an alternate to print (useful for logging the output)
        self.printfunc = printfunc
        self.printfunc(f'Running plate_control version: {pc.code_version}')
        self.printfunc(f'poscollider used: {poscollider.__file__}')
        # petal setup
        if None in [petalbox_id, petal_loc, fidids, posids, shape] or not hasattr(self, 'alignment'):
            self.printfunc('Some parameters not provided to __init__, reading petal config.')
            self.petal_state = posstate.PosState(
                unit_id=petal_id, device_type='ptl', logging=True,
                printfunc=self.printfunc)
            if petalbox_id is None:
                self.printfunc('Reading petalbox_ID from petal_state')
                petalbox_id = self.petal_state.conf['PETALBOX_ID'] # this is the integer software id of the petalbox (previously known as 'petal_id', before disambiguation)
            if petal_loc is None:
                self.printfunc('Reading petal location from petal_state')
                petal_loc = self.petal_state.conf['PETAL_LOCATION_ID']
            if posids is None:
                self.printfunc('posids not given, read from ptl_settings file')
                posids = self.petal_state.conf['POS_IDS']
            if fidids is None:
                self.printfunc('fidids not given, read from ptl_settings file')
                fidids = self.petal_state.conf['FID_IDS']
            if shape is None:
                self.printfunc('Reading shape from petal_state')
                shape = self.petal_state.conf['SHAPE']
            if not hasattr(self, 'alignment'):
                self.alignment = {'Tx': self.petal_state.conf['X_OFFSET'],
                                  'Ty': self.petal_state.conf['Y_OFFSET'],
                                  'Tz': 0,
                                  'alpha': 0,
                                  'beta': 0,
                                  'gamma': self.petal_state.conf['ROTATION']}

        self.petalbox_id = petalbox_id
        self.petal_id = int(petal_id)
        self.petal_loc = int(petal_loc)
        self.shape = shape
        self._last_state = None
        self._posids_where_tables_were_just_sent = set()
        self._set_exposure_info(exposure_id=None, exposure_iter=None)
        if fidids in ['',[''],{''}]: # check included to handle simulation cases, where no fidids argued
            fidids = {}

        if INDEX_AVAILABLE and not hasattr(self, 'index'): #Don't overwrite PetalApp's index
            self.index = PositionerIndex()

        self.verbose = verbose # whether to print verbose information at the terminal
        self.save_debug = save_debug
        self.simulator_on = simulator_on
        # 'hard' --> hardware sync line, 'soft' --> CAN sync signal to start positioners
        assert sync_mode.lower() in ['hard','soft'], f'Invalid sync mode: {sync_mode}'
        self.sync_mode = sync_mode
        
        # sim_fail_freq: injects some occasional simulated hardware failures. valid range [0.0, 1.0]
        self.sim_fail_freq = {'send_tables': 0.0} 
        
        if not(self.simulator_on):
            import petalcomm
            self.comm = petalcomm.PetalComm(self.petalbox_id, user_interactions_enabled=user_interactions_enabled)
            self.comm.pbset('non_responsives', 'clear') #reset petalcontroller's list of non-responsive canids
            # get ops_state from petalcontroller
            try:
                o = self.comm.ops_state()
                self.ops_state_sv.write(o)
            except Exception as e:
                self.printfunc('init: Exception calling petalcontroller ops_state: %s' % str(e))

        # database setup
        self.db_commit_on = False
        if db_commit_on and DB_COMMIT_AVAILABLE and not self.simulator_on:
            self.enable_db_commit()
        self.local_commit_on = local_commit_on
        self.local_log_on = local_log_on
        self.altered_states = set()
        self.altered_calib_states = set()

        # schedule stats module
        self.schedule_stats = posschedstats.PosSchedStats(enabled=sched_stats_on)
        self.sched_stats_dir = os.path.join(pc.dirs['kpno'], pc.dir_date_str())
        sched_stats_filename = f'PTL{self.petal_id:02}-pos_schedule_stats.csv'
        self.sched_stats_path = os.path.join(self.sched_stats_dir, sched_stats_filename)
        
        # schedule settings
        self.anneal_mode = anneal_mode

        # must call the following 3 methods whenever petal alingment changes
        self.init_ptltrans()
        self.init_posmodels(posids)
        self._init_collider(collider_file, anticollision)
        
        # extra limitations on addressable target area. limit is a minimum phi value (like a maximum radius)
        self.typical_phi_limit_angle = self.collider.Eo_phi
        if phi_limit_on:
            self.limit_angle = self.typical_phi_limit_angle  # [deg] minimum poslocP angle to reject targets. Set to False or None to skip check
        else:
            self.limit_angle = None
            
        # fiducials setup
        self.fidids = {fidids} if isinstance(fidids,str) else set(fidids)
        for fidid in self.fidids:
            try:
                self.states[fidid] = posstate.PosState(fidid,
                                       logging=self.local_log_on, device_type='fid',
                                       printfunc=self.printfunc, petal_id=self.petal_id,
                                       alt_move_adder=self._add_to_altered_states,
                                       alt_calib_adder=self._add_to_altered_calib_states)
                self.devices[self.states[fidid]._val['DEVICE_LOC']] = fidid
            except Exception as e:
                self.printfunc('Fidid %r. Exception: %s' % (fidid, str(e)))
                continue

        # pos flags setup
        if FLAGS_AVAILABLE:
            self.flags = POSITIONER_FLAGS_MASKS
            self.reset_mask = REQUEST_RESET_MASK
            self.enabled_mask = ENABLED_RESET_MASK
            self.non_petal_mask = NON_PETAL_MASK
            self.fvc_mask = FVC_MASK
            self.dos_mask = DOS_MASK
            self.missing_flag = 0
        else:
            self.printfunc('WARNING: DOSlib.flags not imported! Flags will not be set!')
            self.flags = {}
            self.reset_mask = 0
            self.enabled_mask = 0
            self.non_petal_mask = 0
            self.fvc_mask = 0
            self.dos_mask = 0
            self.missing_flag = 0
        self.pos_flags = {} #Dictionary of flags by posid for the FVC, use get_pos_flags() rather than calling directly
        self.disabled_devids = [] #list of devids with DEVICE_CLASSIFIED_NONFUNCTIONAL = True or FIBER_INTACT = False
        self._initialize_pos_flags(initialize=True, enabled_only=False)
        self._apply_all_state_enable_settings()


    def is_pc_connected(self):
        if self.simulator_on:
            return True
        elif not hasattr(self, 'comm'):
            return False
        else:
            try:
                return self.comm.is_connected()
            except:
                return False

    def init_ptltrans(self, alignment=None):
        '''
        initialise PetalTransforms class as a property of petal
        called upon petal instantiation inside __init__()
        must also be called whenever petal alignment changes in the focal plane
        input (self.)alignment is a dict of 6 items structured as follows:
        self.alignment = {'Tx': 0,  # x translation in mm
                          'Ty': 0,  # y translation in mm
                          'Tz': 0,  # z translation in mm
                          'alpha': 0,  # x rotation in rad from DB
                          'beta': 0,  # y rotation in rad from DB
                          'gamma': 0}  # z rotation in rad from DB
        '''
        if alignment is None:
            # no alingment supplied, try to find self.alingment attribute
            if hasattr(self, 'alignment'):  # attribute found, just re-use it
                if self.verbose:
                    self.printfunc('Using existing petal.alignment')
            else:
                self.printfunc('Initialization requires petal.alignment'
                               'attribute to be set, using zeros.')
                self.alignment = {'Tx': 0,  # x translation in mm
                                  'Ty': 0,  # y translation in mm
                                  'Tz': 0,  # z translation in mm
                                  'alpha': 0,  # x rotation in rad
                                  'beta': 0,  # y rotation in rad
                                  'gamma': 0}  # z rotation rad
        else:  # new alingment supplied, overwrite self.aglinment attribute
            self.alignment = alignment
        self.printfunc(f'Petal transform initialised with\n{self.alignment}')
        self.trans = PetalTransforms(Tx=self.alignment['Tx'],
                                     Ty=self.alignment['Ty'],
                                     Tz=self.alignment['Tz'],
                                     alpha=self.alignment['alpha'],
                                     beta=self.alignment['beta'],
                                     gamma=self.alignment['gamma'])

    def init_posmodels(self, posids=None):
        if KPNO_SIM:
            posindex = PositionerIndex()
        # positioners setup
        if posids is None:  # posids are not supplied, only alingment changed
            assert hasattr(self, 'posids')  # re-use self.posids
            posids = self.posids
        else:  # posids are supplied
            pass  # just use supplied posids, ignore self.posids that may exist
        self.posmodels = {}  # key posid, value posmodel instance
        self.states = {}  # key posid, value posstate instance
        self.devices = {}  # key device_location_id, value posid
        self.shape == 'petal'
        for posid in posids:
            self.states[posid] = posstate.PosState(
                posid, logging=self.local_log_on, device_type='pos',
                printfunc=self.printfunc, petal_id=self.petal_id,
                alt_move_adder=self._add_to_altered_states,
                alt_calib_adder=self._add_to_altered_calib_states)
            self.posmodels[posid] = PosModel(state=self.states[posid],
                                             petal_alignment=self.alignment)
            self.devices[self.states[posid]._val['DEVICE_LOC']] = posid
            if KPNO_SIM:
                pos = posindex.find_by_arbitrary_keys(DEVICE_ID=posid)
                self.posmodels[posid].state.store('BUS_ID', 'can%d' % pos[0]['BUS_ID'])
                self.posmodels[posid].state.store('CAN_ID', pos[0]['CAN_ID'])
        self.posids = set(self.posmodels.keys())
        self.canids = {posid:self.posmodels[posid].canid for posid in self.posids}
        self.busids = {posid:self.posmodels[posid].busid for posid in self.posids}
        self.canids_to_posids = {canid:posid for posid,canid in self.canids.items()}
        self.buscan_to_posids = {(self.busids[posid], self.canids[posid]): posid for posid in self.posids}
        self.power_supply_map = self._map_power_supplies_to_posids()  # used by posschedulestage for annealing
        if hasattr(self, 'index'):
            etcs = self.index.find_by_arbitrary_keys(DEVICE_TYPE='ETC', PETAL_ID=self.petal_id, key='DEVICE_ID')
            self.etcs = set(etcs) & self.posids

    def _init_collider(self, collider_file=None, anticollision='freeze'):
        '''collider, scheduler, and animator setup
        '''
        kwargs = {'printfunc': self.printfunc, 'use_neighbor_loc_dict': True}
        if hasattr(self, 'anticol_settings'):
            self.printfunc('Using provided anticollision settings')
            if pc.is_string(self.anticol_settings):
                kwargs['configfile'] = self.anticol_settings
            else:
                kwargs['config'] = self.anticol_settings
        else:
            kwargs['configfile'] = collider_file
        self.collider = poscollider.PosCollider(**kwargs)
        self.anticol_settings = self.collider.config  # for case where petal does not yet have anticol_settings
        self.printfunc(f'Collider setting: {self.collider.config}')
        self.collider.add_positioners(self.posmodels.values())
        self.animator = self.collider.animator
        # this should be turned on/off using the animation start/stop
        # control methods below
        self.animator_on = False
        # keeps track of total time of the current animation
        self.animator_total_time = 0
        self.animator_move_number = 0
        self.previous_animator_total_time = 0
        self.previous_animator_move_number = 0
        self.schedule = self._new_schedule()
        self.anticollision_default = anticollision
        

    # METHODS FOR POSITIONER CONTROL

    def request_targets(self, requests, allow_initial_interference=True, _is_retry=False, return_posids_only=False):
        """Put in requests to the scheduler for specific positioners to move to specific targets.

        This method is for requesting that each robot does a complete repositioning sequence to get
        to the desired target. This means:

            - Anticollision is possible. (See schedule_moves method.)
            - Only one requested target per positioner.
            - Theta angles are wrapped across +/-180 deg
            - Contact of hard limits is prevented.

        INPUT:
            requests ... dictionary of dictionaries

                dictionary format:

                    key     ... posid (referencing a single subdictionary for that positioner)
                    value   ... subdictionary (see below)

                subdictionary format:

                    KEYS        VALUES
                    ----        ------
                    command     move command string
                                    ... valid values are 'QS', 'dQdS', 'obsXY', 'ptlXY',
                                        'poslocXY', 'obsdXdY', 'poslocdXdY', 'poslocTP',
                                        'posintTP', or 'dTdP'
                    target      pair of target coordinates or deltas, of the form [u,v]
                                    ... the elements u and v can be floats or integers
                                    ... 1st element (u) is the value for q, dq, x, dx, t, or dt
                                    ... 2nd element (v) is the value for s, ds, y, dy, p, or dp
                    log_note    optional string to store alongside in the log data for this move
                                    ... gets stored in the 'NOTE' field
                                    ... if the subdict contains no note field, then '' will be added automatically
                                    
            allow_initial_interference ... rarely altered, only by experts, see comments in posschedule.py
            
            _is_retry ... boolean, internally used, whether this is a retry (e.g. cases where failed to send move_tables)

            return_posids_only ... bool, default=False, work-around for inability of DOS proxy
                                   to pass back accepted requests, in cases where external call is
                                   made to request_direct_dtdp()

        OUTPUT:
            Same dictionary, but with the following new entries in each subdictionary:

                    KEYS        VALUES
                    ----        ------
                    posmodel    object handle for the posmodel corresponding to posid
                    log_note    same as log_note above, or '' is added automatically if no note was argued in requests

            In cases where this is a second request to the same robot (which is not allowed), the
            subdictionary will be deleted from the return.

            In cases where the request was made to a disabled positioner, the subdictionary will be
            deleted from the return.

            In cases where return_posids_only=True ... you will just get a set of posids back, no dict.
        """
        marked_for_delete = set()
        for posid in requests:
            if posid not in self.posids:
                continue   # pass
            requests[posid]['posmodel'] = self.posmodels[posid]
            self._initialize_pos_flags(ids = {posid})
            if 'log_note' not in requests[posid]:
                requests[posid]['log_note'] = ''
            error = self.schedule.request_target(posid=posid,
                                    uv_type=requests[posid]['command'],
                                    u=requests[posid]['target'][0],
                                    v=requests[posid]['target'][1],
                                    log_note=requests[posid]['log_note'],
                                    allow_initial_interference=allow_initial_interference)
            if error:
                marked_for_delete.add(posid)
                error_str = f'{"move request retry: " if _is_retry else ""}{error}'
                self._print_and_store_note(posid, error_str)
        for posid in marked_for_delete:
            del requests[posid]
        if return_posids_only:
            return set(requests.keys())
        return requests

    def request_direct_dtdp(self, requests, cmd_prefix='', return_posids_only=False, prepause=0):
        """Put in requests to the scheduler for specific positioners to move by specific rotation
        amounts at their theta and phi shafts.

        This method is generally recommended only for expert usage.

            - Anticollision is limited to 'freeze' or None modes.
            - Multiple moves allowed per positioner.
            - Theta angles are not wrapped across +/-180 deg
            - Contact of hard limits is allowed.

        INPUT:
            requests ... dictionary of dictionaries

                dictionary format:

                    key     ... posid (referencing a single subdictionary for that positioner)
                    value   ... subdictionary (see below)

                subdictionary format:

                    KEYS        VALUES
                    ----        ------
                    target      pair of target deltas, of the form [dT,dP]
                                    ... the elements dT and dP can be floats or integers
                                    
                    log_note    optional string to store alongside in the log data for this move
                                    ... gets embedded in the  in the 'NOTE' field
                                    ... if the subdict contains no note field, then '' will be added automatically
                    
                    postmove_cleanup_cmds
                                optional dict with posmodel commands to execute after the move
                                    ... keys are the axisids (i.e. pc.T and pc.P)
                                    ... values are the command string for each axis

            cmd_prefix ... Optional argument, allows embedding a descriptive string to the log, embedded
                           in the 'MOVE_CMD' field. This is different from log_note. Generally,
                           log_note is meant for users, whereas cmd_prefix is meant for internal lower-
                           level detailed logging.
                           
            return_posids_only ... bool, default=False, work-around for inability of DOS proxy
                                   to pass back accepted requests, in cases where external call is
                                   made to request_direct_dtdp()

            prepause ... wait this long before moving (useful for debugging)


        OUTPUT:
            Same dictionary, but with the following new entries in each subdictionary:

                    KEYS        VALUES
                    ----        ------
                    command     'direct_dTdP'
                    posmodel    object handle for the posmodel corresponding to posid
                    log_note    same as log_note above, or '' is added automatically if no note was argued in requests

            In cases where the request was made to a disabled positioner, the subdictionary will be
            deleted from the return.

            In cases where return_posids_only=True ... you will just get a set of posids back, no dict.

        It is allowed to repeatedly request_direct_dtdp on the same positioner, in cases where one
        wishes a sequence of theta and phi rotations to all be done in one shot. (This is unlike the
        request_targets command, where only the first request to a given positioner would be valid.)
        """
        max_prepause = 60  # sec
        assert 0 <= prepause <= max_prepause, f'prepause={prepause} sec is out of allowed range'
        self._initialize_pos_flags(ids = {posid for posid in requests})
        denied = set()
        for posid, request in requests.items():
            if posid not in self.posids:
                continue  # handle this noiselessly, so that simpler to throw many petals' requests at this func, and the petal will sort out which apply to itself
            request['posmodel'] = self.posmodels[posid]
            if 'log_note' not in requests[posid]:
                request['log_note'] = ''
            table = posmovetable.PosMoveTable(request['posmodel'])
            table.set_move(0, pc.T, request['target'][0])
            table.set_move(0, pc.P, request['target'][1])
            table.set_prepause(0, prepause)
            cmd_str = (cmd_prefix + ' ' if cmd_prefix else '') + 'direct_dtdp'
            table.store_orig_command(string=cmd_str, val1=request["target"][0], val2=request["target"][1])
            prepause_note = '' if not prepause else f'prepause {prepause}'
            table.append_log_note(pc.join_notes(request['log_note'], prepause_note))
            table.allow_exceed_limits = True
            if 'postmove_cleanup_cmds' in request:
                for axisid, cmd_str in request['postmove_cleanup_cmds'].items():
                    table.append_postmove_cleanup_cmd(axisid=axisid, cmd_str=cmd_str)
            error = self.schedule.expert_add_table(table)
            if error:
                denied.add(posid)
                self._print_and_store_note(posid, f'direct_dtdp: {error}')
        for posid in denied:
            del requests[posid]
        if return_posids_only:
            return set(requests.keys())
        return requests

    def request_limit_seek(self, posids, axisid, direction, cmd_prefix='', log_note=''):
        """Request hardstop seeking sequence for a single positioner or all positioners
        in iterable collection posids. This method is generally recommended only for
        expert usage. Requests to disabled positioners will be ignored.
        
        ** IMPORTANT **
        This is a very EXPERT function. There is no situation where a normal user would
        ever call it. If you're even sniffing in this direction, be assured you want the
        vastly safer rehome_pos wrapper function (defined in PetalApp.py) instead.
        
        INPUTS:
            posids ... single positioner id or iterable collection of ids
            axisid ... 0 for theta or 1 for phi axis
            direction ... +1 or -1
            cmd_prefix ... optional, allows adding a descriptive string to the log
        """
        posids = {posids} if isinstance(posids, str) else set(posids)
        self._initialize_pos_flags(ids = posids)
        for posid in posids:
            model = self.posmodels[posid]
            search_dist = pc.sign(direction)*model.axis[axisid].limit_seeking_search_distance
            table = posmovetable.PosMoveTable(model)
            table.should_antibacklash = False
            table.should_final_creep  = False
            table.allow_exceed_limits = True
            table.allow_cruise = not(model.state._val['CREEP_TO_LIMITS'])
            dist = [0,0]
            dist[axisid] = search_dist
            table.set_move(0, pc.T, dist[0])
            table.set_move(0, pc.P, dist[1])
            cmd_str = (cmd_prefix + ' ' if cmd_prefix else '') + 'limit seek'
            table.store_orig_command(string=f'{cmd_str} dir={direction}')
            table.append_log_note(log_note)
            axis_cmd_prefix = f'self.axis[{axisid}]'
            table.append_postmove_cleanup_cmd(axisid=axisid, cmd_str=f'{axis_cmd_prefix}.total_limit_seeks += 1')
            if direction < 0:
                direction_cmd_suffix = 'minpos'
            else:
                direction_cmd_suffix = 'maxpos'
            table.append_postmove_cleanup_cmd(axisid=axisid, cmd_str=f'{axis_cmd_prefix}.pos = {axis_cmd_prefix}.{direction_cmd_suffix}')
            error = self.schedule.expert_add_table(table)
            if error:
                self._print_and_store_note(posid, f'limit seek axis {axisid}: {error}')

    def request_homing(self, posids, axis='both', debounce=True, log_note=''):
        """Request homing sequence for positioners in single posid or iterable
        collection of posids. Finds the primary hardstop, and sets values for
        the max position and min position. Requests to disabled positioners
        will be ignored.
        
        ** IMPORTANT **
        This is an EXPERT function. A user should call the rehome_pos wrapper
        function (defined in PetalApp.py) instead.

        INPUTS:
            axis ... string, 'both' (default), 'theta_only', or 'phi_only'. Optional
                     argument that allows for homing either theta or phi only.
            
            debounce ... boolean, if True the hard limit strike is followed by
                         a small move off the hardstop in the opposite direction
                         
            log_note ... optional string to append in the log. N.B.: 'homing', the 
                         axis, and whether debounce was done, will all automatically
                         be included in the log, so it's just redundant and noisy to
                         include such information here. So this log_note is intended
                         more for contextual info not known to the petal, like name
                         of a human operator, or whether the sky was blue that day, etc.
        """
        axis = 'phi_only' if axis == 'phi' else axis  # deal with common typo
        axis = 'theta_only' if axis == 'theta' else axis  # deal with common typo
        assert axis in {'both', 'phi_only', 'theta_only'}, f'Error in request_homing, unrecognized arg axis={axis}'
        posids = {posids} if isinstance(posids, str) else set(posids)
        self._initialize_pos_flags(ids = posids)
        for posid in posids:
            model = self.posmodels[posid]
            directions = {}
            phi_note = None
            if axis in {'both', 'phi_only'}:
                directions[pc.P] = +1 # force this, because anticollision logic depends on it
                phi_note = pc.join_notes(log_note, 'homing phi')
                self.request_limit_seek(posid, pc.P, directions[pc.P], cmd_prefix='P', log_note=phi_note)
            if axis in {'both', 'theta_only'}:
                directions[pc.T] = model.axis[pc.T].principle_hardstop_direction
                theta_note = 'homing theta'
                if phi_note == None:
                    theta_note = pc.join_notes(log_note, theta_note)
                self.request_limit_seek(posid, pc.T, directions[pc.T], cmd_prefix='T', log_note=theta_note)
            hardstop_debounce = [0,0]
            postmove_cleanup_cmds = {pc.T: '', pc.P:''}
            for i, direction in directions.items():
                cmd_prefix = f'self.axis[{i}].last_primary_hardstop_dir ='
                if direction < 0:
                    hardstop_debounce[i] = model.axis[i].hardstop_debounce[0]
                    postmove_cleanup_cmds[i] = f'{cmd_prefix} -1.0'
                else:
                    hardstop_debounce[i] = model.axis[i].hardstop_debounce[1]
                    postmove_cleanup_cmds[i] = f'{cmd_prefix} +1.0'
            if debounce:
                request = {posid:{'target': hardstop_debounce,
                                  'postmove_cleanup_cmds': postmove_cleanup_cmds}}
                self.request_direct_dtdp(request, cmd_prefix='debounce')
                
    def schedule_moves(self, anticollision='default', should_anneal=True):
        """Generate the schedule of moves and submoves that get positioners
        from start to target. Call this after having input all desired moves
        using the move request methods.

        See posschedule.py for valid arguments to the anticollision flag. If
        no argument is given, then the petal's default flag is used.

        The should_anneal flag should generally be left True. It causes moves
        to be spread out in time to reduce peak current draw by the full array
        of positioners. (But there are certain 'expert use' test cases in the
        lab, where we want this feature turned off.)
        """
        if anticollision == 'None':
            anticollision = None  # because DOS Console casts None into 'None'
        self.printfunc(f'schedule_moves called with anticollision = {anticollision}')
        if anticollision not in {None, 'freeze', 'adjust', 'adjust_requested_only'}:
            anticollision = self.anticollision_default
            self.printfunc(f'using default anticollision mode --> {self.anticollision_default}')
            
        # This temporary stateful storage is an unfortunate necessity for error
        # handling, when we need to reschedule the move tables. Needed here
        # because the sequence of schedule_moves() --> send_move_tables()
        # is not always an unbroken chain, hence can't always pass along the
        # arguments directly from one to the next.
        self.__current_schedule_moves_anticollision = anticollision
        self.__current_schedule_moves_should_anneal = should_anneal
        
        self.schedule.schedule_moves(anticollision, should_anneal)

    def send_move_tables(self, n_retries=1, previous_failed=None):
        """Send move tables that have been scheduled out to the positioners.
        
        The argument n_retries is for internal usage when handling error
        cases, where move tables need to be rescheduled and resent.
        
        Returns a set containing any posids for which sending the table failed
                and the number of retries remaining.
        """
        self.printfunc(f'send_move_tables called (n_retries={n_retries})')
        hw_tables = self._hardware_ready_move_tables()
        if not hw_tables:
            self.printfunc('send_move_tables: no tables to send')
            return set(), n_retries
        for tbl in hw_tables:
            self._posids_where_tables_were_just_sent.add(tbl['posid'])
        if self.simulator_on:
            sim_fail = random.random() <= self.sim_fail_freq['send_tables']
            if sim_fail:
                commanded_posids = [table['posid'] for table in hw_tables]
                num_fail = random.randint(1, len(commanded_posids)) if commanded_posids else 0
                sim_fail_posids = set(random.choices(commanded_posids, k=num_fail))
                sim_fail_buscans = {}
                for posid in sim_fail_posids:
                    busid = self.busids[posid]
                    if busid not in sim_fail_buscans:
                        sim_fail_buscans[busid] = []
                    sim_fail_buscans[busid].append(self.canids[posid])
                response = 'FAILED', sim_fail_buscans
            else:
                response = 'SUCCESS'
            if self.verbose:
                self.printfunc('Simulator skips sending move tables to positioners.')
        else:
            self._wait_while_moving() # note how this needs to be preceded by adding positioners to _posids_where_tables_were_just_sent, so that the wait function can await the correct devices
            response = self.comm.send_tables(hw_tables)
        failed_posids, n_retries = self._handle_any_failed_send_of_move_tables(response, n_retries, previous_failed=previous_failed)
        if n_retries == 0 or not failed_posids:
            frozen = self.schedule.get_frozen_posids()
            for posid in frozen:
                self.pos_flags[posid] |= self.flags.get('FROZEN', self.missing_flag) # Mark as frozen by anticollision
            if any(frozen):
                self.printfunc(f'frozen (len={len(frozen)}): {frozen}')
            times = {tbl['total_time'] for tbl in hw_tables}
            self.printfunc(f'max move table time = {max(times):.4f} sec')
            self.printfunc(f'min move table time = {min(times):.4f} sec')
            self.printfunc('send_move_tables: Done')

        if self.save_debug:
            # debugging code, will save the move table dictionaries
            # as they are when sent to petalcontroller
            debug_table = AstropyTable(hw_tables)
            for key in ['motor_steps_P', 'motor_steps_T', 'move_time', 'postpause', 'speed_mode_P', 'speed_mode_T']:
                debug_table[key] = [str(x) for x in debug_table[key]]
            debug_table['failed_to_send'] = [True if posid in failed_posids else False for posid in debug_table['posid']]
            exp_str = f'{self._exposure_id if self._exposure_id else ""}_{self._exposure_iter if self._exposure_iter else ""}'
            filename_id_str = f'ptlid{self.petal_id:02}_{exp_str}_{pc.filename_timestamp_str()}'
            debug_path = os.path.join(pc.dirs['temp_files'], f'hwtables_{filename_id_str}.csv')
            debug_table.write(debug_path, overwrite=True)
            density_path = os.path.join(pc.dirs['temp_files'], f'density_{filename_id_str}.png')
            self.schedule.plot_density(density_path)
            
        return failed_posids, n_retries      
            
    def set_motor_parameters(self):
        """Send the motor current and period settings to the positioners.
        
        INPUTS:  None
<<<<<<< HEAD
        Returns
=======
        Returns SUCCESS/FAILED
>>>>>>> b48f10f2
        """
        if self.simulator_on:
            if self.verbose:
                self.printfunc('Simulator skips sending motor parameters to positioners.')
            return 'SUCCESS'
        pospwr = self.get_pbdata_val('pospwr')
        state = set(list(pospwr.values()))
        if len(state) == 1:
            state = state.pop()
        else:
            state = 'mixed'
        if state == 'on':
            parameter_keys = ['CURR_SPIN_UP_DOWN', 'CURR_CRUISE', 'CURR_CREEP', 'CURR_HOLD', 'CREEP_PERIOD','SPINUPDOWN_PERIOD']
            currents_by_busid = dict((p.busid,{}) for posid,p in self.posmodels.items())
            periods_by_busid =  dict((p.busid,{}) for posid,p in self.posmodels.items())
            enabled = self.enabled_posmodels(self.posids)
            for posid, posmodel in enabled.items():
                canid = posmodel.canid
                busid = posmodel.busid
                p = {key:posmodel.state._val[key] for key in parameter_keys}
                currents = tuple([p[key] for key in ['CURR_SPIN_UP_DOWN','CURR_CRUISE','CURR_CREEP','CURR_HOLD']])
                currents_by_busid[busid][canid] = [currents, currents]
                periods_by_busid[busid][canid] = (p['CREEP_PERIOD'], p['CREEP_PERIOD'], p['SPINUPDOWN_PERIOD'])
                if self.verbose:
                    vals_str =  ''.join([' ' + str(key) + '=' + str(p[key]) for key in p])
                    self.printfunc(posid + ' (bus=' + str(busid) + ', canid=' + str(canid) + '): motor currents and periods set:' + vals_str)
            self.comm.pbset('currents', currents_by_busid)
            self.comm.pbset('periods', periods_by_busid)
            self.printfunc(f'Set motor parameters for {len(enabled)} positioners')
            return 'SUCCESS'
        else:
            ret = f'set_motor_parameters called when POSPWR is {state}. POSPWR must be on to set parameters.'
            self.printfunc(f'WARNING: {ret}')
            return f'FALIED: {ret}'
<<<<<<< HEAD
=======

>>>>>>> b48f10f2
    def execute_moves(self):
        """Command the positioners to do the move tables that were sent out to them.
        Then do clean-up and logging routines to keep track of the moves that were done.
        
        INPUTS:  None
        """
        self.printfunc('execute_moves called')
        if self.simulator_on:
            if self.verbose:
                self.printfunc('Simulator skips sending execute moves command to positioners.')
            self._postmove_cleanup()
        else:
            self.comm.execute_sync(self.sync_mode)
            self._postmove_cleanup()
            self._wait_while_moving()
        self._remove_posid_from_sent_tables('all')
        self.printfunc('execute_moves: Done')

    def schedule_send_and_execute_moves(self, anticollision='default', should_anneal=True):
        """Convenience wrapper to schedule, send, and execute the pending requested
        moves, all in one shot.
        """
        self.schedule_moves(anticollision, should_anneal)
        failed_posids, n_retries = self.send_and_execute_moves()
        return failed_posids, n_retries

    def send_and_execute_moves(self):
        """Convenience wrapper to send and execute the pending moves (that have already
        been scheduled).
            
        INPUTS:  None
        """
        failed_posids, n_retries = self.send_move_tables()
        self.execute_moves()
        return failed_posids, n_retries

    def quick_move(self, posids='', cmd='', target=[None, None],
                   log_note='', anticollision='default', should_anneal=True,
                   disable_limit_angle=False):
        """Convenience wrapper to request, schedule, send, and execute a single move command, all in
        one shot. You can argue multiple posids if you want, though note they will all get the same
        command and target sent to them. So for something like a local (theta,phi) coordinate
        this often makes sense, but not for a global coordinate.

        INPUTS:     posids    ... either a single posid or an iterable collection of posids (note sets don't work at DOS Console interface)
                    cmd       ... command string like those usually put in the requests dictionary (see valid options below)
                    target    ... [u,v] values, note that all positioners here get sent the same [u,v] here
                    log_note  ... optional string to include in the log file
                    anticollsion  ... 'default', 'adjust', 'adjust_requested_only', 'freeze', or None. See comments in schedule_moves() function
                    should_anneal ... see comments in schedule_moves() function
                    disable_limit_angle ... boolean, when True will turn off any phi limit angle
                    
        Valid cmd options:
            'QS', 'dQdS', 'obsXY', 'ptlXY', 'poslocXY', 'obsdXdY', 'poslocdXdY', 'poslocTP', 'posintTP', or 'dTdP'
        """
        old_limit = self.limit_angle
        if disable_limit_angle:
            self.limit_angle = None
        requests = {}
        posids = self._validate_posids_arg(posids, skip_unknowns=False)
        err_prefix = 'quick_move: error,'
        assert len(posids) > 0, f'{err_prefix} empty posids argument'
        assert cmd in pc.valid_move_commands, f'{err_prefix} invalid move command {cmd}'
        assert len(target) == 2, f'{err_prefix} target arg len = {len(target)} != 2'
        assert all(np.isfinite(target)), f'{err_prefix} non-finite target {target}'
        for posid in posids:
            requests[posid] = {'command':cmd, 'target':target, 'log_note':log_note}
        self.request_targets(requests)
        self.schedule_send_and_execute_moves(anticollision, should_anneal)
        self.limit_angle = old_limit

    def quick_direct_dtdp(self, posids='', dtdp=[0,0], log_note='', should_anneal=True, prepause=0):
        """Convenience wrapper to request, schedule, send, and execute a single move command for a
        direct (delta theta, delta phi) relative move. There is NO anti-collision calculation. This
        method is intended for expert usage only. You can argue an iterable collection of posids if
        you want, though note they will all get the same (dt,dp) sent to them.

        INPUTS:     posids    ... either a single posid or a list of posids or 'all' (note sets don't work at DOS Console interface)
                    dtdp      ... [dt,dp], note that all posids get sent the same [dt,dp] here. i.e. dt and dp are each just one number
                    log_note  ... optional string to include in the log file
                    should_anneal ... see comments in schedule_moves() function
                    prepause ... wait this long before moving (useful for debugging)
        """
        requests = {}
        posids = self._validate_posids_arg(posids, skip_unknowns=False)
        err_prefix = 'quick_direct_dtdp: error,'
        assert len(posids) > 0, f'{err_prefix} empty posids argument'
        assert len(dtdp) == 2, f'{err_prefix} dtdp arg len = {len(dtdp)} != 2'
        assert all(np.isfinite(dtdp)), f'{err_prefix} non-finite target {dtdp}'
        for posid in posids:
            requests[posid] = {'target':dtdp, 'log_note':log_note}
        self.request_direct_dtdp(requests, prepause=prepause)
        self.schedule_send_and_execute_moves(None, should_anneal)
        
    default_dance_sequence = [(3,0), (0,1), (-3,0), (0,-1)]
    def dance(self, posids='all', n_repeats=1, delay=60, targets=default_dance_sequence,
              anticollision='default', should_anneal=True, disable_limit_angle=False):
        '''Repeatedly moves positioners to a series of positions at argued radius.
        
        INPUTS:     posids ... either 'all', a single posid, or an iterable collection of posids (note sets don't work at DOS Console interface), defaults to 'all''
                    n_repeats ... integer number of repeats of the sequence, defaults to 1
                    delay ... minimum seconds from move to move, defaults to 60
                    targets ... sequence of tuples giving poslocXY targets, default is [(3,0), (0,1), (-3,0), (0,-1)]
                    anticollsion  ... 'default', 'adjust', 'adjust_requested_only', 'freeze', or None. See comments in schedule_moves() function
                    should_anneal ... see comments in schedule_moves() function, defaults to True
                    disable_limit_angle ... boolean, when True will turn off any phi limit angle, defaults to False
        '''
        posids = self._validate_posids_arg(posids, skip_unknowns=False)
        n_repeats = int(n_repeats)
        delay = float(delay)
        assert n_repeats > 0, f'dance: invalid arg {n_repeats} for n_repeats'
        assert delay > 0, f'dance: invalid arg {delay} for delay'
        count = 0
        next_allowed_move_time = time.time() - delay + 0.001
        for n in range(n_repeats):
            for target in targets:
                assert len(target) == 2 and all([isinstance(val, (int, float, np.integer, np.float)) for val in target]), f'dance: invalid target {target}'
                count += 1
                sleep_time = next_allowed_move_time - time.time()
                if sleep_time > 0:
                    self.printfunc(f'Pausing {sleep_time:.1f} seconds before next move.')
                    time.sleep(sleep_time)
                note = pc.join_notes('petal dance sequence', f'move {count}')
                self.printfunc(note + f' to poslocXY = {target}')
                next_allowed_move_time = time.time() + delay
                self.quick_move(posids=posids, cmd='poslocXY', target=target, log_note=note,
                                anticollision=anticollision, should_anneal=should_anneal,
                                disable_limit_angle=disable_limit_angle)
                
                
# METHODS FOR FIDUCIAL CONTROL
    def set_fiducials(self, fidids='all', setting='on', save_as_default=False):
        """Set specific fiducials on or off.

        fidids ... one fiducial id string, or an iterable collection of fiducial id strings, or 'all'
        [KH: note that the fidids list might include devices that are not on this petal. The code must ignore those]           
        setting ... what to set the fiducials to, as described below:
            'on'         ... turns each fiducial to its default on value
            'off'        ... turns each fiducial individually to its default off value
            int or float ... a single integer or float from 0-100 sets all the argued fiducials uniformly to that one value

        save_as_default ... only used when seting is a number, in which case True means we will store that setting permanently to the fiducials' config file, False means its just a temporary setting this time

        Method returns a dictionary of all the settings that were made, where
            key   --> fiducial id
            value --> duty state that was set

        Fiducials that do not have control enabled will not appear in this dictionary.
        """
        error = False
        all_off = False
        if self.simulator_on:
            self.printfunc('Simulator skips sending out set_fiducials commands on petal ' + str(self.petal_id) + '.')
            return {}
        # 20210112 - MS says don't use all_fiducials_off - KF
        if False: #fidids == 'all' and setting=='off':
            self.printfunc('set_fiducials: calling comm.all_fiducials_off')
            ret = self.comm.all_fiducials_off()
            if 'FAILED' in ret:
                self.printfunc('WARNING: set_fiducials: calling comm.all_fiducials_off failed: %s' % str(ret))
            else:
                all_off = True
        if fidids == 'all':
            fidids = self.fidids
        else:
            fidids = {fidids} if isinstance(fidids,str) else set(fidids)
        # currently fiducials don't have an enable flag in pos state (bypass for now)
        enabled = [fidid for fidid in fidids if True or self.get_posfid_val(fidid,'CTRL_ENABLED')]
        busids = [self.get_posfid_val(fidid,'BUS_ID') for fidid in enabled]
        canids = [self.get_posfid_val(fidid,'CAN_ID') for fidid in enabled]
        if isinstance(setting,int) or isinstance(setting,float):
            if setting < 0:
                setting = 0
            if setting > 100:
                setting = 100
            duties = [setting]*len(enabled)
        elif isinstance(setting, (list, tuple)):
            duties = []
            for f in enabled:
                i = enabled.index(f)
                duties.append(setting[i])
        elif setting == 'on':
            duties = [self.get_posfid_val(fidid,'DUTY_DEFAULT_ON') for fidid in enabled]
        else:
            duties = [self.get_posfid_val(fidid,'DUTY_DEFAULT_OFF') for fidid in enabled]
        fiducial_settings_by_busid = {busid:{} for busid in set(busids)}
        for idx, busid in enumerate(busids):
            fiducial_settings_by_busid[busid][canids[idx]] = duties[idx]
        if all_off:
            ret = fiducial_settings_by_busid
        else:
            self.comm.pbset('fiducials', fiducial_settings_by_busid)
            ret = self.comm.pbget('FIDUCIALS')

        settings_done = {}
        for i in range(len(enabled)):
            set_duty = duties[i]
            # protect against missing fiducials in ret
            if busids[i] in ret.keys() and canids[i] in ret[busids[i]].keys():
                if ret[busids[i]][canids[i]] != duties[i]:
                    self.printfunc('WARNING: set_fiducials: disagreement in fiducial set duty and returned duty, ID: %s' % enabled[i])
                    set_duty = ret[busids[i]][canids[i]]
                    error = True
            elif not save_as_default:
                # Use remembered state, fid not responding but only if not saving defaults
                self.printfunc('WARNING: set_fiducials: fiducials %s not returned by petalcontroller, state not set.' % enabled[i])
                set_duty = self.get_posfid_val(enabled[i], 'DUTY_STATE')
                error = True
            self.set_posfid_val(enabled[i], 'DUTY_STATE', set_duty, check_existing=True)
            settings_done[enabled[i]] = set_duty
            if save_as_default:
                self.set_posfid_val(enabled[i], 'DUTY_DEFAULT_ON', set_duty, check_existing=True)
        self.commit(mode='both', log_note='set fiducial parameters')
        if error:
            return 'FAILED: not all fiducials set. Try moving to READY if trying to turn them off.'
        else:
            return settings_done

    @property
    def n_fiducial_dots(self):
        """Returns number of fixed fiducial dots this petal contributes
        in the field of view.
        """
        n_dots = [int(self.get_posfid_val(fidid, 'N_DOTS'))
                  for fidid in self.fidids]
        return sum(n_dots)

# METHODS FOR CONFIGURING THE PETALBOX

    def _set_hardware_state(self, hw_state):
        '''
        Sets the hardware state on the petal controller, scheme documented here:
        https://docs.google.com/document/d/1U9mxdTwgT6Bj5Sw_oTerU5wkiq9cXnN7I8QpMl_LT9E/edit#heading=h.ineqjw6t36ek

        Goes through and sets the parameters that defines the state. Checks
        the state at the end and returns the state that was actually set
        (either the one requested or 'ERROR') along with a list of strings
        explaining the reason for an error state.
        '''
        hw_state = hw_state.upper()
        state_list = ['STANDBY','READY','OBSERVING'] #INITIALIZED ops_state also exists but can only be reached when BBB reboots
        if not hasattr(self, '_last_state'):
            self._last_state = None
        assert hw_state in state_list, '_set_hardware_state: invalid state requested, possible states: %s' % state_list
        # Setup what values are expected when checking the state in the future
        # Notation: key (device name), tuple with value, max wait time for state change
        if hw_state in ['INITIALIZED', 'STANDBY', 'READY', 'OBSERVING']: 
            self._last_state = hw_state
        # Set petalbox State
        if self.simulator_on:
            if hasattr(self, 'ops_state_sv'):
                self.ops_state_sv.write('READY')
            return 'OBSERVING' # bypass everything below if in petal sim mode - sim should always be observing
        if hw_state == 'OBSERVING':
            conf = self.comm.pbget('CONF_FILE')
            if not isinstance(conf, dict):
                self.printfunc(f'WARNING: pbget CONF_FILE returned {conf}')
                raise_error('_set_hardware_state: Could not read busses from petalcontroller.')
            canbusses = conf['can_bus_list']
            ready = self.comm.check_can_ready(canbusses)
            if not(ready) or ('FAILED' in str(ready)):
                self.printfunc(f'WARNING: check_can_ready returned {ready}')
                #raise_error(f'_set_hardware_state: check_can_ready returned {ready}. Will not move to OBSERVING.')
                return f'FAILED: will not move to {hw_state}. check_can_ready returned {ready}.'
        todo = list(pc.PETAL_OPS_STATES[self._last_state].keys())
        for key, value in pc.PETAL_OPS_STATES[self._last_state].items():
            old_state = self.comm.pbget(key)
            if old_state == pc.PETAL_OPS_STATES[self._last_state][key][0]:
                # Don't change state if it's where we want it
                todo.remove(key)
            # Ignore GFAFAN
            else:
                # Change state because it needs to be changed
                ret = self.comm.pbset(key, value[0])
                if 'FAILED' in ret:
                    #fail message, should only happen if petalcontroller changes - code will raise error later on
                    self.printfunc('_set_hardware_state: WARNING: key %s returned %s from pbset.' % (key,ret))
        # now check if all state changes are complete
        # wait for timeout, if still inconsistent raise exception
        failed = {}
        start = time.time()
        while len(todo) != 0:
            for key in pc.PETAL_OPS_STATES[self._last_state].keys():
                if key not in todo:
                    continue
                new_state = self.comm.pbget(key)
                if new_state == pc.PETAL_OPS_STATES[self._last_state][key][0]:
                    todo.remove(key)
                elif key == 'GFA_FAN': #GFA has different structure
                    req = pc.PETAL_OPS_STATES[self._last_state][key][0]['inlet'][0], pc.PETAL_OPS_STATES[self._last_state][key][0]['outlet'][0]
                    new = new_state['inlet'][0], new_state['outlet'][0]
                    if req == new:
                        todo.remove(key)
                else:   # check timeout
                    if time.time() > start + pc.PETAL_OPS_STATES[self._last_state][key][1]:
                        failed[key] = (new_state, pc.PETAL_OPS_STATES[self._last_state][key][0])
                        self.printfunc('_set_hardware_state: Timeout for %r' % key)
                        todo.remove(key)
            time.sleep(1)

        if len(failed) == 0:
            ret = self.comm.ops_state(hw_state)
            if 'FAILED' not in ret:
                self.printfunc('_set_hardware_state: all devices have changed state.')
                if hasattr(self, 'ops_state_sv'):
                    self.ops_state_sv.write(ret)
                if hw_state != 'OBSERVING':
                    # fids off
                    for fid in self.fidids:
                        self.set_posfid_val(fid, 'DUTY_STATE', 0, check_existing=True)
                else:
                    # Inform PC about motor parameters
                    self.set_motor_parameters()
            else:
                self.printfunc('_set_hardware_state: FAILED: when calling comm.ops_state: %s' % ret)
                raise_error('_set_hardware_state: comm.ops_state returned %s' % ret)
        else:
            self.printfunc('_set_hardware_state: FAILED: some inconsistent device states (new/last): %r' % failed)
            raise_error('_set_hardware_state: Inconsistent device states: %r' % failed)
        return hw_state

    def _get_hardware_state(self, what = None):
        '''
        Loops through keys in pc.PETAL_OPS_STATES[self._last_state] to compare with what the
        PetalController thinks they are. Any differences are recorded and
        'ERROR' state is set if there are any discrepencies. Otherwise
        returns the state of the PetalController.

        Arguments:
        what =  list (returns list of current settings for variables in last_state)
             =  <key> (returns current value of key)
        '''
        err_strings = []
        if self.simulator_on: #Sim should always be observing
            return 'OBSERVING', err_strings
        if not hasattr(self, 'comm') or getattr(self, 'comm') is None:
            return 'ERROR', 'Petal controller is not connected'
        if self._last_state is None:
            self.printfunc('_get_hardware_state: No state yet set by petal. Trying to reconstruct from PC settings')
            for state in ['INITIALIZED', 'STANDBY', 'READY', 'OBSERVING']:
                errors = self._check_hardware_state(state)
                if errors == []:
                    self._last_state = state
                    break
            if self._last_state is None:
                return 'ERROR', 'petal hardware state unknown'
        # Look for different settings from what petal last set.
        errors = self._check_hardware_state(self._last_state, what = what)
        if what != None:
            return errors
        if isinstance(errors, list) and len(errors) == 0:
            # Check if petal and PC ops states match
            pc_ops = self.comm.ops_state()
            if pc_ops != self._last_state:
                self.printfunc('_get_hardware_state: PC ops state (%r) does not match device settings (%r). Corrected.' % (pc_ops, self._last_state))
                self.comm.ops_state(self._last_state)
            return self._last_state, errors
        else: #If errors were found, set 'ERROR' state and return 'ERROR' as well as strings explaining why.
            return 'ERROR', errors

    def _check_hardware_state(self, state, what = None):
        # Look for different settings from what petal last set.
        err_strings = []
        current = {}
        for key in pc.PETAL_OPS_STATES[state].keys():
            fbk = self.comm.pbget(key)
            if what == 'list' or what == key:
                current[key] = fbk
            if key == 'GFA_FAN' and isinstance(fbk,dict): #sadly GFA_FAN is a little weird.
                for k in fbk.keys(): #should be 'inlet' and 'outlet'
                    if fbk[k][0] != pc.PETAL_OPS_STATES[state][key][0][k][0]: #comparing only off/on, not worring about PWM or TACH
                        err_strings.append(key+' expected: '+str(pc.PETAL_OPS_STATES[state][key][0][k][0])+', got: '+str(fbk[k][0]))
            else:
                if pc.PETAL_OPS_STATES[state][key][0] != fbk:
                    err_strings.append(key+' expected: '+str(pc.PETAL_OPS_STATES[state][key][0])+', got: '+str(fbk))
        if what == None:
            return err_strings
        else:
            return current

    def reset_petalbox(self):
        """Reset all errors and turn all enables off.  This method
        returns the petalbox to its default safe state (how it comes up prior to
        communicating with the petal).
        """
        if not self.simulator_on:
            self.comm.configure()

# GETTERS, SETTERS, STATUS METHODS
    def get_information(self, what):
        """
        returns petalcontroller information
        """
        return self.comm.get(what)

    def get_posfid_val(self, uniqueid, key):
        """Retrieve the state value identified by string key, for positioner or fiducial uniqueid."""
        if uniqueid in self.posids.union(self.fidids):
            return self.states[uniqueid]._val[key]
        else:
            return 'Not in petal'

    def batch_get_posfid_val(self, uniqueids, keys):
        """Retrives a batch of state values useful for calling from external scripts
           INPUT: uniqueids ... list, list of posids/fidids to retrive values for
                  keys ... list, state keys to retrieve
           OUTPUT: values ... dict (keyed by uniqueid) of dicts with keys keys
        """
        values = {}
        devids = set(self.posids) | set(self.fidids)
        for devid in uniqueids:
            if devid in devids:
                values[devid] = {}
                for key in keys:
                    values[devid][key] = self.get_posfid_val(devid, key)
            else:
                self.printfunc(f'DEBUG: {devid} not in petal')
        return values

    def set_posfid_val(self, device_id, key, value, check_existing=False, comment=''):
        """Sets a single value to a positioner or fiducial. In the case of a 
        fiducial, this call does NOT turn the fiducial physically on or off.
        It only saves a value.
        
        Returns a boolean whether the value was accepted, or in special cases,
        None (see below).
        
        The boolean arg check_existing only changes things if the old value
        differs from new. A special return value of None is returned if the
        new value is the same.
        
        Comment allows associating a note string with the change. If a comment
        is provided, then check_existing will be automatically forced to True.
        """
        if comment:
            check_existing = True
        if device_id not in self.posids | self.fidids:
            raise ValueError(f'{device_id} not in PTL{self.petal_id:02}')
        if key in pc.require_comment_to_store and not comment:
                raise ValueError(f'setting {key} requires an accompanying comment string')
        state = self.states[device_id]
        if check_existing:
            old = state._val[key] if key in state._val else None
            if old == value:
                return None
        accepted = state.store(key, value, register_if_altered=True)
        if comment and accepted:
            comment_field = 'CALIB_NOTE' if pc.is_calib_key(key) else 'LOG_NOTE'
            self.set_posfid_val(device_id, comment_field, comment)
        return accepted

    def batch_set_posfid_val(self, settings, check_existing=False, comment=''):
        """ Sets several values for several positioners or fiducials.
            INPUT:  settings ... dict (keyed by devid) of dicts {state key:value}
                                 same as output of batch_get_posfid_val
                    check_existing ... return None and make no changes if new value matches existing
                    comment ... add string to log_note associated with value, forces check_existing=True
                    
            OUTPUT: accepts ... dict (keyed by devid) of dicts {state key:bool}
                                where the bool indicates if the value was accepted

            NOTE: no comments accepted - one cannot set keys in pc.require_comment_to_store
        """
        devids = set(self.posids) | set(self.fidids)
        accepts ={}
        for devid, sets in settings.items():
            if devid in devids:
                accepts[devid] = {}
                for setting, value in sets.items():
                    accepts[devid][setting] = self.set_posfid_val(devid, setting, value, check_existing, comment)
        return accepts
    
    def get_posids_with_commit_pending(self):
        '''Returns set of all posids for which there is a commit to DB pending.
        '''
        states = self.altered_states | self.altered_calib_states
        unit_ids = {state.unit_id for state in states}
        posids = unit_ids & self.posids
        return posids
    
    def _add_to_altered_states(self, state):
        '''Wrapper function so that another module (posstate) can add itself
        to petal's cached set.'''
        self.altered_states.add(state)
    
    def _add_to_altered_calib_states(self, state):
        '''Wrapper function so that another module (posstate) can add itself
        to petal's cached set.'''
        self.altered_calib_states.add(state)
    
    def get_pbdata_val(self, key):
        """Requests data from petalbox using the pbget method.
        key ... string, corresponds to petalbox pbget method keys (eg 'TELEMETRY', 'CONF_FILE')
        """
        return self.comm.pbget(key)

    def enable_db_commit(self):
        '''
        Allows committing to DB (runs in init when not simulated)
        '''
        self.db_commit_on = True
        os.environ['DOS_POSMOVE_WRITE_TO_DB'] = 'True'
        self.posmoveDB = DBSingleton(petal_id=int(self.petal_id))

    def commit(self, mode='move', log_note='', calib_note=''):
        '''Commit move data or calibration data to DB and/or local config and
        log files.
        
        INPUTS:  mode ... 'move', 'calib', or 'both', says which DB tables to commit to
        
                 log_note ... optional string to append to LOG_NOTE field prior to commit
                              ignored if mode='calib'
                              
                 calib_note ... optional string to append to CALIB_NOTE field prior to commit
                                ignored if mode='move'
        '''
        assert mode in {'move', 'calib', 'both'}, f'invalid mode {mode} for commit()'
        if mode == 'both':
            self._commit(mode='move', note=log_note)
            self._commit(mode='calib', note=calib_note)
            return
        note = log_note if mode == 'move' else calib_note
        self._commit(mode=mode, note=note)

    def _commit(self, mode, note):
        '''Underlying implemetation for commit().'''
        assert mode in {'move', 'calib'}, f'invalid mode {mode} for _commit()'
        if not self._commit_pending(mode):
            return
        is_move = mode == 'move'
        if is_move:
            states = self.altered_states
        else:
            states = self.altered_calib_states
        if note:
            for state in states:
                state._append_log_note(note, is_calib_note=not(is_move))
        self._send_to_db_as_necessary(states, mode)
        self._write_local_logs_as_necessary(states)
        if is_move:
            self.altered_states = set()
            if self.schedule_stats.is_enabled():
                stats_path = self.sched_stats_path
                new_path = self.schedule_stats.save(path=stats_path)
                if new_path != stats_path:
                    self.sched_stats_path = new_path
                    self.printfunc(f'Updated schedule stats path from {stats_path} to {new_path}')
        else:
            self.altered_calib_states = set()
        
        # 2020-06-29 [JHS] This step is a simple way to guarantee freshness of
        # the collider cache. Executes in 6.3 ms on my desktop, for a simulated
        # petal of 502 positioners.
        self.collider.refresh_calibrations(verbose=False)

    def _send_to_db_as_necessary(self, states, mode):
        '''Saves state data to posmove database, if that behavior is currently
        turned on.
        '''
        assert mode in {'move', 'calib'}, f'invalid mode {mode} for _send_to_db_as_necessary'
        is_move = mode == 'move'
        if self.db_commit_on:
            if is_move:
                type1, type2 = 'pos_move', 'fid_data'
            else:
                type1, type2 = 'pos_calib', 'fid_calib'
            pos_commit_list = [st for st in states if st.type == 'pos']
            fid_commit_list = [st for st in states if st.type == 'fid']
            if len(pos_commit_list) > 0:
                for state in pos_commit_list:
                    state.store('EXPOSURE_ID', self._exposure_id, register_if_altered=False)
                    state.store('EXPOSURE_ITER', self._exposure_iter, register_if_altered=False)
                self.posmoveDB.WriteToDB(pos_commit_list, self.petal_id, type1)
            if len(fid_commit_list) > 0:
                self.posmoveDB.WriteToDB(fid_commit_list, self.petal_id, type2)
            if is_move:
                if self._currently_in_an_exposure():
                    committed_posids = {state.unit_id for state in pos_commit_list}
                    overlapping_commits = committed_posids & self._devids_committed_this_exposure
                    if overlapping_commits:
                        self.printfunc(f'WARNING: device_ids {overlapping_commits} received multiple posDB ' +
                                       f'commit requests for expid {self._exposure_id}, iteration ' +
                                       f'{self._exposure_iter}. These have the potential to overwrite data.')
                    self._devids_committed_this_exposure |= committed_posids
        else:
            self.printfunc('DB commit not available.')
        # known minor issue: if local_log_on simultaneously with DB, these may clear the note field
        if is_move:
            for state in self.altered_states:
                state.clear_log_notes()
        else:
            for state in self.altered_calib_states:
                state.clear_calib_notes()
            
    def _write_local_logs_as_necessary(self, states):
        '''Saves state data to disk, if those behaviors are currently turned on.'''
        for state in states:
            if self.local_commit_on:
                state.write()
            if self.local_log_on:
                state.log_unit()
    
    def _commit_pending(self, mode):
        '''Returns boolean whether there is a pending commit for the argued
        mode. Argument mode can be either 'move' or 'calib'.'''
        if mode == 'move':
            return len(self.altered_states) > 0
        elif mode == 'calib':
            return len(self.altered_calib_states) > 0
        else:
            self.printfunc(f'Error: mode {mode} not recognized in _commit_pending()')
        
    def _late_commit(self, data):
        '''Commits "late" data to the posmovedb.
        
        There are several special fields for which this is possible, defined in
        posconstants.late_commit_defaults.
                
        If _set_exposure_info() has previously been called, while
        _clear_exposure_info() has not yet been called, then petal understands
        that we are currently in the middle of a known exposure. In this case
        the behavior can vary according to the particular posid:
            
         1. For a positioner which already had some data committed during this
            exposure, the new data argued here gets written to that same,
            existing row in the database.
               
         2. If no data yet committed for this positioner, then a new row is
            generated to hold the data.
        
        INPUTS:
            data ... dict with keys --> posids and values --> subdicts
                     subdicts --> key/value pairs
                     valid subdict keys are defined in first line of function
        
        OUTPUTS:
            No outputs
        '''
        if not self.db_commit_on:
            self.printfunc('DB commit not available.')
            return
        allowed_keys = pc.late_commit_defaults.keys()
        valid_posids = {p for p in data.keys() if p in self.posids}
        data_for_existing_rows = []
        data_for_new_rows = {}
        for posid in valid_posids:
            this_data = {k:v for k,v in data[posid].items() if k in allowed_keys}
            if not this_data:
                continue
            if posid in self._devids_committed_this_exposure: 
                this_data['POS_ID'] = posid
                data_for_existing_rows.append(this_data)
            else:
                data_for_new_rows[posid] = this_data
        if data_for_existing_rows:
            kwargs = {'input_list': data_for_existing_rows,
                      'petal_id': self.petal_id,
                      'types': 'pos_move'}
            if self._exposure_id is not None:
                kwargs['expid'] = self._exposure_id
            if self._exposure_iter is not None:
                kwargs['iteration'] = self._exposure_iter
            self.posmoveDB.UpdateDB(**kwargs)
        if data_for_new_rows:
            for posid, subdict in data_for_new_rows.items():
                log_note = 'Stored new:'
                accepted = []
                for key, val in subdict.items():
                    accepted += [self.set_posfid_val(posid, key, val, check_existing=True)]
                    log_note += f' {key}'
                if any(accepted):
                    self.set_posfid_val(posid, 'LOG_NOTE', log_note)
            self._commit(mode='move', note='')  # no need for extra log note info
        self._clear_late_commit_data()
    
    def _clear_late_commit_data(self):
        '''Clears special data fields associated with the "_late_commit"
        function.
        '''
        for posid in self.posids:
            self.states[posid].clear_late_commit_entries()

    def _set_exposure_info(self, exposure_id, exposure_iter=None):
        '''Sets exposure identification values. These will be included in the
        posmovedb upon the next commit(). They will subsequently be cleared
        during _postmove_cleanup().
        '''
        self._exposure_id = exposure_id
        self._exposure_iter = exposure_iter
        self._devids_committed_this_exposure = set()
        
    def _clear_exposure_info(self):
        '''Clears exposure identification values. C.f. _set_exposure_info().
        '''
        self._set_exposure_info(exposure_id=None, exposure_iter=None)
    
    def _currently_in_an_exposure(self):
        '''Returns boolean whether the the petal understands that we are
        currently in the process of an exposure.
        '''
        return (self._exposure_id is not None) and (self._exposure_iter is not None)

    def expected_current_position(self, posid, key):
        """Retrieve the current position, for a positioner identied by posid,
        according to the internal tracking of its posmodel object. Returns a two
        element list. For a printout of more information, and position given
        immediately in all coordinate systems, try function get_posmodel_params.
        
        INPUTS:  posid ... id string for a single positioner
                 key ... coordinate system to return position in
        
        Valid keys are:
            'posintTP, 'poslocXY', 'poslocTP',
            'QS', 'flatXY', 'obsXY', 'ptlXY'
            
        See comments in posmodel.py for explanation of these values.
        """
        if key == 'posintTP':
            return self.posmodels[posid].expected_current_posintTP
        elif key == 'poslocTP':
            return self.posmodels[posid].expected_current_poslocTP
        pos = self.posmodels[posid].expected_current_position
        if key in pos.keys():
            return pos[key]
        else:
            self.printfunc(f'Unrecognized key {key} when requesting '
                           f'expected_current_position of posid {posid}')

    def all_enabled_posids(self):
        """Returns set of all posids of positioners with CTRL_ENABLED == True.
        """
        return {p for p in self.posids if self.posmodels[p].is_enabled}

    def all_disabled_posids(self):
        """Returns set of all posids of positioners with CTRL_ENABLED == False.
        """
        return set(self.posids) - set(self.all_enabled_posids())

    def enabled_posmodels(self, posids):
        """Returns dict with keys = posids, values = posmodels, but only for
        those positioners in the collection posids which are enabled.
        """
        pos = set(posids).intersection(self.posids)
        return {p: self.posmodels[p] for p in pos if self.posmodels[p].is_enabled}

    def get_pos_flags(self, posids='all', should_reset=False, decipher=False):
        '''Returns positioner flags. Also see function decipher_posflags, for
        interpreting the flag integers.
        
        INPUTS:  posids ... 'all' or iterable collection of positioner id strings
                 should_reset ... will re-initialize all flags (default=False)
                 decipher ... insted of integers, return deciphered human-readable strings (default=False)
                 
        OUTPUTS: dict with keys=posids, values=flag integers
        
        Detail: this is a getter function for self.pos_flags that carries out a final
        is_enabled check before passing them back. Important in case the PC sets
        ctrl_enabled = False when a positioner is not responding.
        '''
        pos_flags = {}
        if posids == 'all':
            posids = self.posids
        for posid in posids:
            if posid not in self.posids:
                continue  # this posid does not belong to this petal
            self._apply_state_enable_settings(posid)
            if self.posmodels[posid].is_enabled:
                self.pos_flags[posid] = (self.pos_flags[posid] | self.enabled_mask) ^ self.enabled_mask
            pos_flags[posid] = self.pos_flags[posid]
        if should_reset:
            self._initialize_pos_flags()
        if decipher:
            pos_flags = {posid: pc.decipher_posflags(flag)[0] for posid, flag in pos_flags.items()}
        return pos_flags
    
    def set_keepouts(self, posids, radT=None, radP=None, angT=None, angP=None, classify_retracted=None, comment=None):
        '''Convenience function to set parameters affecting positioner collision
        envelope(s). One or more posids may be argued. The other args will be
        uniformly applied to ALL argued posids.
        
        INPUTS:
            posids ... 'all', an id string, or an iterable
            radT ... [mm] new value for 'KEEPOUT_EXPANSION_THETA_RADIAL'
            radP ... [mm] new value for 'KEEPOUT_EXPANSION_PHI_RADIAL'
            angT ... [deg] new value for 'KEEPOUT_EXPANSION_THETA_ANGULAR'
            angP ... [deg] new value for 'KEEPOUT_EXPANSION_PHI_ANGULAR'
            classify_retracted ... [boolean] new value for 'CLASSIFIED_AS_RETRACTED'
            comment ... string stating your rationale for the change (enclose in "" at Console)
        '''
        if posids == 'all':
            posids = self.posids
        else:
            posids = {posids} if isinstance(posids, str) else set(posids)
        invalid_posids = {p for p in posids if p not in self.posids}
        posids -= invalid_posids
        if invalid_posids:
            self.printfunc(f'{len(invalid_posids)} positioner id(s) not found on petal id' +
                           f' {self.petal_id}. These will be skipped: {invalid_posids}')
            self.printfunc(f'{len(posids)} valid positioner(s) remaining')
        new = {'KEEPOUT_EXPANSION_THETA_RADIAL': radT,
               'KEEPOUT_EXPANSION_PHI_RADIAL': radP,
               'KEEPOUT_EXPANSION_THETA_ANGULAR': angT,
               'KEEPOUT_EXPANSION_PHI_ANGULAR': angP,
               'CLASSIFIED_AS_RETRACTED': classify_retracted}
        new = {key: value for key, value in new.items() if value != None}
        msg_prefix = 'set_keepouts:'
        err_prefix = f'{msg_prefix} error,'
        assert len(posids) > 0, f'{err_prefix} empty posids argument'
        for key, val in new.items():
            try:
                float(val)
            except:
                assert False, f'{err_prefix} non-numeric {key} {val}'
            assert np.isfinite(val), f'{err_prefix} non-finite {key} {val}'
        assert classify_retracted == None or isinstance(classify_retracted, bool), f'{err_prefix} non-boolean classify_retracted {classify_retracted}'
        changed = set()
        for key, val in new.items():
            changed_this_key = set()
            for posid in posids:
                accepted = self.set_posfid_val(posid, key, val, check_existing=True)
                if accepted:
                    changed_this_key.add(posid)
            if changed_this_key:
                self.printfunc(f'{msg_prefix} Changed {key} to {val} for {len(changed_this_key)}' +
                               f' positioner(s): {changed_this_key}')
            changed |= changed_this_key
        if changed:
            self.printfunc(f'{msg_prefix} Committing new values for {len(changed)} positioner(s)')
            note = str(comment) if comment else ''
            self.commit(mode='calib', calib_note=note)  # as of 2020-06-29, all valid args here are stored in calib table of DB
        else:
            self.printfunc(f'{msg_prefix} No positioners found requiring parameter update(s)')
            
    def cache_keepouts(self):
        '''Cache keepout parameters to a temporary file on disk. Returns the path
        to the cache file.
        
        INPUTS:  None
        '''
        msg_prefix = 'cache_keepouts:'
        path = pc.get_keepouts_cache_path(self.petal_id)
        data = {key:[] for key in ['POS_ID'] + pc.keepout_keys}
        for posid in self.posids:
            data['POS_ID'] += [posid]
            for key in pc.keepout_keys:
                data[key] += [self.states[posid]._val[key]]
        table = AstropyTable(data)
        table.write(path, overwrite=True, delimiter=',')
        self.printfunc(f'{msg_prefix} Collision keepout settings for {len(table)} positioners cached to {path}')
        return path
        
    def restore_keepouts(self, path=None):
        '''Restores keepout parameters from cache file on disk. In typical usage
        no path needs to be provided, and the default file path will be used.
        
        INPUTS:  path ... string, optional file path where to find cached data
        '''
        msg_prefix = 'restore_keepouts:'
        argued_path = str(path)
        argued_ext = os.path.splitext(argued_path)[1]
        default_path = pc.get_keepouts_cache_path(self.petal_id)
        default_ext = os.path.splitext(default_path)[1]
        if os.path.exists(argued_path) and argued_ext == default_ext:
            path_to_use = argued_path
        else:
            path_to_use = default_path
        assert os.path.exists(path_to_use), f'{msg_prefix} error, no cache file found at {path_to_use}'
        self.printfunc(f'{msg_prefix} Restoring collision keepout settings from {path_to_use}')
        table = AstropyTable.read(path_to_use)
        changed = set()
        for row in table:
            posid = row['POS_ID']
            for key in pc.keepout_keys:
                accepted = self.set_posfid_val(posid, key, row[key], check_existing=True)
                if accepted:
                    changed.add(posid)
        self.printfunc(f'{msg_prefix} {len(changed)} of {len(table)} positioners found with keepout values needing change.')
        skipped = set(table['POS_ID']) - changed
        if any(skipped):
            self.printfunc(f'{msg_prefix} {len(skipped)} skipped. The skipped positioners are: {skipped}')
        if any(changed):
            self.printfunc(f'{msg_prefix} Committing restored values for {len(changed)} positioners.')
            self.commit(mode='calib', calib_note=f'restored keepouts from cache file: {path_to_use}')
            
    def get_collision_params(self, posid):
        '''Returns a formatted string describing the current parameters known to
        the collider module for a given positioner.
        
        INPUTS:
            posid ... string identifying the positioner
        '''
        if posid in self.posids:
            out = f'{posid}:'
            for dict_name in ['R1', 'R2', 'x0', 'y0', 't0', 'p0', 'keepout_expansions',
                              'pos_neighbors', 'fixed_neighbor_cases', 'keepouts_T',
                              'keepouts_P']:
                value = getattr(self.collider, dict_name)[posid]
                if dict_name == 'fixed_neighbor_cases':
                    value = {pc.case.names[x] for x in value}
                out += f'\n {dict_name}: {value}'
            out += f'\n classified_as_retracted: {posid in self.collider.classified_as_retracted}'
        else:
            out = f'No posid {posid} found'
        return out
    
    def get_posmodel_params(self, posid, as_dict=False):
        '''Returns a formatted string describing the current parameters known to
        the posmodel instance for a given positioner.
        
        INPUTS:
            posid ... string identifying the positioner
            as_dict ... boolean, returns a dict rather than formatted string (default=False)
        '''
        properties = ['canid', 'busid', 'deviceloc', 'is_enabled', 'expected_current_position',
                      'full_range_posintT', 'full_range_posintP',
                      'targetable_range_posintT', 'targetable_range_posintP',
                      'abs_shaft_speed_cruise_T', 'abs_shaft_speed_cruise_P']
        def formatter(key, value):
            return f'\n {key:12s} : {value}'
        if posid in self.posmodels:
            out = {} if as_dict else f'{posid}:'
            for name in properties:
                prop = getattr(self.posmodels[posid], name)
                if as_dict:
                    out[name] = prop
                    continue
                if isinstance(prop, dict):
                    for k, v in prop.items():
                        out += formatter(k,v)
                else:
                    out += formatter(name, prop)
        else:
            out = {} if as_dict else f'No posid {posid} found'
        return out
    
    def quick_table(self, posids='all', coords=['posintTP', 'poslocTP', 'poslocXY', 'obsXY', 'QS'], as_table=False, sort='POSID'):
        '''Returns a printable string tabulating current position (in several 
        coordinate systems), overlap status, enabled status, and whether in
        theta hardstop ambiguous zone, for one or more positioners.
        
        INPUTS:  posids ... 'all' (default), single posid string, or iterable collection of them
                 coords ... specify one or more particular coordinate systems to display. enter None for a listing of valid args
                 as_table ... boolean to return astropy table, rather than printable string (default False)
                 sort ... sorts by the argued columns (default 'POSID')
        
        OUTPUTS: as_table == False --> string for display
        
                 as_table == True --> astropy table with columns: 'POSID','LOCID','BUSID',
                 'CANID','ENABLED','OVERLAP','AMBIG_T', as well as those requested by the
                 coords argument, e.g. 'posintT','posintP','poslocT','poslocP','poslocX',
                 'poslocY','obsX','obsY','Q','S'
        '''
        if pc.is_string(coords):
            if coords in {None, 'none', 'None', 'NONE'}:
                return f'Valid quick_table coords: {sorted(pc.coord_pair2single)}'
            coords = [coords]
        else:
            assert pc.is_collection(coords)
            coords = list(coords)
        posids = self._validate_posids_arg(posids, skip_unknowns=True)
        id_columns = ['POSID', 'LOCID', 'BUSID', 'CANID']
        status_columns = ['ENABLED', 'OVERLAP', 'AMBIG_T']
        stat_name_col = 'CANID'
        n_rows_repeat_headers = 20
        columns = id_columns.copy()
        for coord in coords:
            columns += list(pc.coord_pair2single[coord])
        columns += status_columns
        overlaps = self.get_overlaps(as_dict=True)
        overlap_strs = {posid: '' if not neighbors else str(neighbors) for posid, neighbors in overlaps.items()}
        data = {c:[] for c in columns}
        floats = {c:[] for c in columns}
        fmt_coord = lambda value, coord: format(value, pc.coord_formats[coord])
        for posid in posids:
            model = self.posmodels[posid]
            data['POSID'].append(posid)
            data['LOCID'].append(model.deviceloc)
            data['BUSID'].append(model.busid)
            data['CANID'].append(model.canid)
            data['ENABLED'].append(model.is_enabled)
            data['OVERLAP'].append(overlap_strs[posid] if posid in overlap_strs else 'None')
            data['AMBIG_T'].append(model.in_theta_hardstop_ambiguous_zone)
            pos = self.posmodels[posid].expected_current_position
            for coord in coords:
                for i in (0, 1):
                    split_name = pc.coord_pair2single[coord][i]
                    value = pos[coord][i]
                    if not as_table:
                        floats[split_name].append(value)
                        value = fmt_coord(value, split_name)
                    data[split_name].append(value)
        t = AstropyTable(data)
        t.sort(sort)
        if as_table:
            return t
        t_fmt = t.pformat_all(align='^')
        should_calc_stats = set(t.columns) - set(id_columns) - set(status_columns)
        should_count = status_columns
        stats_str = ''
        if len(t) > 1 and any(should_calc_stats):
            stats_str += '\n' + t_fmt[1]
            if len(t) >= n_rows_repeat_headers:
                stats_str += '\n' + t_fmt[0] + '\n' + t_fmt[1] # re-label long columns at bottom
            col_widths = {list(t.columns)[i]: len(t_fmt[1].split(' ')[i]) for i in range(len(t.columns))}
            counted = {}
            for name, func in {'MIN': min, 'AVG': np.mean, 'MAX': max}.items():
                stats_str += '\n'
                for col, width in col_widths.items():
                    fmt = lambda x: format(x, f'>{width}s')
                    if col in should_count:
                        if col not in counted:
                            stats_str += fmt('COUNT')
                            counted[col] = 'labeled'
                        elif counted[col] == 'labeled':
                            booleans = [pc.boolean(x) for x in t[col]]
                            value = sum(booleans)
                            stats_str += fmt(str(value))
                            counted[col] = 'counted'
                        elif counted[col] == 'counted':
                            stats_str += fmt(f'of {len(t)}')
                            counted[col] = 'totaled'
                    elif col == stat_name_col:
                        stats_str += fmt(name)
                    elif col in should_calc_stats:
                        value = func(floats[col])
                        stats_str += fmt(fmt_coord(value, col))
                    else:
                        stats_str += fmt(' ')
                    stats_str += ' '
        top = f'PETAL_ID {self.petal_id} at LOCATION {self.petal_loc}, '
        top += f'(displaying {len(t)} of {len(self.posids)} positioners)'
        s = top + ':\n'
        s += '\n'.join(t_fmt)
        s += stats_str
        return s
    
    def quick_query(self, key=None, op='', value='', posids='all', mode='compact', skip_unknowns=False):
        '''Returns a list of posids which have a parameter key with some
        relation op to value. Not all conceivable param keys and ops are
        necessarily supported. Can be applied to all posids on the petal, or
        an argued subset.
        
        INPUTS:
            key ... string like 'POS_P' or 'LENGTH_R1', etc
            op ... string like '>' or '==', etc. Can leave blank to simply retrieve all values.
                   assume '==' if a value is argued but no op
            value ... the operand to compare against, usually a number for most keys
            posids ... 'all', 'enabled', 'disabled' or iterator of positioner id strings
            mode ... 'compact', 'expanded', 'iterable' ... controls return type
            skip_unknowns ... boolean, if True, quietly skip any unknown posids, rather than throwing an error
            
        Call with no arguments, to get a list of valid keys and ops.
        
        Any position value (such as 'posintT' or 'Q' or 'flatX') is the current
        *expected* position (i.e. the internally-tracked value), based on latest
        POS_T, POS_P, and calibration params.
        '''
        import operator
        position_keys = set(pc.single_coords)
        state_keys = set(pc.calib_keys) | {'POS_P', 'POS_T', 'CTRL_ENABLED'}
        state_keys -= pc.fiducial_calib_keys  # fiducial data not currently supported
        constants_keys = set(pc.constants_keys)
        model_keys = set(pc.posmodel_keys)
        id_keys = {'CAN_ID', 'BUS_ID', 'DEVICE_LOC', 'POS_ID'}
        valid_keys = position_keys | state_keys | constants_keys | id_keys | model_keys
        valid_ops = {'>': operator.gt,
                     '>=': operator.ge,
                     '==': operator.eq,
                     '<': operator.lt,
                     '<=': operator.le,
                     '!=': operator.ne,
                     '': None}
        if not any([key, op, value]):
            valids = {'valid_keys': sorted(valid_keys),
                      'valid_ops': sorted(valid_ops)}
            return valids
        if value != '' and op == '':
            op == '=='
        msg_prefix = 'quick_query:'
        err_prefix = f'{msg_prefix} error,'
        assert key in valid_keys, f'{err_prefix} invalid key {key}'
        assert op in valid_ops, 'f{err_prefix} invalid op {op}'
        op_func = valid_ops[op]
        try:
            if key in {'POS_ID', 'BUS_ID'}:
                operand = str(value)
            else:
                if value == '':
                    value = 0  # case where user made no argument
                operand = float(value)
        except:
            assert False, f'{err_prefix} invalid type {type(value)} for value {value}'
        posids = self._validate_posids_arg(posids, skip_unknowns=skip_unknowns)
        if key in position_keys:
            def getter(posid):
                expected = self.posmodels[posid].expected_current_position
                prefix = key[:-1]
                suffix = key[-1]
                if suffix in {'T', 'P'}:
                    pair_key = prefix + 'TP'
                elif suffix in {'X', 'Y'}:
                    pair_key = prefix + 'XY'
                else:
                    pair_key = 'QS'
                pair = expected[pair_key]
                if suffix in {'T', 'X', 'Q'}:
                    return pair[0]
                return pair[1]
        elif key in model_keys:
            func = lambda x: x  # place-holder
            attr = key
            for func_name in ['max', 'min']:
                prefix = f'{func_name}_'
                if prefix in key and ('_range_' in key or '_zone' in key):
                    func = eval(func_name)
                    attr = key.split(prefix)[-1]
                    break
            def getter(posid):
                return func(getattr(self.posmodels[posid], attr))
        else:
            def getter(posid):
                return self.states[posid]._val[key]
        found = dict()
        posids = sorted(posids)
        for posid in posids:
            this_value = getter(posid)
            if op == '' or op_func(this_value, operand):
                found[posid] = this_value
        out = found if op == '' else sorted(found.keys())
        if mode == 'compact':
            out = str(out)
        elif mode == 'expanded':
            out = [f'{key}: {val}' for key, val in found.items()]
            out = '\n'.join(out)
        if isinstance(out, str):
            try:
                values = list(found.values()) if isinstance(found, dict) else found
                max_ = np.max(values)
                min_ = np.min(values)
                mean = np.mean(values)
                std = np.std(values)
                rms = np.sqrt(np.sum(np.array(values)**2) / len(values))
                out = f'stats: max={max_:.4f}, min={min_:.4f}, mean={mean:.4f}, std={std:.4f}, rms={rms:.4f}\n{out}'
            except:
                pass
            out = f'total entries found = {len(found)}\n{out}'
        return out
    
    def quick_plot(self, posids='all', include_neighbors=True, path=None, viewer='default', fmt='png'):
        '''Graphical view of the current expected positions of one or many positioners.
        
        INPUTS:  posids ... single posid or collection of posids to be plotted (defaults to all)
                 include_neighbors ... boolean, whether to also plot neighbors of posids (default=True)
                 path ... string, directory where to save the plot file to disk (defaults to dir defined in posconstants)
                 viewer ... string, the program with which to immediately view the file (see comments below)
                 fmt ... string, image file format like png, jpg, pdf, etc (default 'png')
                 
                 Regarding the image viewer, None or '' will suppress immediate display.
                 When running in Windows or Mac, defaults to whatever image viewer programs they have set as default.
                 When running in Linux, defaults to eog.
                 
        OUTPUT:  path of output plot file will be returned
        '''
        default_viewers = {'nt': 'explorer',
                           'mac': 'open',  # 2020-10-22 [JHS] I do not have a mac on which to test this
                           'posix': 'eog'}
        import matplotlib.pyplot as plt
        c = self.collider  # just for brevity below
        posids = self._validate_posids_arg(posids)
        if include_neighbors:
            for posid in posids.copy():
                posids |= c.pos_neighbors[posid]
        plt.ioff()
        x0 = [c.x0[posid] for posid in posids]
        y0 = [c.y0[posid] for posid in posids]
        x_span = max(x0) - min(x0)
        y_span = max(y0) - min(y0)
        x_inches = max(8, np.ceil(x_span/16))
        y_inches = max(6, np.ceil(y_span/16))
        fig = plt.figure(num=0, figsize=(x_inches, y_inches), dpi=150)
        
        # 2020-10-22 [JHS] current implementation of labeling in legend is brittle,
        # in that it relies on colors to determine which label to apply. Better
        # implementation would be to combine legend labels into named styles.
        color_labels = {'green': 'normal',
                        'orange': 'disabled',
                        'red': 'overlap',
                        'black': 'poslocTP',
                        'gray': 'posintT=0'}
        label_order = [x for x in color_labels.values()]
        def plot_poly(poly, style):
            pts = poly.points
            color = style['edgecolor']
            if color in color_labels:
                label = color_labels[color]
                del color_labels[color]
            else:
                label = None
            plt.plot(pts[0], pts[1], linestyle=style['linestyle'], linewidth=style['linewidth'], color=style['edgecolor'], label=label)
        for posid in posids:
            locTP = self.posmodels[posid].expected_current_poslocTP        
            polys = {'Eo': c.Eo_polys[posid],
                     'line t0': c.line_t0_polys[posid],
                     'central body': c.place_central_body(posid, locTP[pc.T]),
                     'arm lines': c.place_arm_lines(posid, locTP),
                     'phi arm': c.place_phi_arm(posid, locTP),
                     'ferrule': c.place_ferrule(posid, locTP),
                     }
            styles = {key: pc.plot_styles[key].copy() for key in polys}
            overlaps = self.schedule._check_init_or_final_neighbor_interference(self.posmodels[posid])
            enabled = self.posmodels[posid].is_enabled
            pos_parts = {'central body', 'phi arm', 'ferrule'}
            if self.posmodels[posid].classified_as_retracted:
                styles['Eo'] = pc.plot_styles['Eo bold'].copy()
                for key in pos_parts:
                    styles[key]['edgecolor'] = pc.plot_styles['Eo']['edgecolor']
                pos_parts = {'Eo'}
            for key, poly in polys.items():
                style = styles[key]
                if key in pos_parts:
                    if overlaps:
                        style['edgecolor'] = 'red'
                    if not enabled:  # intentionally overrides overlaps
                        style['edgecolor'] = 'orange'
                plot_poly(poly, style)
            plt.text(x=c.x0[posid], y=c.y0[posid],
                     s=f'{posid}\n{self.posmodels[posid].deviceloc:03d}',
                     family='monospace', horizontalalignment='center', size='x-small')
        plt.axis('equal')
        xlim = plt.xlim()  # will restore this zoom window after plotting petal and gfa
        ylim = plt.ylim()  # will restore this zoom window after plotting petal and gfa
        plot_poly(c.keepout_PTL, pc.plot_styles['PTL'])
        plot_poly(c.keepout_GFA, pc.plot_styles['GFA'])
        plt.xlim(xlim)
        plt.ylim(ylim)
        plt.xlabel('flat x (mm)')
        plt.ylabel('flat y (mm)')
        basename = f'posplot_{pc.compact_timestamp()}.{fmt}'
        plt.title(f'{pc.timestamp_str()}  /  {basename}\npetal_id {self.petal_id}  /  petal_loc {self.petal_loc}')
        handles, labels = plt.gca().get_legend_handles_labels()
        handles = [handles[labels.index(L)] for L in label_order if L in labels]
        labels = [L for L in label_order if L in labels]
        plt.legend(handles, labels)
        if not path:
            path = pc.dirs['temp_files']
        path = os.path.join(path, basename)
        plt.tight_layout()
        plt.savefig(path)
        plt.close(fig)
        if viewer and viewer not in {'None','none','False','false','0'}:
            if viewer == 'default':
                if os.name in default_viewers:
                    viewer = default_viewers[os.name]
                else:
                    self.printfunc(f'quick_plot: no default image viewer setting available for current os={os.name}')
            os.system(f'{viewer} {path} &')
        return path
    
    def get_overlaps(self, as_dict=False):
        '''Returns a string describing all cases where positioners' current expected
        positoner of their polygonal keepout envelope overlaps with their neighbors.
        
        INPUTS:  as_dict ... optional boolean, argue True to eturn a python dict rather than
                             string. Dict will have keys = posids and values = set of overlapping
                             neighbors for that posid
        
        (Hint: also try "quick_plot posids=all" for graphical view.)
        '''
        overlaps = self.schedule.get_overlaps(self.posids)
        if as_dict:
            return overlaps
        listified = sorted(set(overlaps))
        s = f'num pos with overlapping polygons = {len(listified)}'
        s += f'\n{listified}'
        return s
    
    def get_disabled_by_relay(self):
        '''Returns list of posids which the petalcontroller reports as being
        disabled by relay.
        '''
        conf_data = self.comm.pbget('conf_file')
        return conf_data['disabled_by_relay']
    
    def get_requested_posids(self, kind='all'):
        '''Returns set of posids with requests in the current schedule.
        
        INPUT:  kind ... 'all', 'regular', or 'expert'
        
        OUTPUT: set of posid strings
        '''
        assert kind in {'all', 'regular', 'expert'}, f'argument kind={kind} not recognized'
        if kind == 'regular':
            return self.schedule.regular_requests_accepted 
        elif kind == 'expert':
            return self.schedule.expert_requests_accepted
        return self.schedule.regular_requests_accepted | self.schedule.expert_requests_accepted
             
    def _validate_posids_arg(self, posids, skip_unknowns=False):
        '''Handles / validates a user argument of posids. Returns a set.'''
        if posids == 'all':
            posids = self.posids
        elif posids in ['enabled', 'disabled']:
            setting = True if posids == 'enabled' else False
            posids = set()
            for pos in self.posids:
                if self.get_posfid_val(pos, 'CTRL_ENABLED') == setting:
                    posids.add(pos)
        elif pc.is_string(posids):
            posids = {posids}
        else:
            assert pc.is_collection(posids), '_validate_posids_arg: invalid arg {posids}'
            posids = set(posids)
        assert len(posids) > 0, '_validate_posids_arg: empty posids argument'
        if skip_unknowns:
            posids &= self.posids
        else:
            unknowns = posids - self.posids
            assert len(unknowns) == 0, f'{unknowns} not defined for petal_id {self.petal_id} at location {self.petal_loc}'
        return posids

    def expert_pdb(self):
        '''Expert command to enter debugger.
        '''
        import pdb
        pdb.set_trace()

# MOVE SCHEDULING ANIMATOR CONTROLS

    def start_gathering_frames(self):
        """Frame data representing scheduled moves will begin to be collected as
        it is generated (during move scheduling) and will be retained for making
        an animation of it in the future. Old frame data from any previous animation
        is cleared out first.
        
        INPUTS:  None
        """
        self.animator.clear()
        self.animator_on = True
        self.animator_total_time = 0
        self.animator_move_number = 0
        self.collider.add_fixed_to_animator(self.animator_total_time)

    def stop_gathering_frames(self):
        """Stop collecting frame data of scheduled moves for the animator.
        
        INPUTS:  None
        """
        self.animator_on = False

    def generate_animation(self):
        """Use the current collection of move frames in the animator to plot
        the animation. Returns path to the generated movie.
        
        INPUTS:  None
        """
        output_path = self.animator.animate()
        self.printfunc(f'Animation saved to {output_path}.')
        return output_path
    
# INTERNAL METHODS

    def _hardware_ready_move_tables(self):
        """Strips out information that isn't necessary to send to petalbox, and
        formats for sending. Any cases of multiple tables for one positioner are
        merged in sequence into a single table.

        Output format:
            List of dictionaries.

            Each dictionary is the move table for one positioner.

            The dictionary has the following fields:

                posid          ... string                    ... identifies the positioner by 'POS_ID'                
                canid          ... unsigned integer          ... identifies the positioner by 'CAN_ID'
                busid          ... string                    ... identified teh canbus the positioner is on
                nrows          ... unsigned integer          ... number of elements in each of the list fields (i.e. number of rows of the move table)
                motor_steps_T  ... list of signed integers   ... number of motor steps to rotate on theta axis
                                                                    ... motor_steps_T > 0 ... ccw rotation
                                                                    ... motor_steps_T < 0 ... cw rotation
                motor_steps_P  ... list of signed integers   ... number of motor steps to rotate on phi axis
                                                                    ... motor_steps_P > 0 ... ccw rotation
                                                                    ... motor_steps_P < 0 ... cw rotation
                speed_mode_T   ... list of strings           ... 'cruise' or 'creep' mode on theta axis
                speed_mode_P   ... list of strings           ... 'cruise' or 'creep' mode on phi axis
                move_time      ... list of unsigned floats   ... estimated time the row's motion will take, in seconds, not including the postpause
                postpause      ... list of unsigned integers ... pause time after the row's motion, in milliseconds, before executing the next row
        """
        hw_tables = []
        for m in self.schedule.move_tables.values():
            hw_tbl = m.for_hardware()
            hw_tables.append(hw_tbl)
            err = m.error_str
            if err:
                self.printfunc(err)
                m.display(self.printfunc)
        if self.schedule_stats.is_enabled() and any(hw_tables):
            self.schedule_stats.add_hardware_move_tables(hw_tables)
        return hw_tables

    def _postmove_cleanup(self):
        """This always gets called after performing a set of moves, so that
        PosModel instances can be informed that the move was physically done on
        the hardware.
        """
        if self.schedule_stats.is_enabled():
            for posid in self.posids:
                avoidance = self.schedule_stats.get_avoidances(posid)
                if avoidance:
                    self.set_posfid_val(posid, 'LOG_NOTE', f'collision avoidance: {avoidance}')
        for m in self.schedule.move_tables.values():
            if m.posmodel.posid in self._posids_where_tables_were_just_sent:
                m.posmodel.postmove_cleanup(m.for_cleanup())
                self.altered_states.add(m.posmodel.state)
            else:
                self.pos_flags[m.posid] |= self.flags.get('REJECTED', self.missing_flag)
        self.commit(mode='both')  # commit() determines whether anything actually needs pushing to db
        self._clear_temporary_state_values()
        self.schedule = self._new_schedule()
        if self.animator_on:
            self.previous_animator_total_time = self.animator_total_time
            self.previous_animator_move_number = self.animator_move_number
        
    def _cancel_move(self, reset_flags=True):
        '''Resets schedule and performs posmodel cleanup commands.
        
        INPUTS:            
            reset_flags ... True --> reset posflags (for enabled positioners only)
                            False --> do not reset any posflags
                            'all' --> reset posflags for both enabled and disabled
        '''
        self._clear_temporary_state_values()
        self.schedule = self._new_schedule()
        if reset_flags:
            enabled_only = reset_flags != 'all'
            self._initialize_pos_flags(ids='all', enabled_only=enabled_only)
        self._remove_posid_from_sent_tables('all')
        if self.animator_on:
            self.animator.clear_after(time=self.previous_animator_total_time)
            self.animator_total_time = self.previous_animator_total_time
            self.animator_move_number = self.previous_animator_move_number
    
    def _handle_any_failed_send_of_move_tables(self, response, n_retries, previous_failed=None):
        '''Inspects response from petalcontroller after attempt to send move
        tables to hardware.
        
        Based on that response, may trigger recursive recalculation of move
        schedule (limited by integer arg n_retries). This is necessary, when
        tables fail to be sent to positioners, for two reasons:
            
          1. Keep track of correct expected position of each robot.
          2. Ensure neighbors don't collide with those now effectively disabled.
          
        Returns set of posids that failed to send (empty if all succeeded).
        
        As of this writing (2020-04-28) this handler will NOT automatically set
        any CTRL_ENABLED flags to False. Doing so would save some time for the
        flag), by avoiding recalculation of the anticollision move schedules
        upon each retargeting. Consensus with the larger team would be wanted
        prior to including any such auto-disabling feature here.
        '''
        if previous_failed is None:
            previous_failed = set()
        failed_send_posids = set()
        if isinstance(response, tuple):  # conditional here is to support earlier implementations of petalcontroller (pre v4.18)
            response_str = response[0]
            failed_send_buscanids = response[1]
            for busid, canids in failed_send_buscanids.items():
                buscan_combo_keys = {(busid, canid) for canid in canids}
                failed_send_posids |= {self.buscan_to_posids[key] for key in buscan_combo_keys}            
        else:
            response_str = response
        failed = response_str.upper().find('FAILED') == 0  # petalcomm.py interface specifies that this keyword would be found as first token of response string, in failure case
        failed |= len(failed_send_posids) > 0  # backup check, in case some formatting inconsistency in response string
        if failed:
            if len(failed_send_posids) > 0:
                buses_with_fails = {self.busids[posid] for posid in failed_send_posids}
                self.printfunc(f'WARNING: {response_str}. Could not send {len(failed_send_posids)} ' +
                               f'move tables to petalcontroller. Failed posids: {failed_send_posids}. ' +
                               f'CAN busids with failures: {buses_with_fails}.')
                posids_to_retry = self._posids_where_tables_were_just_sent - failed_send_posids
            else:
                self.printfunc(f'ERROR: {response_str}. Could not send move tables to some unknown number ' +
                               'of positioners. Most likely due petalcontroller not sending back information ' +
                               'about which positioners failed to communicate. Further downstream errors are ' +
                               'likely.')
                posids_to_retry = {}
                failed_send_posids = self._posids_where_tables_were_just_sent
            all_failed_send = failed_send_posids | previous_failed
                
            # 2020-11-30 [JHS] This code block below could be used (need to add method to turn on that boolean
            # in the if statement) to let failures still proceed in limited cases.
            # 
            # if n_retries == 0 and self.limit_angle >= self.collider.Eo_phi and self.accept_comm_failures_if_restricted_patrol:
            #     msg = f'WARNING: Despite failures of CAN communication, with n_retries remaining == {n_retries}, ' + \
            #           'this move will simply be allowed to proceed, because collision risk has been mitigated by ' + \
            #           f'restricted target patrol zones (phi limit angle = {self.limit_angle}). Failures of spotmatching ' + \
            #           'may result, if this incurs significant loss of tracking accuracy.'
            #     return all_failed_send
            
            if self.schedule.expert_mode_is_on():
                expert_mode = True
                all_tables = self.schedule.get_orig_expert_tables_sequence()
                expert_tables_to_retry = [t for t in all_tables if t.posid in posids_to_retry]
            else:
                expert_mode = False
                all_requests = self.schedule.get_requests()
                posids_to_retry = {p for p in posids_to_retry if p in all_requests}
                requests_to_retry = {posid:all_requests[posid] for posid in posids_to_retry}
            self.printfunc('Canceling move. Tracking data in petal.py will be reset')
            self._cancel_move(reset_flags='all')
            # set flags and disable nonresponsiives after canceling to so that the moves will not be committed.
            self._handle_nonresponsive_positioners(failed_send_posids, auto_disabling_on=True)
            if n_retries > 0 and posids_to_retry:
                self.printfunc(f'Attempting to reschedule and resend move tables to {len(posids_to_retry)} ' +
                               f'positioners (num tries remaining = {n_retries})')
                if expert_mode:
                    for move_table in expert_tables_to_retry:
                        error = self.schedule.expert_add_table(move_table)
                        if error:
                            self._print_and_store_note(move_table.posid, f'expert table retry: {error}')
                else:
                    cleaned = {}
                    for posid, req in requests_to_retry.items():
                        cleaned[posid] = {'command': req['command'],
                                          'target': [req['cmd_val1'], req['cmd_val2']],
                                          'log_note': req['log_note']}
                    self.request_targets(cleaned, _is_retry=True) # 2020-04-30 [JHS] anything useful to be done with return value?
                anticollision = self.__current_schedule_moves_anticollision
                should_anneal = self.__current_schedule_moves_should_anneal
                self.schedule_moves(anticollision=anticollision, should_anneal=should_anneal)
                return self.send_move_tables(n_retries - 1, previous_failed=all_failed_send)
            else:
                msg = 'WARNING: Due to failures when sending move tables to positioners, the entire move is canceled.'
                if n_retries <= 0:
                    msg += ' No scheduling retries remaining.'
                if len(posids_to_retry) == 0:
                    msg += ' No communicable positioners remaining to reschedule.'
                self.printfunc(msg)
        all_failed_send = failed_send_posids | previous_failed
        return all_failed_send, n_retries

    def _handle_nonresponsive_positioners(self, posids, auto_disabling_on=True):
        """Receives a list of positioners that the petalcontroller reports it
        could not send move tables to. Sets communication error flag.

        Optionally automatically disables positioners to remove them from
        future send_move_tables attempts.
        """
        disabled = set()
        for posid in posids:
            self.pos_flags[posid] |= self.flags.get('COMERROR', self.missing_flag)
            if auto_disabling_on and self.posmodels[posid].is_enabled:
                accepted = self.set_posfid_val(posid, 'CTRL_ENABLED', False, check_existing=True, comment='auto-disabled due to communication error')
                if accepted:
                    disabled.add(posid)
        if disabled:
            self.printfunc(f'WARNING: {len(disabled)} positioners disabled due to communication error: {disabled}')

    def _clear_temporary_state_values(self):
        '''Clear out any existing values in the state objects that were only temporarily
        held until we could get the state committed to the log / db.
        '''
        resets = {'MOVE_CMD'  : '',
                  'MOVE_VAL1' : '',
                  'MOVE_VAL2' : '',
                  }
        for posid in self.posids:
            for key in resets:
                # Set directly with state.store + special arg, to avoid triggering another commit
                self.states[posid].store(key, resets[key], register_if_altered=False)

    def _new_schedule(self):
        """Generate up a new, clear schedule instance.
        """
        schedule = posschedule.PosSchedule(petal=self, stats=self.schedule_stats, verbose=self.verbose)
        schedule.should_check_petal_boundaries = self.shape == 'petal'
        return schedule

    def _wait_while_moving(self):
        """Blocking implementation, to not send move tables while any positioners are
        still moving. The implementation has the benefit of simplicity, but it is
        acknowledged there may be 'better', i.e. multi-threaded, ways to achieve this.
        """
        if self.simulator_on:
            return
        min_timeout = 20.0 # seconds
        timeout = max(min_timeout, self.schedule.conservative_move_timeout_period())
        poll_period = 0.5 # seconds
        keep_waiting = True
        start_time = time.time()
        while keep_waiting:
            elapsed_time = time.time() - start_time
            if elapsed_time >= timeout:
                self.printfunc('Timed out at ' + str(timeout) + ' seconds waiting for positioners to be ready to receive next commands.')
                keep_waiting = False
            if self.comm.ready_for_tables():
                keep_waiting = False
            else:
                time.sleep(poll_period)

    def _map_power_supplies_to_posids(self):
        """Reads in data for positioner canids and petal power supply ids, and
        returns a dict mapping power supply ids (keys) to sets of posids (values).
        Any unknown mappings (e.g. a canid that does not match the nominal petal
        mapping) gets assigned a power_supply_id of 'other'. (This could happen
        for example on a non-petal test stand.)
        """
        power_supply_map = {}
        already_mapped = set()
        for supply, these_buses in pc.power_supply_canbus_map.items():
            these_posids = {p for p in self.posids if self.busids[p] in these_buses}
            power_supply_map[supply] = these_posids
            already_mapped |= these_posids
        power_supply_map['other'] = self.posids - already_mapped
        return power_supply_map

    def _initialize_pos_flags(self, ids='all', initialize=False, enabled_only=True):
        '''
        Sets pos_flags to initial values: 4 for positioners and 8 for fiducials.

        FVC/Petal bit string (When bits are passed to FVC, petal bits are wiped out)
        
        See https://desi.lbl.gov/trac/wiki/FPS/PositionerFlags
        OR DOSlib.flags
        '''
        if ids == 'all':
            ids = self.posids.union(self.fidids)
        elif isinstance(ids, str): #strings that != 'all'
            ids = {ids}
        if initialize:
            for posfidid in ids:
                if posfidid not in self.posids.union(self.fidids): 
                    continue
                if posfidid.startswith('M') or posfidid.startswith('D') or posfidid.startswith('UM'):
                    if not(enabled_only) or self.posmodels[posfidid].is_enabled:
                        self.pos_flags[posfidid] = self.flags.get('POSITIONER', self.missing_flag)
                else:
                    self.pos_flags[posfidid] = self.flags.get('FIDUCIAL', self.missing_flag)
            if hasattr(self, 'disabled_fids') and ids == 'all':
                for fid in self.disabled_fids:
                    self.pos_flags[fid] = self.flags.get('FIDUCIAL', self.missing_flag) | self.flags.get('NOTCTLENABLED', self.missing_flag)
            if hasattr(self, 'etcs'):
                for etc in self.etcs:
                    self.pos_flags[etc] |= self.flags.get('ETC', self.missing_flag)
        else:
            for posfidid in ids:
                # Unsets flags in reset_mask
                if posfidid not in self.posids.union(self.fidids): 
                    continue
                self.pos_flags[posfidid] = (self.pos_flags[posfidid] | self.reset_mask) ^ self.reset_mask
        return

    def _apply_state_enable_settings(self, devid):
        """Read positioner/fiducial configuration settings and disable/set flags accordingly.
           KF - fids in DB might not have DEVICE_CLASSIFIED_NONFUNCTIONAL 6/27/19
        """
        if self.get_posfid_val(devid, 'DEVICE_CLASSIFIED_NONFUNCTIONAL'):
            self.set_posfid_val(devid, 'CTRL_ENABLED', False, check_existing=True, comment='auto-disabled to comply with DEVICE_CLASSIFIED_NONFUNCTIONAL')
            self.pos_flags[devid] |= self.flags.get('NOTCTLENABLED', self.missing_flag)
            self.pos_flags[devid] |= self.flags.get('NONFUNCTIONAL', self.missing_flag)
            self.disabled_devids.append(devid)
        if not self.get_posfid_val(devid, 'FIBER_INTACT'):
            self.set_posfid_val(devid, 'CTRL_ENABLED', False, check_existing=True, comment='auto-disabled to comply with FIBER_INTACT == False')
            self.pos_flags[devid] |= self.flags.get('NOTCTLENABLED', self.missing_flag)
            self.pos_flags[devid] |= self.flags.get('BROKENFIBER', self.missing_flag)
            self.pos_flags[devid] |= self.flags.get('BADPOSFID', self.missing_flag)
            self.disabled_devids.append(devid)

    def _apply_all_state_enable_settings(self):
        """Read positioner/fiducial configuration settings and disable/set flags accordingly.
           KF - fids in DB might not have DEVICE_CLASSIFIED_NONFUNCTIONAL 6/27/19
        """
        for devid in self.posids: 
            self._apply_state_enable_settings(devid)

    def _petal_configure(self, constants = 'DEFAULT'):
        """
        petal.py internal configure function.
        calls petalcontroller configure
        calls get_ready to change ops_state to READY

        Resets posflags, schedule, clears temporary posstate values,
        commits uncommitted state changes to the DB
        """
        self.printfunc('_petal_configure: configuring Petalbox %r' % self.petalbox_id)
        if hasattr(self, 'comm'):
            #First configure, then worry about opsstate (don't trust PC code)
            try:
                retcode = self.comm.configure(constants = constants)
                self.printfunc('_petal_configure: petalbox returns %r' % retcode)
            except Exception as e:
                rstring = '_petal_configure: Exception configuring petalbox: %s' % str(e)
                self.printfunc(rstring)
                return 'FAILED: ' + rstring
            # Manually check opsstate for inconsistancies (will catch INITIALIZED)
            hwstate, err_strings = self._get_hardware_state()
            if hwstate == 'ERROR':
                # Someone mucked with the settings, just move to standby
                self._set_hardware_state('STANDBY')
                self.printfunc('_petal_configure: ops_state is now STANDBY')
                if self.verbose:
                    self.printfunc('_petal_configure: error strings from checking opsstate: %s' % err_strings)
            else:
                self.printfunc('_petal_configure: ops_state remains in %s' % hwstate)
            if hwstate != 'OBSERVING':
                # fids off
                for fid in self.fidids:
                    self.set_posfid_val(fid, 'DUTY_STATE', 0, check_existing=True)
        #Reset values
        self._cancel_move(reset_flags=False) 
        # Reset posflags, leave disabled flags alone for record
        self._initialize_pos_flags(enabled_only=True)
        self._apply_all_state_enable_settings()
        self._clear_exposure_info() #Get rid of lingering exposure details
        self.commit(mode='both', log_note='auto-committed during petal configure') # commit uncommitted changes to DB
        return 'SUCCESS'

    def _remove_posid_from_sent_tables(self, posid):
        """There is an internal list in petal.py of which positioners have had
        move tables actually sent out to hardware. This function removes a
        positioner (identified by posid) from the list. You can also argue
        posid='all', in which case the whole list will get cleared.
        """
        if posid == 'all':
            self._posids_where_tables_were_just_sent = set()         
        elif posid in self._posids_where_tables_were_just_sent:
            self._posids_where_tables_were_just_sent.remove(posid)

    def _print_and_store_note(self, posid, msg):
        '''Print out a message for one posid and also store the message to its
        log note field.
        '''
        self.printfunc(f'{posid}: {msg}')
        self.set_posfid_val(posid, 'LOG_NOTE', msg)
        
    def get_collider_polygons(self):
        '''Gets the point data for all polygons known to the collider as 2xN
        python lists (i.e. not PosPoly objects, which have trouble pickling their
        way through a DOS proxy interface).
        
        INPUTS:  none
        OUTPUTS: dict with ...
                   ... keys = 'keepouts_T', 'keepouts_P', 'keepout_PTL', 'keepout_GFA', 'general_keepout_T', 'general_keepout_P'
                   ... values = point data for the corresponding polys in self.collider (but as 2xN python lists, rather than PosPoly instances)
        '''
        keys = ['keepouts_T', 'keepouts_P', 'keepout_PTL', 'keepout_GFA', 'general_keepout_T', 'general_keepout_P']
        out = {}
        for key in keys:
            this = getattr(self.collider, key)
            if isinstance(this, poscollider.PosPoly):
                out[key] = this.points
            elif isinstance(this, dict):
                out[key] = {subkey: poly.points for subkey, poly in this.items()}
            else:
                assert False, f'unrecognized type {type(this)} for key {key}'
        return out
    
    def transform(self, cs1, cs2, coord):
        '''Batch transformation of coordinates.
        
        INPUTS:  cs1 ... str, input coordinate system
                 cs2 ... str, output coordinate system
                 coord ... list of dicts, each dict must contain:
                     'posid': positioner id string
                     'uv1': list or tuple giving the coordinate pair to be transformed
        
        OUTPUT:  same as coord, but now with 'uv2' field added
                 order of coord *will* be preserved
        '''
        for d in coord:
            trans = self.posmodels[d['posid']].trans
            func = trans.construct(coord_in=cs1, coord_out=cs2)
            d['uv2'] = func(d['uv1'])
        return coord
        
if __name__ == '__main__':
    '''
    python -m cProfile -s cumtime petal.py
    '''
    from configobj import ConfigObj
    cfg = ConfigObj(  # posids and fidids
        "/home/msdos/focalplane/fp_settings/ptl_settings/unit_03.conf",
        unrepr=True, encoding='utf-8')
    ptl = Petal(petal_id=3, petal_loc=0,
                posids=cfg['POS_IDS'], fidids=cfg['FID_IDS'],
                db_commit_on=True, local_commit_on=False, local_log_on=False,
                simulator_on=True, printfunc=print, verbose=False,
                sched_stats_on=False)
    # print('Dumping initial positions in DB')
    # init_pos_dump = np.zeros((len(ptl.posids), 3))
    # for i, posid in enumerate(sorted(ptl.posids)):
    #     init_pos_dump[i, 0] = int(posid[1:])
    #     init_pos_dump[i, 1:] = ptl.posmodels[posid].expected_current_posTP
    # np.savetxt(os.path.join(pc.dirs['temp_files'], 'init_pos_dump.txt'), init_pos_dump)
    init_pos_dump = np.loadtxt(os.path.join(pc.dirs['temp_files'],
                                            'init_pos_dump.txt'))
    init_pos = np.zeros((len(ptl.posids), 3))
    for i, posid in enumerate(sorted(ptl.posids)):
        init_pos[i, 0] = int(posid[1:])
        init_pos[i, 1:] = ptl.posmodels[posid].expected_current_posTP
    np.savetxt(os.path.join(pc.dirs['temp_files'], 'init_pos_1.txt'), init_pos)
    print(f'Checking if posids and initial positions of all '
          f'{init_pos.shape[0]} positioners equal to dump: '
          f'{np.all(init_pos_dump == init_pos)}')
    posT = np.linspace(0, 360, 6)
    posP = np.linspace(90, 180, 6)
    for i in range(4):
        print(f'==== target {i}, posTP = ({posT[i]:.3f}, {posP[i]:.3f}) ====')
        request = {'command': 'posintTP',
                   'target': (posT[i], posP[i])}
        requests = {posid: request for posid in ptl.posids}
        ptl.request_targets(requests)
        ptl.schedule_moves(anticollision='adjust')
        ptl.send_and_execute_moves()<|MERGE_RESOLUTION|>--- conflicted
+++ resolved
@@ -726,11 +726,7 @@
         """Send the motor current and period settings to the positioners.
         
         INPUTS:  None
-<<<<<<< HEAD
-        Returns
-=======
         Returns SUCCESS/FAILED
->>>>>>> b48f10f2
         """
         if self.simulator_on:
             if self.verbose:
@@ -765,10 +761,6 @@
             ret = f'set_motor_parameters called when POSPWR is {state}. POSPWR must be on to set parameters.'
             self.printfunc(f'WARNING: {ret}')
             return f'FALIED: {ret}'
-<<<<<<< HEAD
-=======
-
->>>>>>> b48f10f2
     def execute_moves(self):
         """Command the positioners to do the move tables that were sent out to them.
         Then do clean-up and logging routines to keep track of the moves that were done.
