from posmodel import PosModel
import posschedule
import posmovetable
import posstate
try:
    import poscollider
except:
    import sys
    print('Error while importing poscollider. Make sure you have compiled the cython file ' +
          'poscollider.pyx. Use setup.py in the petal directory, see usage comments in there.')
    sys.exit(1)
import posconstants as pc
import posschedstats
from petaltransforms import PetalTransforms
import time
import os
import random
import numpy as np
from astropy.table import Table as AstropyTable

# For using simulated petals at KPNO (PETAL90x)
# Set KPNO_SIM to True
KPNO_SIM = False

if KPNO_SIM:
    from DOSlib.positioner_index import PositionerIndex

try:
    # DBSingleton in the code is a class inside the file DBSingleton
    from DBSingleton import DBSingleton
    DB_COMMIT_AVAILABLE = True
except ImportError:
    DB_COMMIT_AVAILABLE = False
# try:
#     from DOSlib.constants import ConstantsDB
#     CONSTANTSDB_AVAILABLE = True
# except ImportError:
#     CONSTANTSDB_AVAILABLE = False
try:
    from DOSlib.util import raise_error
except ImportError:
    def raise_error(*args, **kwargs):
        print('RAISE_ERROR: args: %r, kwargs: *r' % (args, kwargs))
        raise RuntimeError(*args)  ##, **kwargs)
try:
    # Perhaps force this to be a requirement in the future?
    from DOSlib.flags import (POSITIONER_FLAGS_MASKS, REQUEST_RESET_MASK,
                      ENABLED_RESET_MASK, NON_PETAL_MASK, FVC_MASK, DOS_MASK)
    FLAGS_AVAILABLE = True
except ImportError:
    FLAGS_AVAILABLE = False
    

class Petal(object):
    """Controls a petal. Communicates with the PetalBox hardware via PetalComm.

    The general sequence to make postioners move is:
        1. request all the desired moves from all the desired positioners
        2. schedule the moves (anti-collision and anti-backlash are automatically calculated here)
        3. send the scheduled move tables out to the positioners
        4. execute the move tables (synchronized start on all the positioners at once.

    Convenience wrapper functions are provided to combine these steps when desirable.

    Required initialization inputs:
        petal_id        ... unique int id of the petal

    Optional initialization inputs:
        posids          ... list, positioner ids. If provided, validate against the ptl_setting file. If empty [], read from the ptl_setting file directly.
        fidids          ... list, fiducial ids. If provided, validate against the ptl_setting file. If empty [], read from the ptl_setting file directly.
        simulator_on    ... boolean, controls whether in software-only simulation mode
        db_commit_on    ... boolean, controls whether to commit state data to the online system database (can be done with or without local_commit_on (available only if DB_COMMIT_AVAILABLE == True))
        local_commit_on ... boolean, controls whether to commit state data to local .conf files (can be done with or without db_commit_on)
        local_log_on    ... boolean, controls whether to commit timestamped log of state data to local .csv files (can can be done with or without db_commit_on)
        printfunc       ... method, used for stdout style printing. we use this for logging during tests
        verbose         ... boolean, controls whether verbose printout to console is enabled
        collider_file   ... string, file name of collider configuration file, no directory loction. If left blank will use default.
        sched_stats_on  ... boolean, controls whether to log statistics about scheduling runs
        anticollision   ... string, default parameter on how to schedule moves. See posschedule.py for valid settings.
        petal_loc       ... integer, (option) location (0-9) of petal in FPA
        phi_limit_on    ... boolean, for experts only, controls whether to enable/disable a safety limit on maximum ra
        sync_mode       ... string, 'hard' --> hardware sync line, 'soft' --> CAN sync signal to start positioners

    Note that if petal.py is used within PetalApp.py, the code has direct access to variables defined in PetalApp. For example self.anticol_settings
    Eventually we could clean up the constructure (__init__) and pass viewer arguments.
    """

    def __init__(self, petal_id=None, petal_loc=None, posids=None, fidids=None,
                 simulator_on=False, petalbox_id=None, shape=None,
                 db_commit_on=False, local_commit_on=True, local_log_on=True,
                 printfunc=print, verbose=False, save_debug=False,
                 user_interactions_enabled=False, anticollision='freeze',
                 collider_file=None, sched_stats_on=False,
                 phi_limit_on=True, sync_mode='hard'):
        # specify an alternate to print (useful for logging the output)
        self.printfunc = printfunc
        self.printfunc(f'Running plate_control version: {pc.code_version}')
        self.printfunc(f'poscollider used: {poscollider.__file__}')
        # petal setup
        if None in [petalbox_id, petal_loc, fidids, posids, shape] or not hasattr(self, 'alignment'):
            self.printfunc('Some parameters not provided to __init__, reading petal config.')
            self.petal_state = posstate.PosState(
                unit_id=petal_id, device_type='ptl', logging=True,
                printfunc=self.printfunc)
            if petalbox_id is None:
                self.printfunc('Reading petalbox_ID from petal_state')
                petalbox_id = self.petal_state.conf['PETALBOX_ID'] # this is the integer software id of the petalbox (previously known as 'petal_id', before disambiguation)
            if petal_loc is None:
                self.printfunc('Reading petal location from petal_state')
                petal_loc = self.petal_state.conf['PETAL_LOCATION_ID']
            if posids is None:
                self.printfunc('posids not given, read from ptl_settings file')
                posids = self.petal_state.conf['POS_IDS']
            if fidids is None:
                self.printfunc('fidids not given, read from ptl_settings file')
                fidids = self.petal_state.conf['FID_IDS']
            if shape is None:
                self.printfunc('Reading shape from petal_state')
                shape = self.petal_state.conf['SHAPE']
            if not hasattr(self, 'alignment'):
                self.alignment = {'Tx': self.petal_state.conf['X_OFFSET'],
                                  'Ty': self.petal_state.conf['Y_OFFSET'],
                                  'Tz': 0,
                                  'alpha': 0,
                                  'beta': 0,
                                  'gamma': self.petal_state.conf['ROTATION']}

        self.petalbox_id = petalbox_id
        self.petal_id = int(petal_id)
        self.petal_loc = int(petal_loc)
        self.shape = shape
        self._last_state = None
        self._posids_where_tables_were_just_sent = set()
        self._set_exposure_info(exposure_id=None, exposure_iter=None)
        if fidids in ['',[''],{''}]: # check included to handle simulation cases, where no fidids argued
            fidids = {}

        self.verbose = verbose # whether to print verbose information at the terminal
        self.save_debug = save_debug
        self.simulator_on = simulator_on
        # 'hard' --> hardware sync line, 'soft' --> CAN sync signal to start positioners
        assert sync_mode.lower() in ['hard','soft'], f'Invalid sync mode: {sync_mode}'
        self.sync_mode = sync_mode
        
        # sim_fail_freq: injects some occasional simulated hardware failures. valid range [0.0, 1.0]
        self.sim_fail_freq = {'send_tables': 0.0} 
        
        if not(self.simulator_on):
            import petalcomm
            self.comm = petalcomm.PetalComm(self.petalbox_id, user_interactions_enabled=user_interactions_enabled)
            self.comm.pbset('non_responsives', 'clear') #reset petalcontroller's list of non-responsive canids
            # get ops_state from petalcontroller
            try:
                o = self.comm.ops_state()
                self.ops_state_sv.write(o)
            except Exception as e:
                self.printfunc('init: Exception calling petalcontroller ops_state: %s' % str(e))

        # database setup
        self.db_commit_on = db_commit_on if DB_COMMIT_AVAILABLE else False
        if self.db_commit_on:
            os.environ['DOS_POSMOVE_WRITE_TO_DB'] = 'True'
            self.posmoveDB = DBSingleton(petal_id=int(self.petal_id))
        self.local_commit_on = local_commit_on
        self.local_log_on = local_log_on
        self.altered_states = set()
        self.altered_calib_states = set()

        # schedule stats module
        self.schedule_stats = posschedstats.PosSchedStats(enabled=sched_stats_on)
        self.sched_stats_dir = os.path.join(pc.dirs['kpno'], pc.dir_date_str())
        sched_stats_filename = f'PTL{self.petal_id:02}-pos_schedule_stats.csv'
        self.sched_stats_path = os.path.join(self.sched_stats_dir, sched_stats_filename)

        # must call the following 3 methods whenever petal alingment changes
        self.init_ptltrans()
        self.init_posmodels(posids)
        self._init_collider(collider_file, anticollision)
        
        # extra limitations on addressable target area. limit is a minimum phi value (like a maximum radius)
        self.typical_phi_limit_angle = self.collider.Eo_phi
        if phi_limit_on:
            self.limit_angle = self.typical_phi_limit_angle  # [deg] minimum poslocP angle to reject targets. Set to False or None to skip check
        else:
            self.limit_angle = None
            
        # fiducials setup
        self.fidids = {fidids} if isinstance(fidids,str) else set(fidids)
        for fidid in self.fidids:
            try:
                self.states[fidid] = posstate.PosState(fidid,
                                       logging=self.local_log_on, device_type='fid',
                                       printfunc=self.printfunc, petal_id=self.petal_id,
                                       alt_move_adder=self._add_to_altered_states,
                                       alt_calib_adder=self._add_to_altered_calib_states)
                self.devices[self.states[fidid]._val['DEVICE_LOC']] = fidid
            except Exception as e:
                self.printfunc('Fidid %r. Exception: %s' % (fidid, str(e)))
                continue

        # pos flags setup
        if FLAGS_AVAILABLE:
            self.flags = POSITIONER_FLAGS_MASKS
            self.reset_mask = REQUEST_RESET_MASK
            self.enabled_mask = ENABLED_RESET_MASK
            self.non_petal_mask = NON_PETAL_MASK
            self.fvc_mask = FVC_MASK
            self.dos_mask = DOS_MASK
            self.missing_flag = 0
        else:
            self.printfunc('WARNING: DOSlib.flags not imported! Flags will not be set!')
            self.flags = {}
            self.reset_mask = 0
            self.enabled_mask = 0
            self.non_petal_mask = 0
            self.fvc_mask = 0
            self.dos_mask = 0
            self.missing_flag = 0
        self.pos_flags = {} #Dictionary of flags by posid for the FVC, use get_pos_flags() rather than calling directly
        self.disabled_devids = [] #list of devids with DEVICE_CLASSIFIED_NONFUNCTIONAL = True or FIBER_INTACT = False
        self._initialize_pos_flags(initialize=True, enabled_only=False)
        self._apply_all_state_enable_settings()

        self.hw_states = {}

    def is_pc_connected(self):
        if self.simulator_on:
            return True
        elif not hasattr(self, 'comm'):
            return False
        else:
            try:
                return self.comm.is_connected()
            except:
                return False

    def init_ptltrans(self, alignment=None):
        '''
        initialise PetalTransforms class as a property of petal
        called upon petal instantiation inside __init__()
        must also be called whenever petal alignment changes in the focal plane
        input (self.)alignment is a dict of 6 items structured as follows:
        self.alignment = {'Tx': 0,  # x translation in mm
                          'Ty': 0,  # y translation in mm
                          'Tz': 0,  # z translation in mm
                          'alpha': 0,  # x rotation in rad from DB
                          'beta': 0,  # y rotation in rad from DB
                          'gamma': 0}  # z rotation in rad from DB
        '''
        if alignment is None:
            # no alingment supplied, try to find self.alingment attribute
            if hasattr(self, 'alignment'):  # attribute found, just re-use it
                if self.verbose:
                    self.printfunc('Using existing petal.alignment')
            else:
                self.printfunc('Initialization requires petal.alignment'
                               'attribute to be set, using zeros.')
                self.alignment = {'Tx': 0,  # x translation in mm
                                  'Ty': 0,  # y translation in mm
                                  'Tz': 0,  # z translation in mm
                                  'alpha': 0,  # x rotation in rad
                                  'beta': 0,  # y rotation in rad
                                  'gamma': 0}  # z rotation rad
        else:  # new alingment supplied, overwrite self.aglinment attribute
            self.alignment = alignment
        self.printfunc(f'Petal transform initialised with\n{self.alignment}')
        self.trans = PetalTransforms(Tx=self.alignment['Tx'],
                                     Ty=self.alignment['Ty'],
                                     Tz=self.alignment['Tz'],
                                     alpha=self.alignment['alpha'],
                                     beta=self.alignment['beta'],
                                     gamma=self.alignment['gamma'])

    def init_posmodels(self, posids=None):
        if KPNO_SIM:
            posindex = PositionerIndex()
        # positioners setup
        if posids is None:  # posids are not supplied, only alingment changed
            assert hasattr(self, 'posids')  # re-use self.posids
            posids = self.posids
        else:  # posids are supplied
            pass  # just use supplied posids, ignore self.posids that may exist
        self.posmodels = {}  # key posid, value posmodel instance
        self.states = {}  # key posid, value posstate instance
        self.devices = {}  # key device_location_id, value posid
        self.shape == 'petal'
        for posid in posids:
            self.states[posid] = posstate.PosState(
                posid, logging=self.local_log_on, device_type='pos',
                printfunc=self.printfunc, petal_id=self.petal_id,
                alt_move_adder=self._add_to_altered_states,
                alt_calib_adder=self._add_to_altered_calib_states)
            self.posmodels[posid] = PosModel(state=self.states[posid],
                                             petal_alignment=self.alignment)
            self.devices[self.states[posid]._val['DEVICE_LOC']] = posid
            if KPNO_SIM:
                pos = posindex.find_by_arbitrary_keys(DEVICE_ID=posid)
                self.posmodels[posid].state.store('BUS_ID', 'can%d' % pos[0]['BUS_ID'])
                self.posmodels[posid].state.store('CAN_ID', pos[0]['CAN_ID'])
        self.posids = set(self.posmodels.keys())
        self.canids = {posid:self.posmodels[posid].canid for posid in self.posids}
        self.busids = {posid:self.posmodels[posid].busid for posid in self.posids}
        self.canids_to_posids = {canid:posid for posid,canid in self.canids.items()}
        self.buscan_to_posids = {(self.busids[posid], self.canids[posid]): posid for posid in self.posids}
        self.set_motor_parameters()
        self.power_supply_map = self._map_power_supplies_to_posids()  # used by posschedulestage for annealing

    def _init_collider(self, collider_file=None, anticollision='freeze'):
        '''collider, scheduler, and animator setup
        '''
        kwargs = {'printfunc': self.printfunc, 'use_neighbor_loc_dict': True}
        if hasattr(self, 'anticol_settings'):
            self.printfunc('Using provided anticollision settings')
            if pc.is_string(self.anticol_settings):
                kwargs['configfile'] = self.anticol_settings
            else:
                kwargs['config'] = self.anticol_settings
        else:
            kwargs['configfile'] = collider_file
        self.collider = poscollider.PosCollider(**kwargs)
        self.anticol_settings = self.collider.config  # for case where petal does not yet have anticol_settings
        self.printfunc(f'Collider setting: {self.collider.config}')
        self.collider.add_positioners(self.posmodels.values())
        self.animator = self.collider.animator
        # this should be turned on/off using the animation start/stop
        # control methods below
        self.animator_on = False
        # keeps track of total time of the current animation
        self.animator_total_time = 0
        self.animator_move_number = 0
        self.previous_animator_total_time = 0
        self.previous_animator_move_number = 0
        self.schedule = self._new_schedule()
        self.anticollision_default = anticollision
        

    # METHODS FOR POSITIONER CONTROL

    def request_targets(self, requests, allow_initial_interference=True, _is_retry=False, return_posids_only=False):
        """Put in requests to the scheduler for specific positioners to move to specific targets.

        This method is for requesting that each robot does a complete repositioning sequence to get
        to the desired target. This means:

            - Anticollision is possible. (See schedule_moves method.)
            - Only one requested target per positioner.
            - Theta angles are wrapped across +/-180 deg
            - Contact of hard limits is prevented.

        INPUT:
            requests ... dictionary of dictionaries

                dictionary format:

                    key     ... posid (referencing a single subdictionary for that positioner)
                    value   ... subdictionary (see below)

                subdictionary format:

                    KEYS        VALUES
                    ----        ------
                    command     move command string
                                    ... valid values are 'QS', 'dQdS', 'obsXY', 'ptlXY',
                                        'poslocXY', 'obsdXdY', 'poslocdXdY', 'poslocTP',
                                        'posintTP', or 'dTdP'
                    target      pair of target coordinates or deltas, of the form [u,v]
                                    ... the elements u and v can be floats or integers
                                    ... 1st element (u) is the value for q, dq, x, dx, t, or dt
                                    ... 2nd element (v) is the value for s, ds, y, dy, p, or dp
                    log_note    optional string to store alongside in the log data for this move
                                    ... gets stored in the 'NOTE' field
                                    ... if the subdict contains no note field, then '' will be added automatically
                                    
            allow_initial_interference ... rarely altered, only by experts, see comments in posschedule.py
            
            _is_retry ... boolean, internally used, whether this is a retry (e.g. cases where failed to send move_tables)

            return_posids_only ... bool, default=False, work-around for inability of DOS proxy
                                   to pass back accepted requests, in cases where external call is
                                   made to request_direct_dtdp()

        OUTPUT:
            Same dictionary, but with the following new entries in each subdictionary:

                    KEYS        VALUES
                    ----        ------
                    posmodel    object handle for the posmodel corresponding to posid
                    log_note    same as log_note above, or '' is added automatically if no note was argued in requests

            In cases where this is a second request to the same robot (which is not allowed), the
            subdictionary will be deleted from the return.

            In cases where the request was made to a disabled positioner, the subdictionary will be
            deleted from the return.

            In cases where return_posids_only=True ... you will just get a set of posids back, no dict.
        """
        marked_for_delete = set()
        for posid in requests:
            if posid not in self.posids:
                continue   # pass
            requests[posid]['posmodel'] = self.posmodels[posid]
            self._initialize_pos_flags(ids = {posid})
            if 'log_note' not in requests[posid]:
                requests[posid]['log_note'] = ''
            error = self.schedule.request_target(posid=posid,
                                    uv_type=requests[posid]['command'],
                                    u=requests[posid]['target'][0],
                                    v=requests[posid]['target'][1],
                                    log_note=requests[posid]['log_note'],
                                    allow_initial_interference=allow_initial_interference)
            if error:
                marked_for_delete.add(posid)
                error_str = f'{"move request retry: " if _is_retry else ""}{error}'
                self._print_and_store_note(posid, error_str)
        for posid in marked_for_delete:
            del requests[posid]
        if return_posids_only:
            return set(requests.keys())
        return requests

    def request_direct_dtdp(self, requests, cmd_prefix='', return_posids_only=False, prepause=0):
        """Put in requests to the scheduler for specific positioners to move by specific rotation
        amounts at their theta and phi shafts.

        This method is generally recommended only for expert usage.

            - Anticollision is limited to 'freeze' or None modes.
            - Multiple moves allowed per positioner.
            - Theta angles are not wrapped across +/-180 deg
            - Contact of hard limits is allowed.

        INPUT:
            requests ... dictionary of dictionaries

                dictionary format:

                    key     ... posid (referencing a single subdictionary for that positioner)
                    value   ... subdictionary (see below)

                subdictionary format:

                    KEYS        VALUES
                    ----        ------
                    target      pair of target deltas, of the form [dT,dP]
                                    ... the elements dT and dP can be floats or integers
                                    
                    log_note    optional string to store alongside in the log data for this move
                                    ... gets embedded in the  in the 'NOTE' field
                                    ... if the subdict contains no note field, then '' will be added automatically
                    
                    postmove_cleanup_cmds
                                optional dict with posmodel commands to execute after the move
                                    ... keys are the axisids (i.e. pc.T and pc.P)
                                    ... values are the command string for each axis

            cmd_prefix ... Optional argument, allows embedding a descriptive string to the log, embedded
                           in the 'MOVE_CMD' field. This is different from log_note. Generally,
                           log_note is meant for users, whereas cmd_prefix is meant for internal lower-
                           level detailed logging.
                           
            return_posids_only ... bool, default=False, work-around for inability of DOS proxy
                                   to pass back accepted requests, in cases where external call is
                                   made to request_direct_dtdp()

            prepause ... wait this long before moving (useful for debugging)


        OUTPUT:
            Same dictionary, but with the following new entries in each subdictionary:

                    KEYS        VALUES
                    ----        ------
                    command     'direct_dTdP'
                    posmodel    object handle for the posmodel corresponding to posid
                    log_note    same as log_note above, or '' is added automatically if no note was argued in requests

            In cases where the request was made to a disabled positioner, the subdictionary will be
            deleted from the return.

            In cases where return_posids_only=True ... you will just get a set of posids back, no dict.

        It is allowed to repeatedly request_direct_dtdp on the same positioner, in cases where one
        wishes a sequence of theta and phi rotations to all be done in one shot. (This is unlike the
        request_targets command, where only the first request to a given positioner would be valid.)
        """
        max_prepause = 60  # sec
        assert 0 <= prepause <= max_prepause, f'prepause={prepause} sec is out of allowed range'
        self._initialize_pos_flags(ids = {posid for posid in requests})
        denied = set()
        for posid, request in requests.items():
            if posid not in self.posids:
                continue  # handle this noiselessly, so that simpler to throw many petals' requests at this func, and the petal will sort out which apply to itself
            request['posmodel'] = self.posmodels[posid]
            if 'log_note' not in requests[posid]:
                request['log_note'] = ''
            table = posmovetable.PosMoveTable(request['posmodel'])
            table.set_move(0, pc.T, request['target'][0])
            table.set_move(0, pc.P, request['target'][1])
            table.set_prepause(0, prepause)
            cmd_str = (cmd_prefix + ' ' if cmd_prefix else '') + 'direct_dtdp'
            table.store_orig_command(string=cmd_str, val1=request["target"][0], val2=request["target"][1])
            prepause_note = '' if not prepause else f'prepause {prepause}'
            table.append_log_note(pc.join_notes(request['log_note'], prepause_note))
            table.allow_exceed_limits = True
            if 'postmove_cleanup_cmds' in request:
                for axisid, cmd_str in request['postmove_cleanup_cmds'].items():
                    table.append_postmove_cleanup_cmd(axisid=axisid, cmd_str=cmd_str)
            error = self.schedule.expert_add_table(table)
            if error:
                denied.add(posid)
                self._print_and_store_note(posid, f'direct_dtdp: {error}')
        for posid in denied:
            del requests[posid]
        if return_posids_only:
            return set(requests.keys())
        return requests

    def request_limit_seek(self, posids, axisid, direction, cmd_prefix='', log_note=''):
        """Request hardstop seeking sequence for a single positioner or all positioners
        in iterable collection posids. This method is generally recommended only for
        expert usage. Requests to disabled positioners will be ignored.
        
        ** IMPORTANT **
        This is a very EXPERT function. There is no situation where a normal user would
        ever call it. If you're even sniffing in this direction, be assured you want the
        vastly safer rehome_pos wrapper function (defined in PetalApp.py) instead.
        
        INPUTS:
            posids ... single positioner id or iterable collection of ids
            axisid ... 0 for theta or 1 for phi axis
            direction ... +1 or -1
            cmd_prefix ... optional, allows adding a descriptive string to the log
        """
        posids = {posids} if isinstance(posids, str) else set(posids)
        self._initialize_pos_flags(ids = posids)
        for posid in posids:
            model = self.posmodels[posid]
            search_dist = pc.sign(direction)*model.axis[axisid].limit_seeking_search_distance
            table = posmovetable.PosMoveTable(model)
            table.should_antibacklash = False
            table.should_final_creep  = False
            table.allow_exceed_limits = True
            table.allow_cruise = not(model.state._val['CREEP_TO_LIMITS'])
            dist = [0,0]
            dist[axisid] = search_dist
            table.set_move(0, pc.T, dist[0])
            table.set_move(0, pc.P, dist[1])
            cmd_str = (cmd_prefix + ' ' if cmd_prefix else '') + 'limit seek'
            table.store_orig_command(string=f'{cmd_str} dir={direction}')
            table.append_log_note(log_note)
            axis_cmd_prefix = f'self.axis[{axisid}]'
            table.append_postmove_cleanup_cmd(axisid=axisid, cmd_str=f'{axis_cmd_prefix}.total_limit_seeks += 1')
            if direction < 0:
                direction_cmd_suffix = 'minpos'
            else:
                direction_cmd_suffix = 'maxpos'
            table.append_postmove_cleanup_cmd(axisid=axisid, cmd_str=f'{axis_cmd_prefix}.pos = {axis_cmd_prefix}.{direction_cmd_suffix}')
            error = self.schedule.expert_add_table(table)
            if error:
                self._print_and_store_note(posid, f'limit seek axis {axisid}: {error}')

    def request_homing(self, posids, axis='both', debounce=True, log_note=''):
        """Request homing sequence for positioners in single posid or iterable
        collection of posids. Finds the primary hardstop, and sets values for
        the max position and min position. Requests to disabled positioners
        will be ignored.
        
        ** IMPORTANT **
        This is an EXPERT function. A user should call the rehome_pos wrapper
        function (defined in PetalApp.py) instead.

        INPUTS:
            axis ... string, 'both' (default), 'theta_only', or 'phi_only'. Optional
                     argument that allows for homing either theta or phi only.
            
            debounce ... boolean, if True the hard limit strike is followed by
                         a small move off the hardstop in the opposite direction
                         
            log_note ... optional string to append in the log. N.B.: 'homing', the 
                         axis, and whether debounce was done, will all automatically
                         be included in the log, so it's just redundant and noisy to
                         include such information here. So this log_note is intended
                         more for contextual info not known to the petal, like name
                         of a human operator, or whether the sky was blue that day, etc.
        """
        axis = 'phi_only' if axis == 'phi' else axis  # deal with common typo
        axis = 'theta_only' if axis == 'theta' else axis  # deal with common typo
        assert axis in {'both', 'phi_only', 'theta_only'}, f'Error in request_homing, unrecognized arg axis={axis}'
        posids = {posids} if isinstance(posids, str) else set(posids)
        self._initialize_pos_flags(ids = posids)
        for posid in posids:
            model = self.posmodels[posid]
            directions = {}
            phi_note = None
            if axis in {'both', 'phi_only'}:
                directions[pc.P] = +1 # force this, because anticollision logic depends on it
                phi_note = pc.join_notes(log_note, 'homing phi')
                self.request_limit_seek(posid, pc.P, directions[pc.P], cmd_prefix='P', log_note=phi_note)
            if axis in {'both', 'theta_only'}:
                directions[pc.T] = model.axis[pc.T].principle_hardstop_direction
                theta_note = 'homing theta'
                if phi_note == None:
                    theta_note = pc.join_notes(log_note, theta_note)
                self.request_limit_seek(posid, pc.T, directions[pc.T], cmd_prefix='T', log_note=theta_note)
            hardstop_debounce = [0,0]
            postmove_cleanup_cmds = {pc.T: '', pc.P:''}
            for i, direction in directions.items():
                cmd_prefix = f'self.axis[{i}].last_primary_hardstop_dir ='
                if direction < 0:
                    hardstop_debounce[i] = model.axis[i].hardstop_debounce[0]
                    postmove_cleanup_cmds[i] = f'{cmd_prefix} -1.0'
                else:
                    hardstop_debounce[i] = model.axis[i].hardstop_debounce[1]
                    postmove_cleanup_cmds[i] = f'{cmd_prefix} +1.0'
            if debounce:
                request = {posid:{'target': hardstop_debounce,
                                  'postmove_cleanup_cmds': postmove_cleanup_cmds}}
                self.request_direct_dtdp(request, cmd_prefix='debounce')
                
    def schedule_moves(self, anticollision='default', should_anneal=True):
        """Generate the schedule of moves and submoves that get positioners
        from start to target. Call this after having input all desired moves
        using the move request methods.

        See posschedule.py for valid arguments to the anticollision flag. If
        no argument is given, then the petal's default flag is used.

        The should_anneal flag should generally be left True. It causes moves
        to be spread out in time to reduce peak current draw by the full array
        of positioners. (But there are certain 'expert use' test cases in the
        lab, where we want this feature turned off.)
        """
        if anticollision == 'None':
            anticollision = None  # because DOS Console casts None into 'None'
        self.printfunc(f'schedule_moves called with anticollision = {anticollision}')
        if anticollision not in {None, 'freeze', 'adjust', 'adjust_requested_only'}:
            anticollision = self.anticollision_default
            self.printfunc(f'using default anticollision mode --> {self.anticollision_default}')
            
        # This temporary stateful storage is an unfortunate necessity for error
        # handling, when we need to reschedule the move tables. Needed here
        # because the sequence of schedule_moves() --> send_move_tables()
        # is not always an unbroken chain, hence can't always pass along the
        # arguments directly from one to the next.
        self.__current_schedule_moves_anticollision = anticollision
        self.__current_schedule_moves_should_anneal = should_anneal
        
        self.schedule.schedule_moves(anticollision, should_anneal)

    def send_move_tables(self, n_retries=1, previous_failed=None):
        """Send move tables that have been scheduled out to the positioners.
        
        The argument n_retries is for internal usage when handling error
        cases, where move tables need to be rescheduled and resent.
        
        Returns a set containing any posids for which sending the table failed
                and the number of retries remaining.
        """
        self.printfunc(f'send_move_tables called (n_retries={n_retries})')
        hw_tables = self._hardware_ready_move_tables()
        if not hw_tables:
            self.printfunc('send_move_tables: no tables to send')
            return set()
        for tbl in hw_tables:
            self._posids_where_tables_were_just_sent.add(tbl['posid'])
        if self.simulator_on:
            sim_fail = random.random() <= self.sim_fail_freq['send_tables']
            if sim_fail:
                commanded_posids = [table['posid'] for table in hw_tables]
                num_fail = random.randint(1, len(commanded_posids)) if commanded_posids else 0
                sim_fail_posids = set(random.choices(commanded_posids, k=num_fail))
                sim_fail_buscans = {}
                for posid in sim_fail_posids:
                    busid = self.busids[posid]
                    if busid not in sim_fail_buscans:
                        sim_fail_buscans[busid] = []
                    sim_fail_buscans[busid].append(self.canids[posid])
                response = 'FAILED', sim_fail_buscans
            else:
                response = 'SUCCESS'
            if self.verbose:
                self.printfunc('Simulator skips sending move tables to positioners.')
        else:
            self._wait_while_moving() # note how this needs to be preceded by adding positioners to _posids_where_tables_were_just_sent, so that the wait function can await the correct devices
            response = self.comm.send_tables(hw_tables)
        failed_posids = self._handle_any_failed_send_of_move_tables(response, n_retries, previous_failed=previous_failed)
        if n_retries == 0 or not failed_posids:
            frozen = self.schedule.get_frozen_posids()
            for posid in frozen:
                self.pos_flags[posid] |= self.flags.get('FROZEN', self.missing_flag) # Mark as frozen by anticollision
            if any(frozen):
                self.printfunc(f'frozen (len={len(frozen)}): {frozen}')
            times = {tbl['total_time'] for tbl in hw_tables}
            self.printfunc(f'max move table time = {max(times):.4f} sec')
            self.printfunc(f'min move table time = {min(times):.4f} sec')
            self.printfunc('send_move_tables: Done')

        if self.save_debug:
            # debugging code, will save the move table dictionaries
            # as they are when sent to petalcontroller
            debug_table = AstropyTable(hw_tables)
            for key in ['motor_steps_P', 'motor_steps_T', 'move_time', 'postpause', 'speed_mode_P', 'speed_mode_T']:
                debug_table[key] = [str(x) for x in debug_table[key]]
            debug_table['failed_to_send'] = [True if posid in failed_posids else False for posid in debug_table['posid']]
            exp_str = f'{self._exposure_id if self._exposure_id else ""}_{self._exposure_iter if self._exposure_iter else ""}'
            filename = f'hwtables_ptlid{self.petal_id:02}_{exp_str}{pc.filename_timestamp_str()}.csv'
            debug_path = os.path.join(pc.dirs['temp_files'], filename)
            debug_table.write(debug_path, overwrite=True)
            
        return failed_posids, n_retries      
            
    def set_motor_parameters(self):
        """Send the motor current and period settings to the positioners.
        
        INPUTS:  None
        """
        if self.simulator_on:
            if self.verbose:
                self.printfunc('Simulator skips sending motor parameters to positioners.')
            return
        parameter_keys = ['CURR_SPIN_UP_DOWN', 'CURR_CRUISE', 'CURR_CREEP', 'CURR_HOLD', 'CREEP_PERIOD','SPINUPDOWN_PERIOD']
        currents_by_busid = dict((p.busid,{}) for posid,p in self.posmodels.items())
        periods_by_busid =  dict((p.busid,{}) for posid,p in self.posmodels.items())
        enabled = self.enabled_posmodels(self.posids)
        for posid, posmodel in enabled.items():
            canid = posmodel.canid
            busid = posmodel.busid
            p = {key:posmodel.state._val[key] for key in parameter_keys}
            currents = tuple([p[key] for key in ['CURR_SPIN_UP_DOWN','CURR_CRUISE','CURR_CREEP','CURR_HOLD']])
            currents_by_busid[busid][canid] = [currents, currents]
            periods_by_busid[busid][canid] = (p['CREEP_PERIOD'], p['CREEP_PERIOD'], p['SPINUPDOWN_PERIOD'])
            if self.verbose:
                vals_str =  ''.join([' ' + str(key) + '=' + str(p[key]) for key in p])
                self.printfunc(posid + ' (bus=' + str(busid) + ', canid=' + str(canid) + '): motor currents and periods set:' + vals_str)
        self.comm.pbset('currents', currents_by_busid)
        self.comm.pbset('periods', periods_by_busid)
        self.printfunc(f'Set motor parameters for {len(enabled)} positioners')

    def execute_moves(self):
        """Command the positioners to do the move tables that were sent out to them.
        Then do clean-up and logging routines to keep track of the moves that were done.
        
        INPUTS:  None
        """
        self.printfunc('execute_moves called')
        if self.simulator_on:
            if self.verbose:
                self.printfunc('Simulator skips sending execute moves command to positioners.')
            self._postmove_cleanup()
        else:
            self.comm.execute_sync(self.sync_mode)
            self._postmove_cleanup()
            self._wait_while_moving()
        self._remove_posid_from_sent_tables('all')
        self.printfunc('execute_moves: Done')

    def schedule_send_and_execute_moves(self, anticollision='default', should_anneal=True):
        """Convenience wrapper to schedule, send, and execute the pending requested
        moves, all in one shot.
        """
        self.schedule_moves(anticollision, should_anneal)
        failed_posids = self.send_and_execute_moves()
        return failed_posids

    def send_and_execute_moves(self):
        """Convenience wrapper to send and execute the pending moves (that have already
        been scheduled).
            
        INPUTS:  None
        """
        failed_posids, n_retries = self.send_move_tables()
        self.execute_moves()
        return failed_posids, n_retries

    def quick_move(self, posids='', cmd='', target=[None, None],
                   log_note='', anticollision='default', should_anneal=True,
                   disable_limit_angle=False):
        """Convenience wrapper to request, schedule, send, and execute a single move command, all in
        one shot. You can argue multiple posids if you want, though note they will all get the same
        command and target sent to them. So for something like a local (theta,phi) coordinate
        this often makes sense, but not for a global coordinate.

        INPUTS:     posids    ... either a single posid or an iterable collection of posids (note sets don't work at DOS Console interface)
                    cmd       ... command string like those usually put in the requests dictionary (see valid options below)
                    target    ... [u,v] values, note that all positioners here get sent the same [u,v] here
                    log_note  ... optional string to include in the log file
                    anticollsion  ... 'default', 'adjust', 'adjust_requested_only', 'freeze', or None. See comments in schedule_moves() function
                    should_anneal ... see comments in schedule_moves() function
                    disable_limit_angle ... boolean, when True will turn off any phi limit angle
                    
        Valid cmd options:
            'QS', 'dQdS', 'obsXY', 'ptlXY', 'poslocXY', 'obsdXdY', 'poslocdXdY', 'poslocTP', 'posintTP', or 'dTdP'
        """
        old_limit = self.limit_angle
        if disable_limit_angle:
            self.limit_angle = None
        requests = {}
        posids = {posids} if isinstance(posids, str) else set(posids)
        err_prefix = 'quick_move: error,'
        assert len(posids) > 0, f'{err_prefix} empty posids argument'
        assert cmd in pc.valid_move_commands, f'{err_prefix} invalid move command {cmd}'
        assert len(target) == 2, f'{err_prefix} target arg len = {len(target)} != 2'
        assert all(np.isfinite(target)), f'{err_prefix} non-finite target {target}'
        for posid in posids:
            requests[posid] = {'command':cmd, 'target':target, 'log_note':log_note}
        self.request_targets(requests)
        self.schedule_send_and_execute_moves(anticollision, should_anneal)
        self.limit_angle = old_limit

    def quick_direct_dtdp(self, posids='', dtdp=[0,0], log_note='', should_anneal=True, prepause=0):
        """Convenience wrapper to request, schedule, send, and execute a single move command for a
        direct (delta theta, delta phi) relative move. There is NO anti-collision calculation. This
        method is intended for expert usage only. You can argue an iterable collection of posids if
        you want, though note they will all get the same (dt,dp) sent to them.

        INPUTS:     posids    ... either a single posid or a list of posids or 'all' (note sets don't work at DOS Console interface)
                    dtdp      ... [dt,dp], note that all posids get sent the same [dt,dp] here. i.e. dt and dp are each just one number
                    log_note  ... optional string to include in the log file
                    should_anneal ... see comments in schedule_moves() function
                    prepause ... wait this long before moving (useful for debugging)
        """
        requests = {}
        posids = self._validate_posids_arg(posids, skip_unknowns=False)
        err_prefix = 'quick_direct_dtdp: error,'
        assert len(posids) > 0, f'{err_prefix} empty posids argument'
        assert len(dtdp) == 2, f'{err_prefix} dtdp arg len = {len(dtdp)} != 2'
        assert all(np.isfinite(dtdp)), f'{err_prefix} non-finite target {dtdp}'
        for posid in posids:
            requests[posid] = {'target':dtdp, 'log_note':log_note}
        self.request_direct_dtdp(requests, prepause=prepause)
        self.schedule_send_and_execute_moves(None, should_anneal)
        
    default_dance_sequence = [(3,0), (0,1), (-3,0), (0,-1)]
    def dance(self, posids='all', n_repeats=1, delay=60, targets=default_dance_sequence,
              anticollision='default', should_anneal=True, disable_limit_angle=False):
        '''Repeatedly moves positioners to a series of positions at argued radius.
        
        INPUTS:     posids ... either 'all', a single posid, or an iterable collection of posids (note sets don't work at DOS Console interface), defaults to 'all''
                    n_repeats ... integer number of repeats of the sequence, defaults to 1
                    delay ... minimum seconds from move to move, defaults to 60
                    targets ... sequence of tuples giving poslocXY targets, default is [(3,0), (0,1), (-3,0), (0,-1)]
                    anticollsion  ... 'default', 'adjust', 'adjust_requested_only', 'freeze', or None. See comments in schedule_moves() function
                    should_anneal ... see comments in schedule_moves() function, defaults to True
                    disable_limit_angle ... boolean, when True will turn off any phi limit angle, defaults to False
        '''
        if posids == 'all':
            posids = self.all_enabled_posids()
        n_repeats = int(n_repeats)
        delay = float(delay)
        assert n_repeats > 0, f'dance: invalid arg {n_repeats} for n_repeats'
        assert delay > 0, f'dance: invalid arg {delay} for delay'
        count = 0
        next_allowed_move_time = time.time() - delay + 0.001
        for n in range(n_repeats):
            for target in targets:
                assert len(target) == 2 and all([isinstance(val, (int, float, np.integer, np.float)) for val in target]), f'dance: invalid target {target}'
                count += 1
                sleep_time = next_allowed_move_time - time.time()
                if sleep_time > 0:
                    self.printfunc(f'Pausing {sleep_time:.1f} seconds before next move.')
                    time.sleep(sleep_time)
                note = pc.join_notes('petal dance sequence', f'move {count}')
                self.printfunc(note + f' to poslocXY = {target}')
                next_allowed_move_time = time.time() + delay
                self.quick_move(posids=posids, cmd='poslocXY', target=target, log_note=note,
                                anticollision=anticollision, should_anneal=should_anneal,
                                disable_limit_angle=disable_limit_angle)
                
                
# METHODS FOR FIDUCIAL CONTROL
    def set_fiducials(self, fidids='all', setting='on', save_as_default=False):
        """Set specific fiducials on or off.

        fidids ... one fiducial id string, or an iterable collection of fiducial id strings, or 'all'
        [KH: note that the fidids list might include devices that are not on this petal. The code must ignore those]           
        setting ... what to set the fiducials to, as described below:
            'on'         ... turns each fiducial to its default on value
            'off'        ... turns each fiducial individually to its default off value
            int or float ... a single integer or float from 0-100 sets all the argued fiducials uniformly to that one value

        save_as_default ... only used when seting is a number, in which case True means we will store that setting permanently to the fiducials' config file, False means its just a temporary setting this time

        Method returns a dictionary of all the settings that were made, where
            key   --> fiducial id
            value --> duty state that was set

        Fiducials that do not have control enabled will not appear in this dictionary.
        """
        error = False
        all_off = False
        if self.simulator_on:
            self.printfunc('Simulator skips sending out set_fiducials commands on petal ' + str(self.petal_id) + '.')
            return {}
        if fidids == 'all' and setting=='off':
            self.printfunc('set_fiducials: calling comm.all_fiducials_off')
            ret = self.comm.all_fiducials_off()
            if 'FAILED' in ret:
                self.printfunc('WARNING: set_fiducials: calling comm.all_fiducials_off failed: %s' % str(ret))
            else:
                all_off = True
        if fidids == 'all':
            fidids = self.fidids
        else:
            fidids = {fidids} if isinstance(fidids,str) else set(fidids)
        # currently fiducials don't have an enable flag in pos state (bypass for now)
        enabled = [fidid for fidid in fidids if True or self.get_posfid_val(fidid,'CTRL_ENABLED')]
        busids = [self.get_posfid_val(fidid,'BUS_ID') for fidid in enabled]
        canids = [self.get_posfid_val(fidid,'CAN_ID') for fidid in enabled]
        if isinstance(setting,int) or isinstance(setting,float):
            if setting < 0:
                setting = 0
            if setting > 100:
                setting = 100
            duties = [setting]*len(enabled)
        elif isinstance(setting, (list, tuple)):
            duties = []
            for f in enabled:
                i = enabled.index(f)
                duties.append(setting[i])
        elif setting == 'on':
            duties = [self.get_posfid_val(fidid,'DUTY_DEFAULT_ON') for fidid in enabled]
        else:
            duties = [self.get_posfid_val(fidid,'DUTY_DEFAULT_OFF') for fidid in enabled]
        fiducial_settings_by_busid = {busid:{} for busid in set(busids)}
        for idx, busid in enumerate(busids):
            fiducial_settings_by_busid[busid][canids[idx]] = duties[idx]
        if all_off:
            ret = fiducial_settings_by_busid
        else:
            self.comm.pbset('fiducials', fiducial_settings_by_busid)
            ret = self.comm.pbget('FIDUCIALS')

        settings_done = {}
        for i in range(len(enabled)):
            set_duty = duties[i]
            # protect against missing fiducials in ret
            if busids[i] in ret.keys() and canids[i] in ret[busids[i]].keys():
                if ret[busids[i]][canids[i]] != duties[i]:
                    self.printfunc('WARNING: set_fiducials: disagreement in fiducial set duty and returned duty, ID: %s' % enabled[i])
                    set_duty = ret[busids[i]][canids[i]]
                    error = True
            elif not save_as_default:
                # Use remembered state, fid not responding but only if not saving defaults
                self.printfunc('WARNING: set_fiducials: fiducials %s not returned by petalcontroller, state not set.' % enabled[i])
                set_duty = self.get_posfid_val(enabled[i], 'DUTY_STATE')
                error = True
            self.set_posfid_val(enabled[i], 'DUTY_STATE', set_duty, check_existing=True)
            settings_done[enabled[i]] = set_duty
            if save_as_default:
                self.set_posfid_val(enabled[i], 'DUTY_DEFAULT_ON', set_duty, check_existing=True)
        self.commit(mode='both', log_note='set fiducial parameters')
        if error:
            return 'FAILED: not all fiducials set. Try moving to READY if trying to turn them off.'
        else:
            return settings_done

    @property
    def n_fiducial_dots(self):
        """Returns number of fixed fiducial dots this petal contributes
        in the field of view.
        """
        n_dots = [int(self.get_posfid_val(fidid, 'N_DOTS'))
                  for fidid in self.fidids]
        return sum(n_dots)

# METHODS FOR CONFIGURING THE PETALBOX

    def _set_hardware_state(self, hw_state):
        '''
        Sets the hardware state on the petal controller, scheme documented here:
        https://docs.google.com/document/d/1U9mxdTwgT6Bj5Sw_oTerU5wkiq9cXnN7I8QpMl_LT9E/edit#heading=h.ineqjw6t36ek

        Goes through and sets the parameters that defines the state. Checks
        the state at the end and returns the state that was actually set
        (either the one requested or 'ERROR') along with a list of strings
        explaining the reason for an error state.
        '''
        hw_state = hw_state.upper()
        state_list = ['STANDBY','READY','OBSERVING'] #INITIALIZED ops_state also exists but can only be reached when BBB reboots
        if not hasattr(self, '_last_state'):
            self._last_state = None
        assert hw_state in state_list, '_set_hardware_state: invalid state requested, possible states: %s' % state_list
        # Setup what values are expected when checking the state in the future
        # Notation: key (device name), tuple with value, max wait time for state change
        if hw_state in ['INITIALIZED', 'STANDBY', 'READY', 'OBSERVING']: 
            self._last_state = hw_state
        # Set petalbox State
        if self.simulator_on:
            if hasattr(self, 'ops_state_sv'):
                self.ops_state_sv.write('READY')
            return 'OBSERVING' # bypass everything below if in petal sim mode - sim should always be observing
        if hw_state == 'OBSERVING':
            conf = self.comm.pbget('CONF_FILE')
            if not isinstance(conf, dict):
                self.printfunc(f'WARNING: pbget CONF_FILE returned {conf}')
                raise_error('_set_hardware_state: Could not read busses from petalcontroller.')
            canbusses = conf['can_bus_list']
            ready = self.comm.check_can_ready(canbusses)
<<<<<<< HEAD
            if not(ready) or 'FAILED' in str(ready):
=======
            if not(ready) or ('FAILED' in str(ready)):
>>>>>>> 6183cf56
                self.printfunc(f'WARNING: check_can_ready returned {ready}')
                #raise_error(f'_set_hardware_state: check_can_ready returned {ready}. Will not move to OBSERVING.')
                return f'FAILED: will not move to {hw_state}. check_can_ready returned {ready}.'
        todo = list(pc.PETAL_OPS_STATES[self._last_state].keys())
        for key, value in pc.PETAL_OPS_STATES[self._last_state].items():
            old_state = self.comm.pbget(key)
            if old_state == pc.PETAL_OPS_STATES[self._last_state][key][0]:
                # Don't change state if it's where we want it
                todo.remove(key)
            # Ignore GFAFAN
            else:
                # Change state because it needs to be changed
                ret = self.comm.pbset(key, value[0])
                if 'FAILED' in ret:
                    #fail message, should only happen if petalcontroller changes - code will raise error later on
                    self.printfunc('_set_hardware_state: WARNING: key %s returned %s from pbset.' % (key,ret))
        # now check if all state changes are complete
        # wait for timeout, if still inconsistent raise exception
        failed = {}
        start = time.time()
        while len(todo) != 0:
            for key in pc.PETAL_OPS_STATES[self._last_state].keys():
                if key not in todo:
                    continue
                new_state = self.comm.pbget(key)
                if new_state == pc.PETAL_OPS_STATES[self._last_state][key][0]:
                    todo.remove(key)
                elif key == 'GFA_FAN': #GFA has different structure
                    req = pc.PETAL_OPS_STATES[self._last_state][key][0]['inlet'][0], pc.PETAL_OPS_STATES[self._last_state][key][0]['outlet'][0]
                    new = new_state['inlet'][0], new_state['outlet'][0]
                    if req == new:
                        todo.remove(key)
                else:   # check timeout
                    if time.time() > start + pc.PETAL_OPS_STATES[self._last_state][key][1]:
                        failed[key] = (new_state, pc.PETAL_OPS_STATES[self._last_state][key][0])
                        self.printfunc('_set_hardware_state: Timeout for %r' % key)
                        todo.remove(key)
            time.sleep(1)

        if len(failed) == 0:
            ret = self.comm.ops_state(hw_state)
            if 'FAILED' not in ret:
                self.printfunc('_set_hardware_state: all devices have changed state.')
                if hasattr(self, 'ops_state_sv'):
                    self.ops_state_sv.write(ret)
                if hw_state != 'OBSERVING':
                    # fids off
                    for fid in self.fidids:
                        self.set_posfid_val(fid, 'DUTY_STATE', 0, check_existing=True)
            else:
                self.printfunc('_set_hardware_state: FAILED: when calling comm.ops_state: %s' % ret)
                raise_error('_set_hardware_state: comm.ops_state returned %s' % ret)
        else:
            self.printfunc('_set_hardware_state: FAILED: some inconsistent device states (new/last): %r' % failed)
            raise_error('_set_hardware_state: Inconsistent device states: %r' % failed)
        return hw_state

    def _get_hardware_state(self, what = None):
        '''
        Loops through keys in pc.PETAL_OPS_STATES[self._last_state] to compare with what the
        PetalController thinks they are. Any differences are recorded and
        'ERROR' state is set if there are any discrepencies. Otherwise
        returns the state of the PetalController.

        Arguments:
        what =  list (returns list of current settings for variables in last_state)
             =  <key> (returns current value of key)
        '''
        err_strings = []
        if self.simulator_on: #Sim should always be observing
            return 'OBSERVING', err_strings
        if not hasattr(self, 'comm') or getattr(self, 'comm') is None:
            return 'ERROR', 'Petal controller is not connected'
        if self._last_state is None:
            self.printfunc('_get_hardware_state: No state yet set by petal. Trying to reconstruct from PC settings')
            for state in ['INITIALIZED', 'STANDBY', 'READY', 'OBSERVING']:
                errors = self._check_hardware_state(state)
                if errors == []:
                    self._last_state = state
                    break
            if self._last_state is None:
                return 'ERROR', 'petal hardware state unknown'
        # Look for different settings from what petal last set.
        errors = self._check_hardware_state(self._last_state, what = what)
        if what != None:
            return errors
        if isinstance(errors, list) and len(errors) == 0:
            # Check if petal and PC ops states match
            pc_ops = self.comm.ops_state()
            if pc_ops != self._last_state:
                self.printfunc('_get_hardware_state: PC ops state (%r) does not match device settings (%r). Corrected.' % (pc_ops, self._last_state))
                self.comm.ops_state(self._last_state)
            return self._last_state, errors
        else: #If errors were found, set 'ERROR' state and return 'ERROR' as well as strings explaining why.
            return 'ERROR', errors

    def _check_hardware_state(self, state, what = None):
        # Look for different settings from what petal last set.
        err_strings = []
        current = {}
        for key in pc.PETAL_OPS_STATES[state].keys():
            fbk = self.comm.pbget(key)
            if what == 'list' or what == key:
                current[key] = fbk
            if key == 'GFA_FAN' and isinstance(fbk,dict): #sadly GFA_FAN is a little weird.
                for k in fbk.keys(): #should be 'inlet' and 'outlet'
                    if fbk[k][0] != pc.PETAL_OPS_STATES[state][key][0][k][0]: #comparing only off/on, not worring about PWM or TACH
                        err_strings.append(key+' expected: '+str(pc.PETAL_OPS_STATES[state][key][0][k][0])+', got: '+str(fbk[k][0]))
            else:
                if pc.PETAL_OPS_STATES[state][key][0] != fbk:
                    err_strings.append(key+' expected: '+str(pc.PETAL_OPS_STATES[state][key][0])+', got: '+str(fbk))
        if what == None:
            return err_strings
        else:
            return current

    def reset_petalbox(self):
        """Reset all errors and turn all enables off.  This method
        returns the petalbox to its default safe state (how it comes up prior to
        communicating with the petal).
        """
        if not self.simulator_on:
            self.comm.configure()

# GETTERS, SETTERS, STATUS METHODS
    def get_information(self, what):
        """
        returns petalcontroller information
        """
        return self.comm.get(what)

    def get_posfid_val(self, uniqueid, key):
        """Retrieve the state value identified by string key, for positioner or fiducial uniqueid."""
        if uniqueid in self.posids.union(self.fidids):
            return self.states[uniqueid]._val[key]
        else:
            return 'Not in petal'

    def batch_get_posfid_val(self, uniqueids, keys):
        """Retrives a batch of state values useful for calling from external scripts
           INPUT: uniqueids ... list, list of posids/fidids to retrive values for
                  keys ... list, state keys to retrieve
           OUTPUT: values ... dict (keyed by uniqueid) of dicts with keys keys
        """
        values = {}
        devids = set(self.posids) | set(self.fidids)
        for devid in uniqueids:
            if devid in devids:
                values[devid] = {}
                for key in keys:
                    values[devid][key] = self.get_posfid_val(devid, key)
            else:
                self.printfunc(f'DEBUG: {devid} not in petal')
        return values

    def set_posfid_val(self, device_id, key, value, check_existing=False, comment=''):
        """Sets a single value to a positioner or fiducial. In the case of a 
        fiducial, this call does NOT turn the fiducial physically on or off.
        It only saves a value.
        
        Returns a boolean whether the value was accepted.
        
        The boolean arg check_existing only changes things if the old value
        differs from new. A special return value of None is returned if the
        new value is the same.
        
        Comment allows associating a note string with the change. If a comment
        is provided, then check_existing will be automatically forced to True.
        """
        if device_id not in self.posids | self.fidids:
            raise ValueError(f'{device_id} not in PTL{self.petal_id:02}')
        if key in pc.require_comment_to_store and not comment:
                raise ValueError(f'setting {key} requires an accompanying comment string')
        state = self.states[device_id]
        if check_existing and comment:
            old = state._val[key] if key in state._val else None
            if old == value:
                return None
        accepted = state.store(key, value, register_if_altered=True)
        if comment and accepted:
            comment_field = 'CALIB_NOTE' if pc.is_calib_key(key) else 'LOG_NOTE'
            self.set_posfid_val(device_id, comment_field, comment)
        return accepted

    def batch_set_posfid_val(self, settings):
        """ Sets several values for several positioners or fiducials.
            INPUT: settings ... dict (keyed by devid) of dicts {state key:value}
                                same as output of batch_get_posfid_val
            OUTPUT: accepts ... dict (keyed by devid) of dicts {state key:bool}
                                where the bool indicates if the value was accepted

            NOTE: no comments accepted - one cannot set keys in pc.require_comment_to_store
        """
        devids = set(self.posids) | set(self.fidids)
        accepts ={}
        for devid, sets in settings.items():
            if devid in devids:
                accepts[devid] = {}
                for setting, value in sets.items():
                    accepts[devid][setting] = self.set_posfid_val(devid, setting, value)
        return accepts
    
    def get_posids_with_commit_pending(self):
        '''Returns set of all posids for which there is a commit to DB pending.
        '''
        states = self.altered_states | self.altered_calib_states
        unit_ids = {state.unit_id for state in states}
        posids = unit_ids & self.posids
        return posids
    
    def _add_to_altered_states(self, state):
        '''Wrapper function so that another module (posstate) can add itself
        to petal's cached set.'''
        self.altered_states.add(state)
    
    def _add_to_altered_calib_states(self, state):
        '''Wrapper function so that another module (posstate) can add itself
        to petal's cached set.'''
        self.altered_calib_states.add(state)
    
    def get_pbdata_val(self, key):
        """Requests data from petalbox using the pbget method.
        key ... string, corresponds to petalbox pbget method keys (eg 'TELEMETRY', 'CONF_FILE')
        """
        return self.comm.pbget(key)

    def commit(self, mode='move', log_note='', calib_note=''):
        '''Commit move data or calibration data to DB and/or local config and
        log files.
        
        INPUTS:  mode ... 'move', 'calib', or 'both', says which DB tables to commit to
        
                 log_note ... optional string to append to LOG_NOTE field prior to commit
                              ignored if mode='calib'
                              
                 calib_note ... optional string to append to CALIB_NOTE field prior to commit
                                ignored if mode='move'
        '''
        assert mode in {'move', 'calib', 'both'}, f'invalid mode {mode} for commit()'
        if mode == 'both':
            self._commit(mode='move', note=log_note)
            self._commit(mode='calib', note=calib_note)
            return
        note = log_note if mode == 'move' else calib_note
        self._commit(mode=mode, note=note)

    def _commit(self, mode, note):
        '''Underlying implemetation for commit().'''
        assert mode in {'move', 'calib'}, f'invalid mode {mode} for _commit()'
        if not self._commit_pending(mode):
            return
        is_move = mode == 'move'
        if is_move:
            states = self.altered_states
        else:
            states = self.altered_calib_states
        if note:
            for state in states:
                state._append_log_note(note, is_calib_note=not(is_move))
        self._send_to_db_as_necessary(states, mode)
        self._write_local_logs_as_necessary(states)
        if is_move:
            self.altered_states = set()
            if self.schedule_stats.is_enabled():
                stats_path = self.sched_stats_path
                new_path = self.schedule_stats.save(path=stats_path)
                if new_path != stats_path:
                    self.sched_stats_path = new_path
                    self.printfunc(f'Updated schedule stats path from {stats_path} to {new_path}')
        else:
            self.altered_calib_states = set()
        
        # 2020-06-29 [JHS] This step is a simple way to guarantee freshness of
        # the collider cache. Executes in 6.3 ms on my desktop, for a simulated
        # petal of 502 positioners.
        self.collider.refresh_calibrations(verbose=False)

    def _send_to_db_as_necessary(self, states, mode):
        '''Saves state data to posmove database, if that behavior is currently
        turned on.
        '''
        assert mode in {'move', 'calib'}, f'invalid mode {mode} for _send_to_db_as_necessary'
        is_move = mode == 'move'
        if self.db_commit_on and not self.simulator_on:
            if is_move:
                type1, type2 = 'pos_move', 'fid_data'
            else:
                type1, type2 = 'pos_calib', 'fid_calib'
            pos_commit_list = [st for st in states if st.type == 'pos']
            fid_commit_list = [st for st in states if st.type == 'fid']
            if len(pos_commit_list) > 0:
                for state in pos_commit_list:
                    state.store('EXPOSURE_ID', self._exposure_id, register_if_altered=False)
                    state.store('EXPOSURE_ITER', self._exposure_iter, register_if_altered=False)
                self.posmoveDB.WriteToDB(pos_commit_list, self.petal_id, type1)
            if len(fid_commit_list) > 0:
                self.posmoveDB.WriteToDB(fid_commit_list, self.petal_id, type2)
            if is_move:
                if self._currently_in_an_exposure():
                    committed_posids = {state.unit_id for state in pos_commit_list}
                    overlapping_commits = committed_posids & self._devids_committed_this_exposure
                    if overlapping_commits:
                        self.printfunc(f'WARNING: device_ids {overlapping_commits} received multiple posDB ' +
                                       f'commit requests for expid {self._exposure_id}, iteration ' +
                                       f'{self._exposure_iter}. These have the potential to overwrite data.')
                    self._devids_committed_this_exposure |= committed_posids
        
        # known minor issue: if local_log_on simultaneously with DB, these may clear the note field
        if is_move:
            for state in self.altered_states:
                state.clear_log_notes()
        else:
            for state in self.altered_calib_states:
                state.clear_calib_notes()
            
    def _write_local_logs_as_necessary(self, states):
        '''Saves state data to disk, if those behaviors are currently turned on.'''
        for state in states:
            if self.local_commit_on:
                state.write()
            if self.local_log_on:
                state.log_unit()
    
    def _commit_pending(self, mode):
        '''Returns boolean whether there is a pending commit for the argued
        mode. Argument mode can be either 'move' or 'calib'.'''
        if mode == 'move':
            return len(self.altered_states) > 0
        elif mode == 'calib':
            return len(self.altered_calib_states) > 0
        else:
            self.printfunc(f'Error: mode {mode} not recognized in _commit_pending()')
        
    def _late_commit(self, data):
        '''Commits "late" data to the posmovedb.
        
        There are several special fields for which this is possible, defined in
        posconstants.late_commit_defaults.
                
        If _set_exposure_info() has previously been called, while
        _clear_exposure_info() has not yet been called, then petal understands
        that we are currently in the middle of a known exposure. In this case
        the behavior can vary according to the particular posid:
            
         1. For a positioner which already had some data committed during this
            exposure, the new data argued here gets written to that same,
            existing row in the database.
               
         2. If no data yet committed for this positioner, then a new row is
            generated to hold the data.
        
        INPUTS:
            data ... dict with keys --> posids and values --> subdicts
                     subdicts --> key/value pairs
                     valid subdict keys are defined in first line of function
        
        OUTPUTS:
            No outputs
        '''
        if not self.db_commit_on or self.simulator_on:
            return
        allowed_keys = pc.late_commit_defaults.keys()
        valid_posids = {p for p in data.keys() if p in self.posids}
        data_for_existing_rows = []
        data_for_new_rows = {}
        for posid in valid_posids:
            this_data = {k:v for k,v in data[posid].items() if k in allowed_keys}
            if not this_data:
                continue
            if posid in self._devids_committed_this_exposure: 
                this_data['POS_ID'] = posid
                data_for_existing_rows.append(this_data)
            else:
                data_for_new_rows[posid] = this_data
        if data_for_existing_rows:
            kwargs = {'input_list': data_for_existing_rows,
                      'petal_id': self.petal_id,
                      'types': 'pos_move'}
            if self._exposure_id is not None:
                kwargs['expid'] = self._exposure_id
            if self._exposure_iter is not None:
                kwargs['iteration'] = self._exposure_iter
            self.posmoveDB.UpdateDB(**kwargs)
        if data_for_new_rows:
            for posid, subdict in data_for_new_rows.items():
                log_note = 'Stored new:'
                accepted = []
                for key, val in subdict.items():
                    accepted += [self.set_posfid_val(posid, key, val, check_existing=True)]
                    log_note += f' {key}'
                if any(accepted):
                    self.set_posfid_val(posid, 'LOG_NOTE', log_note)
            self._commit(mode='move', note='')  # no need for extra log note info
        self._clear_late_commit_data()
    
    def _clear_late_commit_data(self):
        '''Clears special data fields associated with the "_late_commit"
        function.
        '''
        for posid in self.posids:
            self.states[posid].clear_late_commit_entries()

    def _set_exposure_info(self, exposure_id, exposure_iter=None):
        '''Sets exposure identification values. These will be included in the
        posmovedb upon the next commit(). They will subsequently be cleared
        during _postmove_cleanup().
        '''
        self._exposure_id = exposure_id
        self._exposure_iter = exposure_iter
        self._devids_committed_this_exposure = set()
        
    def _clear_exposure_info(self):
        '''Clears exposure identification values. C.f. _set_exposure_info().
        '''
        self._set_exposure_info(exposure_id=None, exposure_iter=None)
    
    def _currently_in_an_exposure(self):
        '''Returns boolean whether the the petal understands that we are
        currently in the process of an exposure.
        '''
        return (self._exposure_id is not None) and (self._exposure_iter is not None)

    def expected_current_position(self, posid, key):
        """Retrieve the current position, for a positioner identied by posid,
        according to the internal tracking of its posmodel object. Returns a two
        element list. For a printout of more information, and position given
        immediately in all coordinate systems, try function get_posmodel_params.
        
        INPUTS:  posid ... id string for a single positioner
                 key ... coordinate system to return position in
        
        Valid keys are:
            'posintTP, 'poslocXY', 'poslocTP',
            'QS', 'flatXY', 'obsXY', 'ptlXY'
            
        See comments in posmodel.py for explanation of these values.
        """
        if key == 'posintTP':
            return self.posmodels[posid].expected_current_posintTP
        elif key == 'poslocTP':
            return self.posmodels[posid].expected_current_poslocTP
        pos = self.posmodels[posid].expected_current_position
        if key in pos.keys():
            return pos[key]
        else:
            self.printfunc(f'Unrecognized key {key} when requesting '
                           f'expected_current_position of posid {posid}')

    def all_enabled_posids(self):
        """Returns set of all posids of positioners with CTRL_ENABLED == True.
        """
        return {p for p in self.posids if self.posmodels[p].is_enabled}

    def all_disabled_posids(self):
        """Returns set of all posids of positioners with CTRL_ENABLED == False.
        """
        return set(self.posids) - set(self.all_enabled_posids())

    def enabled_posmodels(self, posids):
        """Returns dict with keys = posids, values = posmodels, but only for
        those positioners in the collection posids which are enabled.
        """
        pos = set(posids).intersection(self.posids)
        return {p: self.posmodels[p] for p in pos if self.posmodels[p].is_enabled}

    def get_pos_flags(self, posids='all', should_reset=False, decipher=False):
        '''Returns positioner flags. Also see function decipher_posflags, for
        interpreting the flag integers.
        
        INPUTS:  posids ... 'all' or iterable collection of positioner id strings
                 should_reset ... will re-initialize all flags (default=False)
                 decipher ... insted of integers, return deciphered human-readable strings (default=False)
                 
        OUTPUTS: dict with keys=posids, values=flag integers
        
        Detail: this is a getter function for self.pos_flags that carries out a final
        is_enabled check before passing them back. Important in case the PC sets
        ctrl_enabled = False when a positioner is not responding.
        '''
        pos_flags = {}
        if posids == 'all':
            posids = self.posids
        for posid in posids:
            if posid not in self.posids:
                continue  # this posid does not belong to this petal
            self._apply_state_enable_settings(posid)
            if self.posmodels[posid].is_enabled:
                self.pos_flags[posid] = (self.pos_flags[posid] | self.enabled_mask) ^ self.enabled_mask
            pos_flags[posid] = self.pos_flags[posid]
        if should_reset:
            self._initialize_pos_flags()
        if decipher:
            pos_flags = {posid: pc.decipher_posflags(flag)[0] for posid, flag in pos_flags.items()}
        return pos_flags
    
    def set_keepouts(self, posids, radT=None, radP=None, angT=None, angP=None, classify_retracted=None, comment=None):
        '''Convenience function to set parameters affecting positioner collision
        envelope(s). One or more posids may be argued. The other args will be
        uniformly applied to ALL argued posids.
        
        INPUTS:
            posids ... 'all', an id string, or an iterable
            radT ... [mm] new value for 'KEEPOUT_EXPANSION_THETA_RADIAL'
            radP ... [mm] new value for 'KEEPOUT_EXPANSION_PHI_RADIAL'
            angT ... [deg] new value for 'KEEPOUT_EXPANSION_THETA_ANGULAR'
            angP ... [deg] new value for 'KEEPOUT_EXPANSION_PHI_ANGULAR'
            classify_retracted ... [boolean] new value for 'CLASSIFIED_AS_RETRACTED'
            comment ... string stating your rationale for the change (enclose in "" at Console)
        '''
        if posids == 'all':
            posids = self.posids
        else:
            posids = {posids} if isinstance(posids, str) else set(posids)
        invalid_posids = {p for p in posids if p not in self.posids}
        posids -= invalid_posids
        if invalid_posids:
            self.printfunc(f'{len(invalid_posids)} positioner id(s) not found on petal id' +
                           f' {self.petal_id}. These will be skipped: {invalid_posids}')
            self.printfunc(f'{len(posids)} valid positioner(s) remaining')
        new = {'KEEPOUT_EXPANSION_THETA_RADIAL': radT,
               'KEEPOUT_EXPANSION_PHI_RADIAL': radP,
               'KEEPOUT_EXPANSION_THETA_ANGULAR': angT,
               'KEEPOUT_EXPANSION_PHI_ANGULAR': angP,
               'CLASSIFIED_AS_RETRACTED': classify_retracted}
        new = {key: value for key, value in new.items() if value != None}
        msg_prefix = 'set_keepouts:'
        err_prefix = f'{msg_prefix} error,'
        assert len(posids) > 0, f'{err_prefix} empty posids argument'
        for key, val in new.items():
            try:
                float(val)
            except:
                assert False, f'{err_prefix} non-numeric {key} {val}'
            assert np.isfinite(val), f'{err_prefix} non-finite {key} {val}'
        assert classify_retracted == None or isinstance(classify_retracted, bool), f'{err_prefix} non-boolean classify_retracted {classify_retracted}'
        changed = set()
        for key, val in new.items():
            changed_this_key = set()
            for posid in posids:
                accepted = self.set_posfid_val(posid, key, val, check_existing=True)
                if accepted:
                    changed_this_key.add(posid)
            if changed_this_key:
                self.printfunc(f'{msg_prefix} Changed {key} to {val} for {len(changed_this_key)}' +
                               f' positioner(s): {changed_this_key}')
            changed |= changed_this_key
        if changed:
            self.printfunc(f'{msg_prefix} Committing new values for {len(changed)} positioner(s)')
            note = str(comment) if comment else ''
            self.commit(mode='calib', calib_note=note)  # as of 2020-06-29, all valid args here are stored in calib table of DB
        else:
            self.printfunc(f'{msg_prefix} No positioners found requiring parameter update(s)')
            
    def cache_keepouts(self):
        '''Cache keepout parameters to a temporary file on disk. Returns the path
        to the cache file.
        
        INPUTS:  None
        '''
        msg_prefix = 'cache_keepouts:'
        path = pc.get_keepouts_cache_path(self.petal_id)
        data = {key:[] for key in ['POS_ID'] + pc.keepout_keys}
        for posid in self.posids:
            data['POS_ID'] += [posid]
            for key in pc.keepout_keys:
                data[key] += [self.states[posid]._val[key]]
        table = AstropyTable(data)
        table.write(path, overwrite=True, delimiter=',')
        self.printfunc(f'{msg_prefix} Collision keepout settings for {len(table)} positioners cached to {path}')
        return path
        
    def restore_keepouts(self, path=None):
        '''Restores keepout parameters from cache file on disk. In typical usage
        no path needs to be provided, and the default file path will be used.
        
        INPUTS:  path ... string, optional file path where to find cached data
        '''
        msg_prefix = 'restore_keepouts:'
        argued_path = str(path)
        argued_ext = os.path.splitext(argued_path)[1]
        default_path = pc.get_keepouts_cache_path(self.petal_id)
        default_ext = os.path.splitext(default_path)[1]
        if os.path.exists(argued_path) and argued_ext == default_ext:
            path_to_use = argued_path
        else:
            path_to_use = default_path
        assert os.path.exists(path_to_use), f'{msg_prefix} error, no cache file found at {path_to_use}'
        self.printfunc(f'{msg_prefix} Restoring collision keepout settings from {path_to_use}')
        table = AstropyTable.read(path_to_use)
        changed = set()
        for row in table:
            posid = row['POS_ID']
            for key in pc.keepout_keys:
                accepted = self.set_posfid_val(posid, key, row[key], check_existing=True)
                if accepted:
                    changed.add(posid)
        self.printfunc(f'{msg_prefix} {len(changed)} of {len(table)} positioners found with keepout values needing change.')
        skipped = set(table['POS_ID']) - changed
        if any(skipped):
            self.printfunc(f'{msg_prefix} {len(skipped)} skipped. The skipped positioners are: {skipped}')
        if any(changed):
            self.printfunc(f'{msg_prefix} Committing restored values for {len(changed)} positioners.')
            self.commit(mode='calib', calib_note=f'restored keepouts from cache file: {path_to_use}')
            
    def get_collision_params(self, posid):
        '''Returns a formatted string describing the current parameters known to
        the collider module for a given positioner.
        
        INPUTS:
            posid ... string identifying the positioner
        '''
        if posid in self.posids:
            out = f'{posid}:'
            for dict_name in ['R1', 'R2', 'x0', 'y0', 't0', 'p0', 'keepout_expansions',
                              'pos_neighbors', 'fixed_neighbor_cases', 'keepouts_T',
                              'keepouts_P']:
                value = getattr(self.collider, dict_name)[posid]
                if dict_name == 'fixed_neighbor_cases':
                    value = {pc.case.names[x] for x in value}
                out += f'\n {dict_name}: {value}'
            out += f'\n classified_as_retracted: {posid in self.collider.classified_as_retracted}'
        else:
            out = f'No posid {posid} found'
        return out
    
    def get_posmodel_params(self, posid, as_dict=False):
        '''Returns a formatted string describing the current parameters known to
        the posmodel instance for a given positioner.
        
        INPUTS:
            posid ... string identifying the positioner
            as_dict ... boolean, returns a dict rather than formatted string (default=False)
        '''
        properties = ['canid', 'busid', 'deviceloc', 'is_enabled', 'expected_current_position',
                      'full_range_posintT', 'full_range_posintP',
                      'targetable_range_posintT', 'targetable_range_posintP',
                      'abs_shaft_speed_cruise_T', 'abs_shaft_speed_cruise_P']
        def formatter(key, value):
            return f'\n {key:12s} : {value}'
        if posid in self.posmodels:
            out = {} if as_dict else f'{posid}:'
            for name in properties:
                prop = getattr(self.posmodels[posid], name)
                if as_dict:
                    out[name] = prop
                    continue
                if isinstance(prop, dict):
                    for k, v in prop.items():
                        out += formatter(k,v)
                else:
                    out += formatter(name, prop)
        else:
            out = {} if as_dict else f'No posid {posid} found'
        return out
    
    def quick_table(self, posids='all', coords=['posintTP', 'poslocTP', 'poslocXY', 'obsXY', 'QS'], as_table=False, sort='POSID'):
        '''Returns a printable string tabulating current position (in several 
        coordinate systems), overlap status, enabled status, and whether in
        theta hardstop ambiguous zone, for one or more positioners.
        
        INPUTS:  posids ... 'all' (default), single posid string, or iterable collection of them
                 coords ... specify one or more particular coordinate systems to display. enter None for a listing of valid args
                 as_table ... boolean to return astropy table, rather than printable string (default False)
                 sort ... sorts by the argued columns (default 'POSID')
        
        OUTPUTS: as_table == False --> string for display
        
                 as_table == True --> astropy table with columns: 'POSID','LOCID','BUSID',
                 'CANID','ENABLED','OVERLAP','AMBIG_T', as well as those requested by the
                 coords argument, e.g. 'posintT','posintP','poslocT','poslocP','poslocX',
                 'poslocY','obsX','obsY','Q','S'
        '''
        if pc.is_string(coords):
            if coords in {None, 'none', 'None', 'NONE'}:
                return f'Valid quick_table coords: {sorted(pc.coord_pair2single)}'
            coords = [coords]
        else:
            assert pc.is_collection(coords)
            coords = list(coords)
        posids = self._validate_posids_arg(posids, skip_unknowns=True)
        id_columns = ['POSID', 'LOCID', 'BUSID', 'CANID']
        status_columns = ['ENABLED', 'OVERLAP', 'AMBIG_T']
        stat_name_col = 'CANID'
        n_rows_repeat_headers = 20
        columns = id_columns.copy()
        for coord in coords:
            columns += list(pc.coord_pair2single[coord])
        columns += status_columns
        overlaps = self.get_overlaps(as_dict=True)
        overlap_strs = {posid: '' if not neighbors else str(neighbors) for posid, neighbors in overlaps.items()}
        data = {c:[] for c in columns}
        floats = {c:[] for c in columns}
        fmt_coord = lambda value, coord: format(value, pc.coord_formats[coord])
        for posid in posids:
            model = self.posmodels[posid]
            data['POSID'].append(posid)
            data['LOCID'].append(model.deviceloc)
            data['BUSID'].append(model.busid)
            data['CANID'].append(model.canid)
            data['ENABLED'].append(model.is_enabled)
            data['OVERLAP'].append(overlap_strs[posid] if posid in overlap_strs else 'None')
            data['AMBIG_T'].append(model.in_theta_hardstop_ambiguous_zone)
            pos = self.posmodels[posid].expected_current_position
            for coord in coords:
                for i in (0, 1):
                    split_name = pc.coord_pair2single[coord][i]
                    value = pos[coord][i]
                    if not as_table:
                        floats[split_name].append(value)
                        value = fmt_coord(value, split_name)
                    data[split_name].append(value)
        t = AstropyTable(data)
        t.sort(sort)
        if as_table:
            return t
        t_fmt = t.pformat_all(align='^')
        should_calc_stats = set(t.columns) - set(id_columns) - set(status_columns)
        should_count = status_columns
        stats_str = ''
        if len(t) > 1 and any(should_calc_stats):
            stats_str += '\n' + t_fmt[1]
            if len(t) >= n_rows_repeat_headers:
                stats_str += '\n' + t_fmt[0] + '\n' + t_fmt[1] # re-label long columns at bottom
            col_widths = {list(t.columns)[i]: len(t_fmt[1].split(' ')[i]) for i in range(len(t.columns))}
            counted = {}
            for name, func in {'MIN': min, 'AVG': np.mean, 'MAX': max}.items():
                stats_str += '\n'
                for col, width in col_widths.items():
                    fmt = lambda x: format(x, f'>{width}s')
                    if col in should_count:
                        if col not in counted:
                            stats_str += fmt('COUNT')
                            counted[col] = 'labeled'
                        elif counted[col] == 'labeled':
                            booleans = [pc.boolean(x) for x in t[col]]
                            value = sum(booleans)
                            stats_str += fmt(str(value))
                            counted[col] = 'counted'
                        elif counted[col] == 'counted':
                            stats_str += fmt(f'of {len(t)}')
                            counted[col] = 'totaled'
                    elif col == stat_name_col:
                        stats_str += fmt(name)
                    elif col in should_calc_stats:
                        value = func(floats[col])
                        stats_str += fmt(fmt_coord(value, col))
                    else:
                        stats_str += fmt(' ')
                    stats_str += ' '
        top = f'PETAL_ID {self.petal_id} at LOCATION {self.petal_loc}, '
        top += f'(displaying {len(t)} of {len(self.posids)} positioners)'
        s = top + ':\n'
        s += '\n'.join(t_fmt)
        s += stats_str
        return s
    
    def quick_query(self, key=None, op='', value='', posids='all', mode='compact', skip_unknowns=False):
        '''Returns a list of posids which have a parameter key with some
        relation op to value. Not all conceivable param keys and ops are
        necessarily supported. Can be applied to all posids on the petal, or
        an argued subset.
        
        INPUTS:
            key ... string like 'POS_P' or 'LENGTH_R1', etc
            op ... string like '>' or '==', etc. Can leave blank to simply retrieve all values.
                   assume '==' if a value is argued but no op
            value ... the operand to compare against, usually a number for most keys
            posids ... 'all', 'enabled', 'disabled' or iterator of positioner id strings
            mode ... 'compact', 'expanded', 'iterable' ... controls return type
            
        Call with no arguments, to get a list of valid keys and ops.
        
        Any position value (such as 'posintT' or 'Q' or 'flatX') is the current
        *expected* position (i.e. the internally-tracked value), based on latest
        POS_T, POS_P, and calibration params.
        '''
        import operator
        position_keys = set(pc.single_coords)
        state_keys = set(pc.calib_keys) | {'POS_P', 'POS_T', 'CTRL_ENABLED'}
        state_keys -= pc.fiducial_calib_keys  # fiducial data not currently supported
        constants_keys = set(pc.constants_keys)
        model_keys = set(pc.posmodel_keys)
        id_keys = {'CAN_ID', 'BUS_ID', 'DEVICE_LOC', 'POS_ID'}
        valid_keys = position_keys | state_keys | constants_keys | id_keys | model_keys
        valid_ops = {'>': operator.gt,
                     '>=': operator.ge,
                     '==': operator.eq,
                     '<': operator.lt,
                     '<=': operator.le,
                     '!=': operator.ne,
                     '': None}
        if not any([key, op, value]):
            valids = {'valid_keys': sorted(valid_keys),
                      'valid_ops': sorted(valid_ops)}
            return valids
        if value != '' and op == '':
            op == '=='
        msg_prefix = 'quick_query:'
        err_prefix = f'{msg_prefix} error,'
        assert key in valid_keys, f'{err_prefix} invalid key {key}'
        assert op in valid_ops, 'f{err_prefix} invalid op {op}'
        op_func = valid_ops[op]
        try:
            if key in {'POS_ID', 'BUS_ID'}:
                operand = str(value)
            else:
                if value == '':
                    value = 0  # case where user made no argument
                operand = float(value)
        except:
            assert False, f'{err_prefix} invalid type {type(value)} for value {value}'
        posids = self._validate_posids_arg(posids, skip_unknowns=skip_unknowns)
        if key in position_keys:
            def getter(posid):
                expected = self.posmodels[posid].expected_current_position
                prefix = key[:-1]
                suffix = key[-1]
                if suffix in {'T', 'P'}:
                    pair_key = prefix + 'TP'
                elif suffix in {'X', 'Y'}:
                    pair_key = prefix + 'XY'
                else:
                    pair_key = 'QS'
                pair = expected[pair_key]
                if suffix in {'T', 'X', 'Q'}:
                    return pair[0]
                return pair[1]
        elif key in model_keys:
            func = lambda x: x  # place-holder
            attr = key
            for func_name in ['max', 'min']:
                prefix = f'{func_name}_'
                if prefix in key and ('_range_' in key or '_zone' in key):
                    func = eval(func_name)
                    attr = key.split(prefix)[-1]
                    break
            def getter(posid):
                return func(getattr(self.posmodels[posid], attr))
        else:
            def getter(posid):
                return self.states[posid]._val[key]
        found = dict()
        posids = sorted(posids)
        for posid in posids:
            this_value = getter(posid)
            if op == '' or op_func(this_value, operand):
                found[posid] = this_value
        out = found if op == '' else sorted(found.keys())
        if mode == 'compact':
            out = str(out)
        elif mode == 'expanded':
            out = [f'{key}: {val}' for key, val in found.items()]
            out = '\n'.join(out)
        if isinstance(out, str):
            try:
                values = list(found.values()) if isinstance(found, dict) else found
                max_ = np.max(values)
                min_ = np.min(values)
                mean = np.mean(values)
                std = np.std(values)
                rms = np.sqrt(np.sum(np.array(values)**2) / len(values))
                out = f'stats: max={max_:.4f}, min={min_:.4f}, mean={mean:.4f}, std={std:.4f}, rms={rms:.4f}\n{out}'
            except:
                pass
            out = f'total entries found = {len(found)}\n{out}'
        return out
    
    def quick_plot(self, posids='all', include_neighbors=True, path=None, viewer='default', fmt='png'):
        '''Graphical view of the current expected positions of one or many positioners.
        
        INPUTS:  posids ... single posid or collection of posids to be plotted (defaults to all)
                 include_neighbors ... boolean, whether to also plot neighbors of posids (default=True)
                 path ... string, directory where to save the plot file to disk (defaults to dir defined in posconstants)
                 viewer ... string, the program with which to immediately view the file (see comments below)
                 fmt ... string, image file format like png, jpg, pdf, etc (default 'png')
                 
                 Regarding the image viewer, None or '' will suppress immediate display.
                 When running in Windows or Mac, defaults to whatever image viewer programs they have set as default.
                 When running in Linux, defaults to eog.
                 
        OUTPUT:  path of output plot file will be returned
        '''
        default_viewers = {'nt': 'explorer',
                           'mac': 'open',  # 2020-10-22 [JHS] I do not have a mac on which to test this
                           'posix': 'eog'}
        import matplotlib.pyplot as plt
        c = self.collider  # just for brevity below
        posids = self._validate_posids_arg(posids)
        if include_neighbors:
            for posid in posids.copy():
                posids |= c.pos_neighbors[posid]
        plt.ioff()
        x0 = [c.x0[posid] for posid in posids]
        y0 = [c.y0[posid] for posid in posids]
        x_span = max(x0) - min(x0)
        y_span = max(y0) - min(y0)
        x_inches = max(8, np.ceil(x_span/16))
        y_inches = max(6, np.ceil(y_span/16))
        fig = plt.figure(num=0, figsize=(x_inches, y_inches), dpi=150)
        
        # 2020-10-22 [JHS] current implementation of labeling in legend is brittle,
        # in that it relies on colors to determine which label to apply. Better
        # implementation would be to combine legend labels into named styles.
        color_labels = {'green': 'normal',
                        'orange': 'disabled',
                        'red': 'overlap',
                        'black': 'poslocTP',
                        'gray': 'posintT=0'}
        label_order = [x for x in color_labels.values()]
        def plot_poly(poly, style):
            pts = poly.points
            color = style['edgecolor']
            if color in color_labels:
                label = color_labels[color]
                del color_labels[color]
            else:
                label = None
            plt.plot(pts[0], pts[1], linestyle=style['linestyle'], linewidth=style['linewidth'], color=style['edgecolor'], label=label)
        for posid in posids:
            locTP = self.posmodels[posid].expected_current_poslocTP        
            polys = {'Eo': c.Eo_polys[posid],
                     'line t0': c.line_t0_polys[posid],
                     'central body': c.place_central_body(posid, locTP[pc.T]),
                     'arm lines': c.place_arm_lines(posid, locTP),
                     'phi arm': c.place_phi_arm(posid, locTP),
                     'ferrule': c.place_ferrule(posid, locTP),
                     }
            styles = {key: pc.plot_styles[key].copy() for key in polys}
            overlaps = self.schedule._check_init_or_final_neighbor_interference(self.posmodels[posid])
            enabled = self.posmodels[posid].is_enabled
            pos_parts = {'central body', 'phi arm', 'ferrule'}
            if self.posmodels[posid].classified_as_retracted:
                styles['Eo'] = pc.plot_styles['Eo bold'].copy()
                for key in pos_parts:
                    styles[key]['edgecolor'] = pc.plot_styles['Eo']['edgecolor']
                pos_parts = {'Eo'}
            for key, poly in polys.items():
                style = styles[key]
                if key in pos_parts:
                    if overlaps:
                        style['edgecolor'] = 'red'
                    if not enabled:  # intentionally overrides overlaps
                        style['edgecolor'] = 'orange'
                plot_poly(poly, style)
            plt.text(x=c.x0[posid], y=c.y0[posid],
                     s=f'{posid}\n{self.posmodels[posid].deviceloc:03d}',
                     family='monospace', horizontalalignment='center', size='x-small')
        plt.axis('equal')
        xlim = plt.xlim()  # will restore this zoom window after plotting petal and gfa
        ylim = plt.ylim()  # will restore this zoom window after plotting petal and gfa
        plot_poly(c.keepout_PTL, pc.plot_styles['PTL'])
        plot_poly(c.keepout_GFA, pc.plot_styles['GFA'])
        plt.xlim(xlim)
        plt.ylim(ylim)
        plt.xlabel('flat x (mm)')
        plt.ylabel('flat y (mm)')
        basename = f'posplot_{pc.compact_timestamp()}.{fmt}'
        plt.title(f'{pc.timestamp_str()}  /  {basename}\npetal_id {self.petal_id}  /  petal_loc {self.petal_loc}')
        handles, labels = plt.gca().get_legend_handles_labels()
        handles = [handles[labels.index(L)] for L in label_order if L in labels]
        labels = [L for L in label_order if L in labels]
        plt.legend(handles, labels)
        if not path:
            path = pc.dirs['temp_files']
        path = os.path.join(path, basename)
        plt.tight_layout()
        plt.savefig(path)
        plt.close(fig)
        if viewer and viewer not in {'None','none','False','false','0'}:
            if viewer == 'default':
                if os.name in default_viewers:
                    viewer = default_viewers[os.name]
                else:
                    self.printfunc(f'quick_plot: no default image viewer setting available for current os={os.name}')
            os.system(f'{viewer} {path} &')
        return path
    
    def get_overlaps(self, as_dict=False):
        '''Returns a string describing all cases where positioners' current expected
        positoner of their polygonal keepout envelope overlaps with their neighbors.
        
        INPUTS:  as_dict ... optional boolean, argue True to eturn a python dict rather than
                             string. Dict will have keys = posids and values = set of overlapping
                             neighbors for that posid
        
        (Hint: also try "quick_plot posids=all" for graphical view.)
        '''
        overlaps = self.schedule.get_overlaps(self.posids)
        if as_dict:
            return overlaps
        listified = sorted(set(overlaps))
        s = f'num pos with overlapping polygons = {len(listified)}'
        s += f'\n{listified}'
        return s
    
    def get_disabled_by_relay(self):
        '''Returns list of posids which the petalcontroller reports as being
        disabled by relay.
        '''
        conf_data = self.comm.pbget('conf_file')
        return conf_data['disabled_by_relay']
    
    def get_requested_posids(self, kind='all'):
        '''Returns set of posids with requests in the current schedule.
        
        INPUT:  kind ... 'all', 'regular', or 'expert'
        
        OUTPUT: set of posid strings
        '''
        assert kind in {'all', 'regular', 'expert'}, f'argument kind={kind} not recognized'
        if kind == 'regular':
            return self.schedule.regular_requests_accepted 
        elif kind == 'expert':
            return self.schedule.expert_requests_accepted
        return self.schedule.regular_requests_accepted | self.schedule.expert_requests_accepted
             
    def _validate_posids_arg(self, posids, skip_unknowns=False):
        '''Handles / validates a user argument of posids. Returns a set.'''
        if posids == 'all':
            posids = self.posids
        elif posids in ['enabled', 'disabled']:
            setting = True if posids == 'enabled' else False
            posids = set()
            for pos in self.posids:
                if self.get_posfid_val(pos, 'CTRL_ENABLED') == setting:
                    posids.add(pos)
        elif pc.is_string(posids):
            posids = {posids}
        else:
            assert pc.is_collection(posids), '_validate_posids_arg: invalid arg {posids}'
            posids = set(posids)
        assert len(posids) > 0, '_validate_posids_arg: empty posids argument'
        if skip_unknowns:
            posids &= self.posids
        else:
            unknowns = posids - self.posids
            assert len(unknowns) == 0, f'{unknowns} not defined for petal_id {self.petal_id} at location {self.petal_loc}'
        return posids

    def expert_pdb(self):
        '''Expert command to enter debugger.
        '''
        import pdb
        pdb.set_trace()

# MOVE SCHEDULING ANIMATOR CONTROLS

    def start_gathering_frames(self):
        """Frame data representing scheduled moves will begin to be collected as
        it is generated (during move scheduling) and will be retained for making
        an animation of it in the future. Old frame data from any previous animation
        is cleared out first.
        
        INPUTS:  None
        """
        self.animator.clear()
        self.animator_on = True
        self.animator_total_time = 0
        self.animator_move_number = 0
        self.collider.add_fixed_to_animator(self.animator_total_time)

    def stop_gathering_frames(self):
        """Stop collecting frame data of scheduled moves for the animator.
        
        INPUTS:  None
        """
        self.animator_on = False

    def generate_animation(self):
        """Use the current collection of move frames in the animator to plot
        the animation. Returns path to the generated movie.
        
        INPUTS:  None
        """
        output_path = self.animator.animate()
        self.printfunc(f'Animation saved to {output_path}.')
        return output_path
    
# INTERNAL METHODS

    def _hardware_ready_move_tables(self):
        """Strips out information that isn't necessary to send to petalbox, and
        formats for sending. Any cases of multiple tables for one positioner are
        merged in sequence into a single table.

        Output format:
            List of dictionaries.

            Each dictionary is the move table for one positioner.

            The dictionary has the following fields:

                posid          ... string                    ... identifies the positioner by 'POS_ID'                
                canid          ... unsigned integer          ... identifies the positioner by 'CAN_ID'
                busid          ... string                    ... identified teh canbus the positioner is on
                nrows          ... unsigned integer          ... number of elements in each of the list fields (i.e. number of rows of the move table)
                motor_steps_T  ... list of signed integers   ... number of motor steps to rotate on theta axis
                                                                    ... motor_steps_T > 0 ... ccw rotation
                                                                    ... motor_steps_T < 0 ... cw rotation
                motor_steps_P  ... list of signed integers   ... number of motor steps to rotate on phi axis
                                                                    ... motor_steps_P > 0 ... ccw rotation
                                                                    ... motor_steps_P < 0 ... cw rotation
                speed_mode_T   ... list of strings           ... 'cruise' or 'creep' mode on theta axis
                speed_mode_P   ... list of strings           ... 'cruise' or 'creep' mode on phi axis
                move_time      ... list of unsigned floats   ... estimated time the row's motion will take, in seconds, not including the postpause
                postpause      ... list of unsigned integers ... pause time after the row's motion, in milliseconds, before executing the next row
        """
        hw_tables = []
        for m in self.schedule.move_tables.values():
            hw_tbl = m.for_hardware()
            hw_tables.append(hw_tbl)
            err = m.error_str
            if err:
                self.printfunc(err)
                m.display(self.printfunc)
        if self.schedule_stats.is_enabled():
            self.schedule_stats.add_hardware_move_tables(hw_tables)
        return hw_tables

    def _postmove_cleanup(self):
        """This always gets called after performing a set of moves, so that
        PosModel instances can be informed that the move was physically done on
        the hardware.
        """
        if self.schedule_stats.is_enabled():
            for posid in self.posids:
                avoidance = self.schedule_stats.get_avoidances(posid)
                if avoidance:
                    self.set_posfid_val(posid, 'LOG_NOTE', f'collision avoidance: {avoidance}')
        for m in self.schedule.move_tables.values():
            if m.posmodel.posid in self._posids_where_tables_were_just_sent:
                m.posmodel.postmove_cleanup(m.for_cleanup())
                self.altered_states.add(m.posmodel.state)
            else:
                self.pos_flags[m.posid] |= self.flags.get('REJECTED', self.missing_flag)
        self.commit(mode='both')  # commit() determines whether anything actually needs pushing to db
        self._clear_temporary_state_values()
        self.schedule = self._new_schedule()
        if self.animator_on:
            self.previous_animator_total_time = self.animator_total_time
            self.previous_animator_move_number = self.animator_move_number
        
    def _cancel_move(self, reset_flags=True):
        '''Resets schedule and performs posmodel cleanup commands.
        
        INPUTS:            
            reset_flags ... True --> reset posflags (for enabled positioners only)
                            False --> do not reset any posflags
                            'all' --> reset posflags for both enabled and disabled
        '''
        self._clear_temporary_state_values()
        self.schedule = self._new_schedule()
        if reset_flags:
            enabled_only = reset_flags != 'all'
            self._initialize_pos_flags(ids='all', enabled_only=enabled_only)
        self._remove_posid_from_sent_tables('all')
        if self.animator_on:
            self.animator.clear_after(time=self.previous_animator_total_time)
            self.animator_total_time = self.previous_animator_total_time
            self.animator_move_number = self.previous_animator_move_number
    
    def _handle_any_failed_send_of_move_tables(self, response, n_retries, previous_failed=None):
        '''Inspects response from petalcontroller after attempt to send move
        tables to hardware.
        
        Based on that response, may trigger recursive recalculation of move
        schedule (limited by integer arg n_retries). This is necessary, when
        tables fail to be sent to positioners, for two reasons:
            
          1. Keep track of correct expected position of each robot.
          2. Ensure neighbors don't collide with those now effectively disabled.
          
        Returns set of posids that failed to send (empty if all succeeded).
        
        As of this writing (2020-04-28) this handler will NOT automatically set
        any CTRL_ENABLED flags to False. Doing so would save some time for the
        flag), by avoiding recalculation of the anticollision move schedules
        upon each retargeting. Consensus with the larger team would be wanted
        prior to including any such auto-disabling feature here.
        '''
        if previous_failed is None:
            previous_failed = set()
        failed_send_posids = set()
        if isinstance(response, tuple):  # conditional here is to support earlier implementations of petalcontroller (pre v4.18)
            response_str = response[0]
            failed_send_buscanids = response[1]
            for busid, canids in failed_send_buscanids.items():
                buscan_combo_keys = {(busid, canid) for canid in canids}
                failed_send_posids |= {self.buscan_to_posids[key] for key in buscan_combo_keys}            
        else:
            response_str = response
        failed = response_str.upper().find('FAILED') == 0  # petalcomm.py interface specifies that this keyword would be found as first token of response string, in failure case
        failed |= len(failed_send_posids) > 0  # backup check, in case some formatting inconsistency in response string
        if failed:
            if len(failed_send_posids) > 0:
                buses_with_fails = {self.busids[posid] for posid in failed_send_posids}
                self.printfunc(f'WARNING: {response_str}. Could not send {len(failed_send_posids)} ' +
                               f'move tables to petalcontroller. Failed posids: {failed_send_posids}. ' +
                               f'CAN busids with failures: {buses_with_fails}.')
                posids_to_retry = self._posids_where_tables_were_just_sent - failed_send_posids
            else:
                self.printfunc(f'ERROR: {response_str}. Could not send move tables to some unknown number ' +
                               'of positioners. Most likely due petalcontroller not sending back information ' +
                               'about which positioners failed to communicate. Further downstream errors are ' +
                               'likely.')
                posids_to_retry = {}
                failed_send_posids = self._posids_where_tables_were_just_sent
            all_failed_send = failed_send_posids | previous_failed
                
            # 2020-11-30 [JHS] This code block below could be used (need to add method to turn on that boolean
            # in the if statement) to let failures still proceed in limited cases.
            # 
            # if n_retries == 0 and self.limit_angle >= self.collider.Eo_phi and self.accept_comm_failures_if_restricted_patrol:
            #     msg = f'WARNING: Despite failures of CAN communication, with n_retries remaining == {n_retries}, ' + \
            #           'this move will simply be allowed to proceed, because collision risk has been mitigated by ' + \
            #           f'restricted target patrol zones (phi limit angle = {self.limit_angle}). Failures of spotmatching ' + \
            #           'may result, if this incurs significant loss of tracking accuracy.'
            #     return all_failed_send
            
            if self.schedule.expert_mode_is_on():
                expert_mode = True
                all_tables = self.schedule.get_orig_expert_tables_sequence()
                expert_tables_to_retry = [t for t in all_tables if t.posid in posids_to_retry]
            else:
                expert_mode = False
                all_requests = self.schedule.get_requests()
                posids_to_retry = {p for p in posids_to_retry if p in all_requests}
                requests_to_retry = {posid:all_requests[posid] for posid in posids_to_retry}
            self.printfunc('Canceling move. Tracking data in petal.py will be reset')
            self._cancel_move(reset_flags='all')
            # set flags and disable nonresponsiives after canceling to so that the moves will not be committed.
            self._handle_nonresponsive_positioners(failed_send_posids, auto_disabling_on=True)
            if n_retries > 0 and posids_to_retry:
                self.printfunc(f'Attempting to reschedule and resend move tables to {len(posids_to_retry)} ' +
                               f'positioners (num tries remaining = {n_retries})')
                if expert_mode:
                    for move_table in expert_tables_to_retry:
                        error = self.schedule.expert_add_table(move_table)
                        if error:
                            self._print_and_store_note(move_table.posid, f'expert table retry: {error}')
                else:
                    cleaned = {}
                    for posid, req in requests_to_retry.items():
                        cleaned[posid] = {'command': req['command'],
                                          'target': [req['cmd_val1'], req['cmd_val2']],
                                          'log_note': req['log_note']}
                    self.request_targets(cleaned, _is_retry=True) # 2020-04-30 [JHS] anything useful to be done with return value?
                anticollision = self.__current_schedule_moves_anticollision
                should_anneal = self.__current_schedule_moves_should_anneal
                self.schedule_moves(anticollision=anticollision, should_anneal=should_anneal)
                return self.send_move_tables(n_retries - 1, previous_failed=all_failed_send)
            else:
                msg = 'WARNING: Due to failures when sending move tables to positioners, the entire move is canceled.'
                if n_retries <= 0:
                    msg += ' No scheduling retries remaining.'
                if len(posids_to_retry) == 0:
                    msg += ' No communicable positioners remaining to reschedule.'
                self.printfunc(msg)
        return all_failed_send

    def _handle_nonresponsive_positioners(self, posids, auto_disabling_on=True):
        """Receives a list of positioners that the petalcontroller reports it
        could not send move tables to. Sets communication error flag.

        Optionally automatically disables positioners to remove them from
        future send_move_tables attempts.
        """
        disabled = set()
        for posid in posids:
            self.pos_flags[posid] |= self.flags.get('COMERROR', self.missing_flag)
            if auto_disabling_on and self.posmodels[posid].is_enabled:
                accepted = self.set_posfid_val(posid, 'CTRL_ENABLED', False, check_existing=True, comment='auto-disabled due to communication error')
                if accepted:
                    disabled.add(posid)
        if disabled:
            self.printfunc(f'WARNING: {len(disabled)} positioners disabled due to communication error: {disabled}')

    def _clear_temporary_state_values(self):
        '''Clear out any existing values in the state objects that were only temporarily
        held until we could get the state committed to the log / db.
        '''
        resets = {'MOVE_CMD'  : '',
                  'MOVE_VAL1' : '',
                  'MOVE_VAL2' : '',
                  }
        for posid in self.posids:
            for key in resets:
                # Set directly with state.store + special arg, to avoid triggering another commit
                self.states[posid].store(key, resets[key], register_if_altered=False)

    def _new_schedule(self):
        """Generate up a new, clear schedule instance.
        """
        schedule = posschedule.PosSchedule(petal=self, stats=self.schedule_stats, verbose=self.verbose)
        schedule.should_check_petal_boundaries = self.shape == 'petal'
        return schedule

    def _wait_while_moving(self):
        """Blocking implementation, to not send move tables while any positioners are
        still moving. The implementation has the benefit of simplicity, but it is
        acknowledged there may be 'better', i.e. multi-threaded, ways to achieve this.
        """
        if self.simulator_on:
            return
        min_timeout = 20.0 # seconds
        timeout = max(min_timeout, self.schedule.conservative_move_timeout_period())
        poll_period = 0.5 # seconds
        keep_waiting = True
        start_time = time.time()
        while keep_waiting:
            elapsed_time = time.time() - start_time
            if elapsed_time >= timeout:
                self.printfunc('Timed out at ' + str(timeout) + ' seconds waiting for positioners to be ready to receive next commands.')
                keep_waiting = False
            if self.comm.ready_for_tables():
                keep_waiting = False
            else:
                time.sleep(poll_period)

    def _map_power_supplies_to_posids(self):
        """Reads in data for positioner canids and petal power supply ids, and
        returns a dict mapping power supply ids (keys) to sets of posids (values).
        Any unknown mappings (e.g. a canid that does not match the nominal petal
        mapping) gets assigned a power_supply_id of 'other'. (This could happen
        for example on a non-petal test stand.)
        """
        power_supply_map = {}
        already_mapped = set()
        for supply, these_buses in pc.power_supply_canbus_map.items():
            these_posids = {p for p in self.posids if self.busids[p] in these_buses}
            power_supply_map[supply] = these_posids
            already_mapped |= these_posids
        power_supply_map['other'] = self.posids - already_mapped
        return power_supply_map

    def _initialize_pos_flags(self, ids='all', initialize=False, enabled_only=True):
        '''
        Sets pos_flags to initial values: 4 for positioners and 8 for fiducials.

        FVC/Petal bit string (When bits are passed to FVC, petal bits are wiped out)
        
        See https://desi.lbl.gov/trac/wiki/FPS/PositionerFlags
        OR DOSlib.flags
        '''
        if ids == 'all':
            ids = self.posids.union(self.fidids)
        elif isinstance(ids, str): #strings that != 'all'
            ids = {ids}
        if initialize:
            for posfidid in ids:
                if posfidid not in self.posids.union(self.fidids): 
                    continue
                if posfidid.startswith('M') or posfidid.startswith('D') or posfidid.startswith('UM'):
                    if not(enabled_only) or self.posmodels[posfidid].is_enabled:
                        self.pos_flags[posfidid] = self.flags.get('POSITIONER', self.missing_flag)
                else:
                    self.pos_flags[posfidid] = self.flags.get('FIDUCIAL', self.missing_flag)
            if hasattr(self, 'disabled_fids') and ids == 'all':
                for fid in self.disabled_fids:
                    self.pos_flags[fid] = self.flags.get('FIDUCIAL', self.missing_flag) | self.flags.get('NOTCTLENABLED', self.missing_flag)
        else:
            for posfidid in ids:
                # Unsets flags in reset_mask
                if posfidid not in self.posids.union(self.fidids): 
                    continue
                self.pos_flags[posfidid] = (self.pos_flags[posfidid] | self.reset_mask) ^ self.reset_mask
        return

    def _apply_state_enable_settings(self, devid):
        """Read positioner/fiducial configuration settings and disable/set flags accordingly.
           KF - fids in DB might not have DEVICE_CLASSIFIED_NONFUNCTIONAL 6/27/19
        """
        if self.get_posfid_val(devid, 'DEVICE_CLASSIFIED_NONFUNCTIONAL'):
            self.set_posfid_val(devid, 'CTRL_ENABLED', False, check_existing=True, comment='auto-disabled to comply with DEVICE_CLASSIFIED_NONFUNCTIONAL')
            self.pos_flags[devid] |= self.flags.get('NOTCTLENABLED', self.missing_flag)
            self.pos_flags[devid] |= self.flags.get('NONFUNCTIONAL', self.missing_flag)
            self.disabled_devids.append(devid)
        if not self.get_posfid_val(devid, 'FIBER_INTACT'):
            self.set_posfid_val(devid, 'CTRL_ENABLED', False, check_existing=True, comment='auto-disabled to comply with FIBER_INTACT == False')
            self.pos_flags[devid] |= self.flags.get('NOTCTLENABLED', self.missing_flag)
            self.pos_flags[devid] |= self.flags.get('BROKENFIBER', self.missing_flag)
            self.pos_flags[devid] |= self.flags.get('BADPOSFID', self.missing_flag)
            self.disabled_devids.append(devid)

    def _apply_all_state_enable_settings(self):
        """Read positioner/fiducial configuration settings and disable/set flags accordingly.
           KF - fids in DB might not have DEVICE_CLASSIFIED_NONFUNCTIONAL 6/27/19
        """
        for devid in self.posids: 
            self._apply_state_enable_settings(devid)

    def _petal_configure(self, constants = 'DEFAULT'):
        """
        petal.py internal configure function.
        calls petalcontroller configure
        calls get_ready to change ops_state to READY

        Resets posflags, schedule, clears temporary posstate values,
        commits uncommitted state changes to the DB
        """
        self.printfunc('_petal_configure: configuring Petalbox %r' % self.petalbox_id)
        if hasattr(self, 'comm'):
            #First configure, then worry about opsstate (don't trust PC code)
            try:
                retcode = self.comm.configure(constants = constants)
                self.printfunc('_petal_configure: petalbox returns %r' % retcode)
            except Exception as e:
                rstring = '_petal_configure: Exception configuring petalbox: %s' % str(e)
                self.printfunc(rstring)
                return 'FAILED: ' + rstring
            # Manually check opsstate for inconsistancies (will catch INITIALIZED)
            hwstate, err_strings = self._get_hardware_state()
            if hwstate == 'ERROR':
                # Someone mucked with the settings, just move to standby
                self._set_hardware_state('STANDBY')
                self.printfunc('_petal_configure: ops_state is now STANDBY')
                if self.verbose:
                    self.printfunc('_petal_configure: error strings from checking opsstate: %s' % err_strings)
            else:
                self.printfunc('_petal_configure: ops_state remains in %s' % hwstate)
            if hwstate != 'OBSERVING':
                # fids off
                for fid in self.fidids:
                    self.set_posfid_val(fid, 'DUTY_STATE', 0, check_existing=True)
        #Reset values
        self._cancel_move(reset_flags=False) 
        # Reset posflags, leave disabled flags alone for record
        self._initialize_pos_flags(enabled_only=True)
        self._apply_all_state_enable_settings()
        self._clear_exposure_info() #Get rid of lingering exposure details
        self.commit(mode='both', log_note='auto-committed during petal configure') # commit uncommitted changes to DB
        return 'SUCCESS'

    def _remove_posid_from_sent_tables(self, posid):
        """There is an internal list in petal.py of which positioners have had
        move tables actually sent out to hardware. This function removes a
        positioner (identified by posid) from the list. You can also argue
        posid='all', in which case the whole list will get cleared.
        """
        if posid == 'all':
            self._posids_where_tables_were_just_sent = set()         
        elif posid in self._posids_where_tables_were_just_sent:
            self._posids_where_tables_were_just_sent.remove(posid)

    def _print_and_store_note(self, posid, msg):
        '''Print out a message for one posid and also store the message to its
        log note field.
        '''
        self.printfunc(f'{posid}: {msg}')
        self.set_posfid_val(posid, 'LOG_NOTE', msg)
        
    def get_collider_polygons(self):
        '''Gets the point data for all polygons known to the collider as 2xN
        python lists (i.e. not PosPoly objects, which have trouble pickling their
        way through a DOS proxy interface).
        
        INPUTS:  none
        OUTPUTS: dict with ...
                   ... keys = 'keepouts_T', 'keepouts_P', 'keepout_PTL', 'keepout_GFA', 'general_keepout_T', 'general_keepout_P'
                   ... values = point data for the corresponding polys in self.collider (but as 2xN python lists, rather than PosPoly instances)
        '''
        keys = ['keepouts_T', 'keepouts_P', 'keepout_PTL', 'keepout_GFA', 'general_keepout_T', 'general_keepout_P']
        out = {}
        for key in keys:
            this = getattr(self.collider, key)
            if isinstance(this, poscollider.PosPoly):
                out[key] = this.points
            elif isinstance(this, dict):
                out[key] = {subkey: poly.points for subkey, poly in this.items()}
            else:
                assert False, f'unrecognized type {type(this)} for key {key}'
        return out
    
    def transform(self, cs1, cs2, coord):
        '''Batch transformation of coordinates.
        
        INPUTS:  cs1 ... str, input coordinate system
                 cs2 ... str, output coordinate system
                 coord ... list of dicts, each dict must contain:
                     'posid': positioner id string
                     'uv1': list or tuple giving the coordinate pair to be transformed
        
        OUTPUT:  same as coord, but now with 'uv2' field added
                 order of coord *will* be preserved
        '''
        for d in coord:
            trans = self.posmodels[d['posid']].trans
            func = trans.construct(coord_in=cs1, coord_out=cs2)
            d['uv2'] = func(d['uv1'])
        return coord
        
if __name__ == '__main__':
    '''
    python -m cProfile -s cumtime petal.py
    '''
    from configobj import ConfigObj
    cfg = ConfigObj(  # posids and fidids
        "/home/msdos/focalplane/fp_settings/ptl_settings/unit_03.conf",
        unrepr=True, encoding='utf-8')
    ptl = Petal(petal_id=3, petal_loc=0,
                posids=cfg['POS_IDS'], fidids=cfg['FID_IDS'],
                db_commit_on=True, local_commit_on=False, local_log_on=False,
                simulator_on=True, printfunc=print, verbose=False,
                sched_stats_on=False)
    # print('Dumping initial positions in DB')
    # init_pos_dump = np.zeros((len(ptl.posids), 3))
    # for i, posid in enumerate(sorted(ptl.posids)):
    #     init_pos_dump[i, 0] = int(posid[1:])
    #     init_pos_dump[i, 1:] = ptl.posmodels[posid].expected_current_posTP
    # np.savetxt(os.path.join(pc.dirs['temp_files'], 'init_pos_dump.txt'), init_pos_dump)
    init_pos_dump = np.loadtxt(os.path.join(pc.dirs['temp_files'],
                                            'init_pos_dump.txt'))
    init_pos = np.zeros((len(ptl.posids), 3))
    for i, posid in enumerate(sorted(ptl.posids)):
        init_pos[i, 0] = int(posid[1:])
        init_pos[i, 1:] = ptl.posmodels[posid].expected_current_posTP
    np.savetxt(os.path.join(pc.dirs['temp_files'], 'init_pos_1.txt'), init_pos)
    print(f'Checking if posids and initial positions of all '
          f'{init_pos.shape[0]} positioners equal to dump: '
          f'{np.all(init_pos_dump == init_pos)}')
    posT = np.linspace(0, 360, 6)
    posP = np.linspace(90, 180, 6)
    for i in range(4):
        print(f'==== target {i}, posTP = ({posT[i]:.3f}, {posP[i]:.3f}) ====')
        request = {'command': 'posintTP',
                   'target': (posT[i], posP[i])}
        requests = {posid: request for posid in ptl.posids}
        ptl.request_targets(requests)
        ptl.schedule_moves(anticollision='adjust')
        ptl.send_and_execute_moves()<|MERGE_RESOLUTION|>--- conflicted
+++ resolved
@@ -316,9 +316,8 @@
             else:
                 kwargs['config'] = self.anticol_settings
         else:
-            kwargs['configfile'] = collider_file
-        self.collider = poscollider.PosCollider(**kwargs)
-        self.anticol_settings = self.collider.config  # for case where petal does not yet have anticol_settings
+            self.collider = poscollider.PosCollider(**kwargs)
+            self.anticol_settings = self.collider.config
         self.printfunc(f'Collider setting: {self.collider.config}')
         self.collider.add_positioners(self.posmodels.values())
         self.animator = self.collider.animator
@@ -997,11 +996,7 @@
                 raise_error('_set_hardware_state: Could not read busses from petalcontroller.')
             canbusses = conf['can_bus_list']
             ready = self.comm.check_can_ready(canbusses)
-<<<<<<< HEAD
             if not(ready) or 'FAILED' in str(ready):
-=======
-            if not(ready) or ('FAILED' in str(ready)):
->>>>>>> 6183cf56
                 self.printfunc(f'WARNING: check_can_ready returned {ready}')
                 #raise_error(f'_set_hardware_state: check_can_ready returned {ready}. Will not move to OBSERVING.')
                 return f'FAILED: will not move to {hw_state}. check_can_ready returned {ready}.'
