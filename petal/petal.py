from posmodel import PosModel
import posschedule
import posmovetable
import posstate
try:
    import poscollider
except:
    import sys
    print('Error while importing poscollider. Make sure you have compiled the cython file ' +
          'poscollider.pyx. Use setup.py in the petal directory, see usage comments in there.')
    sys.exit(1)
import posconstants as pc
import posschedstats
from petaltransforms import PetalTransforms
import time
import os
import random
import numpy as np
from astropy.table import Table as AstropyTable
import csv

# For using simulated petals at KPNO (PETAL90x)
# Set KPNO_SIM to True
KPNO_SIM = False

# For using debug_petal dictionary and associated functions
DEBUG = True

try:
    from DOSlib.positioner_index import PositionerIndex
    INDEX_AVAILABLE = True
except ImportError:
    INDEX_AVAILABLE = False

try:
    # DBSingleton in the code is a class inside the file DBSingleton
    from DBSingleton import DBSingleton
    DB_COMMIT_AVAILABLE = True
except ImportError:
    DB_COMMIT_AVAILABLE = False
# try:
#     from DOSlib.constants import ConstantsDB
#     CONSTANTSDB_AVAILABLE = True
# except ImportError:
#     CONSTANTSDB_AVAILABLE = False
try:
    from DOSlib.util import raise_error
except ImportError:
    def raise_error(*args, **kwargs):
        print('RAISE_ERROR: args: %r, kwargs: %r' % (args, kwargs))
        raise RuntimeError(*args)  ##, **kwargs)
try:
    # Perhaps force this to be a requirement in the future?
    from DOSlib.flags import (POSITIONER_FLAGS_MASKS, REQUEST_RESET_MASK,
                      ENABLED_RESET_MASK, NON_PETAL_MASK, FVC_MASK, DOS_MASK)
    FLAGS_AVAILABLE = True
except ImportError:
    FLAGS_AVAILABLE = False


class Petal(object):
    """Controls a petal. Communicates with the PetalBox hardware via PetalComm.

    The general sequence to make postioners move is:
        1. request all the desired moves from all the desired positioners
        2. schedule the moves (anti-collision and anti-backlash are automatically calculated here)
        3. send the scheduled move tables out to the positioners
        4. execute the move tables (synchronized start on all the positioners at once.

    Convenience wrapper functions are provided to combine these steps when desirable.

    Required initialization inputs:
        petal_id        ... unique int id of the petal

    Optional initialization inputs:
        posids          ... list, positioner ids. If provided, validate against the ptl_setting file. If empty [], read from the ptl_setting file directly.
        fidids          ... list, fiducial ids. If provided, validate against the ptl_setting file. If empty [], read from the ptl_setting file directly.
        simulator_on    ... boolean, controls whether in software-only simulation mode
        db_commit_on    ... boolean, controls whether to commit state data to the online system database (can be done with or without local_commit_on (available only if DB_COMMIT_AVAILABLE == True))
        local_commit_on ... boolean, controls whether to commit state data to local .conf files (can be done with or without db_commit_on)
        local_log_on    ... boolean, controls whether to commit timestamped log of state data to local .csv files (can can be done with or without db_commit_on)
        printfunc       ... method, used for stdout style printing. we use this for logging during tests
        verbose         ... boolean, controls whether verbose printout to console is enabled
        collider_file   ... string, file name of collider configuration file, no directory loction. If left blank will use default.
        sched_stats_on  ... boolean, controls whether to log statistics about scheduling runs
        anticollision   ... string, default parameter on how to schedule moves. See posschedule.py for valid settings.
        petal_loc       ... integer, (option) location (0-9) of petal in FPA
        phi_limit_on    ... boolean, for experts only, controls whether to enable/disable a safety limit on maximum radius
        sync_mode       ... string, 'hard' --> hardware sync line, 'soft' --> CAN sync signal to start positioners
        anneal_mode     ... string, 'filled' --> more time-efficient, 'ramped' --> slower total power ramp-up

    Note that if petal.py is used within PetalApp.py, the code has direct access to variables defined in PetalApp. For example self.anticol_settings
    Eventually we could clean up the constructure (__init__) and pass viewer arguments.
    """

    def __init__(self, petal_id=None, petal_loc=None, posids=None, fidids=None,
                 simulator_on=False, petalbox_id=None, shape=None,
                 db_commit_on=False, local_commit_on=True, local_log_on=True,
                 printfunc=print, verbose=False, save_debug=False,
                 user_interactions_enabled=False, anticollision='freeze',
                 collider_file=None, sched_stats_on=False,
                 phi_limit_on=True, sync_mode='hard', anneal_mode='filled', n_strikes=2):

        # specify an alternate to print (useful for logging the output)
        self.printfunc = printfunc
        pc.printfunc = self.printfunc

        # petal setup
        if None in [petalbox_id, petal_loc, fidids, posids, shape] or not hasattr(self, 'alignment'):
            self.printfunc('Some parameters not provided to __init__, reading petal config.')
            self.petal_state = posstate.PosState(
                unit_id=petal_id, device_type='ptl', logging=True,
                printfunc=self.printfunc)
            if petalbox_id is None:
                self.printfunc('Reading petalbox_ID from petal_state')
                petalbox_id = self.petal_state.conf['PETALBOX_ID'] # this is the integer software id of the petalbox (previously known as 'petal_id', before disambiguation)
            if petal_loc is None:
                self.printfunc('Reading petal location from petal_state')
                petal_loc = self.petal_state.conf['PETAL_LOCATION_ID']
            if posids is None:
                self.printfunc('posids not given, read from ptl_settings file')
                posids = self.petal_state.conf['POS_IDS']
            if fidids is None:
                self.printfunc('fidids not given, read from ptl_settings file')
                fidids = self.petal_state.conf['FID_IDS']
            if shape is None:
                self.printfunc('Reading shape from petal_state')
                shape = self.petal_state.conf['SHAPE']
            if not hasattr(self, 'alignment'):
                self.alignment = {'Tx': self.petal_state.conf['X_OFFSET'],
                                  'Ty': self.petal_state.conf['Y_OFFSET'],
                                  'Tz': 0,
                                  'alpha': 0,
                                  'beta': 0,
                                  'gamma': self.petal_state.conf['ROTATION']}

        self.petalbox_id = petalbox_id
        self.petal_id = int(petal_id)
        self.petal_loc = int(petal_loc)
        self.shape = shape
        self._last_state = None
        self._posids_where_tables_were_just_sent = set()
        self._set_exposure_info(exposure_id=None, exposure_iter=None)
        if fidids in ['',[''],{''}]: # check included to handle simulation cases, where no fidids argued
            fidids = {}

        if INDEX_AVAILABLE and not hasattr(self, 'index'): #Don't overwrite PetalApp's index
            self.index = PositionerIndex()

        self.verbose = verbose # whether to print verbose information at the terminal
        self.save_debug = save_debug
        self.simulator_on = simulator_on
        # 'hard' --> hardware sync line, 'soft' --> CAN sync signal to start positioners
        self.sync_mode = sync_mode.lower()
        assert sync_mode in ['hard', 'soft'], f'Invalid sync mode: {sync_mode}'

        # sim_fail_freq: injects some occasional simulated hardware failures. valid range [0.0, 1.0]
        self.sim_fail_freq = {'send_tables': 0.0}

        self.printfunc(f'Running plate_control version: {pc.code_version}')
        self.printfunc(f'Running petal version: {self.petal_version()}')
        self.printfunc(f'poscollider used: {poscollider.__file__}')

        if not(self.simulator_on):
            import petalcomm
            self.comm = petalcomm.PetalComm(self.petalbox_id,
                                            user_interactions_enabled=user_interactions_enabled,
                                            printfunc=self.printfunc)
            self.comm.pbset('non_responsives', 'clear') #reset petalcontroller's list of non-responsive canids

            # get petalcontroller version
            try:
                pcver = 'unknown'
                if self.comm.is_connected():
                    ret = self.comm.pbget('version')
                    if 'FAILED' not in ret:
                        pcver = str(ret)
                self.printfunc(f'Petalcontroller {self.petalbox_id} running version: {pcver}')
            except Exception as e:
                self.printfunc('init: Exception calling petalcontroller pbget version: %s' % str(e))

            # get ops_state from petalcontroller
            try:
                o = self.comm.ops_state()
                self.ops_state_sv.write(o)
            except Exception as e:
                self.printfunc('init: Exception calling petalcontroller ops_state: %s' % str(e))

        # database setup
        self.db_commit_on = False
        if db_commit_on and DB_COMMIT_AVAILABLE and not self.simulator_on:
            self.enable_db_commit()
        self.local_commit_on = local_commit_on
        self.local_log_on = local_log_on
        self.altered_states = set()
        self.altered_calib_states = set()

        # schedule stats module
        self.schedule_stats = posschedstats.PosSchedStats(enabled=sched_stats_on)
        self.sched_stats_dir = os.path.join(pc.dirs['kpno'], pc.dir_date_str())
        sched_stats_filename = f'PTL{self.petal_id:02}-pos_schedule_stats.csv'
        self.sched_stats_path = os.path.join(self.sched_stats_dir, sched_stats_filename)

        # schedule settings
        self.anneal_mode = anneal_mode

        # must call the following 3 methods whenever petal alingment changes
        self.init_ptltrans()
        self.init_posmodels(posids)
        self._init_collider(collider_file, anticollision)
        # Requires init_posmodels to be ran
        self.refresh_relay_map()

        # extra limitations on addressable target area. limit is a minimum phi value (like a maximum radius)
        self.typical_phi_limit_angle = self.collider.Eo_phi
        if phi_limit_on:
            self.limit_angle = self.typical_phi_limit_angle  # [deg] minimum poslocP angle to reject targets. Set to False or None to skip check
        else:
            self.limit_angle = None

        # fiducials setup
        self.fidids = {fidids} if isinstance(fidids,str) else set(fidids)
        for fidid in self.fidids:
            try:
                self.states[fidid] = posstate.PosState(fidid,
                                       logging=self.local_log_on, device_type='fid',
                                       printfunc=self.printfunc, petal_id=self.petal_id,
                                       alt_move_adder=self._add_to_altered_states,
                                       alt_calib_adder=self._add_to_altered_calib_states)
                self.devices[self.states[fidid]._val['DEVICE_LOC']] = fidid
            except Exception as e:
                self.printfunc('Fidid %r. Exception: %s' % (fidid, str(e)))
                continue

        # pos flags setup
        if FLAGS_AVAILABLE:
            self.flags = POSITIONER_FLAGS_MASKS
            self.reset_mask = REQUEST_RESET_MASK
            self.enabled_mask = ENABLED_RESET_MASK
            self.non_petal_mask = NON_PETAL_MASK
            self.fvc_mask = FVC_MASK
            self.dos_mask = DOS_MASK
            self.missing_flag = 0
        else:
            self.printfunc('WARNING: DOSlib.flags not imported! Flags will not be set!')
            self.flags = {}
            self.reset_mask = 0
            self.enabled_mask = 0
            self.non_petal_mask = 0
            self.fvc_mask = 0
            self.dos_mask = 0
            self.missing_flag = 0
        self.pos_flags = {} #Dictionary of flags by posid for the FVC, use get_pos_flags() rather than calling directly
        self.disabled_devids = [] #list of devids with DEVICE_CLASSIFIED_NONFUNCTIONAL = True or FIBER_INTACT = False
        self._initialize_pos_flags(initialize=True, enabled_only=False)
        self._apply_all_state_enable_settings()

        # '2-strike' rule for comm errors
        self.n_strikes = 2 #should be able to operate at different values, but not changed on the fly
        self.strikes = {}
        for i in range(self.n_strikes, 0, -1):
            self.strikes[f'strike_{i}'] = set()

        self.petal_debug = {'linphi_verbose': 1,            # Set 'linphi_verbose' to 2 for more verbose linphi related output
                            'cancel_anneal_verbose': True } # Set 'cancel_anneal_verbose'to False if no messages about canceling annealing are desired
<<<<<<< HEAD
                                                            # Set 'compact_linphi' to True to compact move tables before conversion for LinPhi operation
=======
>>>>>>> 092bfc54

    def petal_version(self):
        """
        Returns string PETAL version id
        """
<<<<<<< HEAD
        version = 'PETAL_kpnopetalv2_v2.09'  # MUST be changed manually!
=======
        version = 'PETAL_kpnolinphinc-a_v2.09'  # MUST be changed manually!
>>>>>>> 092bfc54
        if self.simulator_on:
            return version+'-Sim'
        else:
            return version

    if DEBUG:
        def get_petal_debug(self):
            """
            Returns petal_debug dictionary
            """
            return self.petal_debug

        def set_petal_debug(self, key, value):
            """
            set key and value in petal_debug dictionary
            """
            self.petal_debug[key] = value
            return

        def del_petal_debug(self, key):
            """
            remove key from petal_debug dictionary
            """
            self.petal_debug.pop(key, None)
            return

    def is_pc_connected(self):
        if self.simulator_on:
            return True
        elif not hasattr(self, 'comm'):
            return False
        else:
            try:
                return self.comm.is_connected()
            except:
                return False

    def init_ptltrans(self, alignment=None):
        '''
        initialise PetalTransforms class as a property of petal
        called upon petal instantiation inside __init__()
        must also be called whenever petal alignment changes in the focal plane
        input (self.)alignment is a dict of 6 items structured as follows:
        self.alignment = {'Tx': 0,  # x translation in mm
                          'Ty': 0,  # y translation in mm
                          'Tz': 0,  # z translation in mm
                          'alpha': 0,  # x rotation in rad from DB
                          'beta': 0,  # y rotation in rad from DB
                          'gamma': 0}  # z rotation in rad from DB
        '''
        if alignment is None:
            # no alingment supplied, try to find self.alingment attribute
            if hasattr(self, 'alignment'):  # attribute found, just re-use it
                if self.verbose:
                    self.printfunc('Using existing petal.alignment')
            else:
                self.printfunc('Initialization requires petal.alignment'
                               'attribute to be set, using zeros.')
                self.alignment = {'Tx': 0,  # x translation in mm
                                  'Ty': 0,  # y translation in mm
                                  'Tz': 0,  # z translation in mm
                                  'alpha': 0,  # x rotation in rad
                                  'beta': 0,  # y rotation in rad
                                  'gamma': 0}  # z rotation rad
        else:  # new alingment supplied, overwrite self.aglinment attribute
            self.alignment = alignment
        self.printfunc(f'Petal transform initialised with\n{self.alignment}')
        self.trans = PetalTransforms(Tx=self.alignment['Tx'],
                                     Ty=self.alignment['Ty'],
                                     Tz=self.alignment['Tz'],
                                     alpha=self.alignment['alpha'],
                                     beta=self.alignment['beta'],
                                     gamma=self.alignment['gamma'])

    def init_posmodels(self, posids=None):
        if KPNO_SIM:
            posindex = PositionerIndex()
        # positioners setup
        if posids is None:  # posids are not supplied, only alingment changed
            assert hasattr(self, 'posids')  # re-use self.posids
            posids = self.posids
        else:  # posids are supplied
            pass  # just use supplied posids, ignore self.posids that may exist
        self.posmodels = {}  # key posid, value posmodel instance
        self.states = {}  # key posid, value posstate instance
        self.devices = {}  # key device_location_id, value posid
        self.shape == 'petal'
        for posid in posids:
            self.states[posid] = posstate.PosState(
                posid, logging=self.local_log_on, device_type='pos',
                printfunc=self.printfunc, petal_id=self.petal_id,
                alt_move_adder=self._add_to_altered_states,
                alt_calib_adder=self._add_to_altered_calib_states)
            self.posmodels[posid] = PosModel(state=self.states[posid],
                                             petal_alignment=self.alignment,
                                             printfunc=self.printfunc)
            self.devices[self.states[posid]._val['DEVICE_LOC']] = posid
            if KPNO_SIM:
                pos = posindex.find_by_arbitrary_keys(DEVICE_ID=posid)
                self.posmodels[posid].state.store('BUS_ID', 'can%d' % pos[0]['BUS_ID'])
                self.posmodels[posid].state.store('CAN_ID', pos[0]['CAN_ID'])
        self.posids = set(self.posmodels.keys())
        self.canids = {posid:self.posmodels[posid].canid for posid in self.posids}
        self.busids = {posid:self.posmodels[posid].busid for posid in self.posids}
        self.canids_to_posids = {canid:posid for posid,canid in self.canids.items()}
        self.buscan_to_posids = {(self.busids[posid], self.canids[posid]): posid for posid in self.posids}
        self.power_supply_map = self._map_power_supplies_to_posids()  # used by posschedulestage for annealing
        if hasattr(self, 'index'):
            etcs = self.index.find_by_arbitrary_keys(DEVICE_TYPE='ETC', PETAL_ID=self.petal_id, key='DEVICE_ID')
            self.etcs = set(etcs) & self.posids

    def _init_collider(self, collider_file=None, anticollision='freeze'):
        '''collider, scheduler, and animator setup
        '''
        kwargs = {'printfunc': self.printfunc, 'use_neighbor_loc_dict': True}
        if hasattr(self, 'anticol_settings'):
            self.printfunc('Using provided anticollision settings')
            if pc.is_string(self.anticol_settings):
                kwargs['configfile'] = self.anticol_settings
            else:
                kwargs['config'] = self.anticol_settings
        else:
            kwargs['configfile'] = collider_file
        self.collider = poscollider.PosCollider(**kwargs)
        self.anticol_settings = self.collider.config  # for case where petal does not yet have anticol_settings
        self.printfunc(f'Collider setting: {self.collider.config}')
        self.collider.add_positioners(self.posmodels.values())
        self.animator = self.collider.animator
        # this should be turned on/off using the animation start/stop
        # control methods below
        self.animator_on = False
        # keeps track of total time of the current animation
        self.animator_total_time = 0
        self.animator_move_number = 0
        self.previous_animator_total_time = 0
        self.previous_animator_move_number = 0
        self.schedule = self._new_schedule()
        self.anticollision_default = anticollision

    def refresh_relay_map(self):
        """
        Query the petalcontroller to pick up a new relay map.
        """
        if not(self.simulator_on):
            ret = self.comm.pbget('relay_settingsd') # regular pandas version cannot be pickled because PC python much older than cluster python
            if isinstance(ret, str):
                self.printfunc(f'WARNING: refresh_relay_map: Could not query relay map from petalcontroller. Returned {ret}')
            else:
                # ret is a dict in an ugly format, lets parse it to what I want: dict keyed by device ID with relay open or closed
                # assume all relays open (unusable) initially, good guess for missing devs/errors
                self.relay_map = {posid: 'open' for posid in self.posids}
                for idx in ret['state'].keys():
                    busid = ret['bus20_id'][idx]
                    canid = ret['can_id'][idx]
                    state = ret['state'][idx]
                    try:
                        posid = self.buscan_to_posids[(busid,int(canid))]
                    except:
                        self.printfunc(f'DEBUG: refresh_relay_map: no known posid with bus {busid}, can {canid}')
                        continue
                    if isinstance(state, str):
                        state = state.lower()
                        if state in ['open','closed']:
                            self.relay_map[posid] = state
        return

    # METHODS FOR POSITIONER CONTROL

    def request_targets(self, requests, allow_initial_interference=True, _is_retry=False, return_posids_only=False):
        """Put in requests to the scheduler for specific positioners to move to specific targets.

        This method is for requesting that each robot does a complete repositioning sequence to get
        to the desired target. This means:

            - Anticollision is possible. (See schedule_moves method.)
            - Only one requested target per positioner.
            - Theta angles are wrapped across +/-180 deg
            - Contact of hard limits is prevented.

        INPUT:
            requests ... dictionary of dictionaries

                dictionary format:

                    key     ... posid (referencing a single subdictionary for that positioner)
                    value   ... subdictionary (see below)

                subdictionary format:

                    KEYS        VALUES
                    ----        ------
                    command     move command string
                                    ... valid values are 'QS', 'dQdS', 'obsXY', 'ptlXY',
                                        'poslocXY', 'obsdXdY', 'poslocdXdY', 'poslocTP',
                                        'posintTP', or 'dTdP'
                    target      pair of target coordinates or deltas, of the form [u,v]
                                    ... the elements u and v can be floats or integers
                                    ... 1st element (u) is the value for q, dq, x, dx, t, or dt
                                    ... 2nd element (v) is the value for s, ds, y, dy, p, or dp
                    log_note    optional string to store alongside in the log data for this move
                                    ... gets stored in the 'NOTE' field
                                    ... if the subdict contains no note field, then '' will be added automatically

            allow_initial_interference ... rarely altered, only by experts, see comments in posschedule.py

            _is_retry ... boolean, internally used, whether this is a retry (e.g. cases where failed to send move_tables)

            return_posids_only ... bool, default=False, work-around for inability of DOS proxy
                                   to pass back accepted requests, in cases where external call is
                                   made to request_direct_dtdp()

        OUTPUT:
            Same dictionary, but with the following new entries in each subdictionary:

                    KEYS        VALUES
                    ----        ------
                    posmodel    object handle for the posmodel corresponding to posid
                    log_note    same as log_note above, or '' is added automatically if no note was argued in requests

            In cases where this is a second request to the same robot (which is not allowed), the
            subdictionary will be deleted from the return.

            In cases where the request was made to a disabled positioner, the subdictionary will be
            deleted from the return.

            In cases where return_posids_only=True ... you will just get a set of posids back, no dict.
        """
        self._start_request_timer()
        marked_for_delete = set()
        for posid in requests:
            if posid not in self.posids:
                continue   # pass
            requests[posid]['posmodel'] = self.posmodels[posid]
            self._initialize_pos_flags(ids = {posid})
            if 'log_note' not in requests[posid]:
                requests[posid]['log_note'] = ''
            error = self.schedule.request_target(posid=posid,
                                    uv_type=requests[posid]['command'],
                                    u=requests[posid]['target'][0],
                                    v=requests[posid]['target'][1],
                                    log_note=requests[posid]['log_note'],
                                    allow_initial_interference=allow_initial_interference)
            if error:
                marked_for_delete.add(posid)
                error_str = f'{"move request retry: " if _is_retry else ""}{error}'
                self._print_and_store_note(posid, error_str)
        for posid in marked_for_delete:
            del requests[posid]
        self._stop_request_timer()
        if return_posids_only:
            return set(requests.keys())
        return requests

    def request_direct_dtdp(self, requests, cmd_prefix='', return_posids_only=False, prepause=0, should_time=True):
        """Put in requests to the scheduler for specific positioners to move by specific rotation
        amounts at their theta and phi shafts.

        This method is generally recommended only for expert usage.

            - Anticollision is limited to 'freeze' or None modes.
            - Multiple moves allowed per positioner.
            - Theta angles are not wrapped across +/-180 deg
            - Contact of hard limits is allowed.

        INPUT:
            requests ... dictionary of dictionaries

                dictionary format:

                    key     ... posid (referencing a single subdictionary for that positioner)
                    value   ... subdictionary (see below)

                subdictionary format:

                    KEYS        VALUES
                    ----        ------
                    target      pair of target deltas, of the form [dT,dP]
                                    ... the elements dT and dP can be floats or integers

                    log_note    optional string to store alongside in the log data for this move
                                    ... gets embedded in the  in the 'NOTE' field
                                    ... if the subdict contains no note field, then '' will be added automatically

                    postmove_cleanup_cmds
                                optional dict with posmodel commands to execute after the move
                                    ... keys are the axisids (i.e. pc.T and pc.P)
                                    ... values are the command string for each axis

            cmd_prefix ... Optional argument, allows embedding a descriptive string to the log, embedded
                           in the 'MOVE_CMD' field. This is different from log_note. Generally,
                           log_note is meant for users, whereas cmd_prefix is meant for internal lower-
                           level detailed logging.

            return_posids_only ... bool, default=False, work-around for inability of DOS proxy
                                   to pass back accepted requests, in cases where external call is
                                   made to request_direct_dtdp()

            prepause ... wait this long before moving (useful for debugging)

            should_time ... whether to run a timer


        OUTPUT:
            Same dictionary, but with the following new entries in each subdictionary:

                    KEYS        VALUES
                    ----        ------
                    command     'direct_dTdP'
                    posmodel    object handle for the posmodel corresponding to posid
                    log_note    same as log_note above, or '' is added automatically if no note was argued in requests

            In cases where the request was made to a disabled positioner, the subdictionary will be
            deleted from the return.

            In cases where return_posids_only=True ... you will just get a set of posids back, no dict.

        It is allowed to repeatedly request_direct_dtdp on the same positioner, in cases where one
        wishes a sequence of theta and phi rotations to all be done in one shot. (This is unlike the
        request_targets command, where only the first request to a given positioner would be valid.)
        """
        if should_time:
            self._start_request_timer()
        max_prepause = 60  # sec
        assert 0 <= prepause <= max_prepause, f'prepause={prepause} sec is out of allowed range'
        self._initialize_pos_flags(ids = {posid for posid in requests})
        denied = set()
        for posid, request in requests.items():
            if posid not in self.posids:
                continue  # handle this noiselessly, so that simpler to throw many petals' requests at this func, and the petal will sort out which apply to itself
            request['posmodel'] = self.posmodels[posid]
            if 'log_note' not in requests[posid]:
                request['log_note'] = ''
            table = posmovetable.PosMoveTable(request['posmodel'])
            table.set_move(0, pc.T, request['target'][0])
            table.set_move(0, pc.P, request['target'][1])
            table.set_prepause(0, prepause)
            cmd_str = (cmd_prefix + ' ' if cmd_prefix else '') + 'direct_dtdp'
            table.store_orig_command(string=cmd_str, val1=request["target"][0], val2=request["target"][1])
            prepause_note = '' if not prepause else f'prepause {prepause}'
            table.append_log_note(pc.join_notes(request['log_note'], prepause_note))
            table.allow_exceed_limits = True
            if 'postmove_cleanup_cmds' in request:
                for axisid, cmd_str in request['postmove_cleanup_cmds'].items():
                    table.append_postmove_cleanup_cmd(axisid=axisid, cmd_str=cmd_str)
            error = self.schedule.expert_add_table(table)
            if error:
                denied.add(posid)
                self._print_and_store_note(posid, f'direct_dtdp: {error}')
        for posid in denied:
            del requests[posid]
        if should_time:
            self._stop_request_timer()
        if return_posids_only:
            return set(requests.keys())
        return requests

    def request_limit_seek(self, posids, axisid, direction, cmd_prefix='', log_note='', should_time=True):
        """Request hardstop seeking sequence for a single positioner or all positioners
        in iterable collection posids. This method is generally recommended only for
        expert usage. Requests to disabled positioners will be ignored.

        ** IMPORTANT **
        This is a very EXPERT function. There is no situation where a normal user would
        ever call it. If you're even sniffing in this direction, be assured you want the
        vastly safer rehome_pos wrapper function (defined in PetalApp.py) instead.

        INPUTS:
            posids ... single positioner id or iterable collection of ids
            axisid ... 0 for theta or 1 for phi axis
            direction ... +1 or -1
            cmd_prefix ... optional, allows adding a descriptive string to the log
            should_time ... whether to run a timer
        """
        if should_time:
            self._start_request_timer()
        posids = {posids} if isinstance(posids, str) else set(posids)
        self._initialize_pos_flags(ids = posids)
        for posid in posids:
            model = self.posmodels[posid]
            search_dist = pc.sign(direction)*model.axis[axisid].limit_seeking_search_distance
            table = posmovetable.PosMoveTable(model)
            table.should_antibacklash = False
            table.should_final_creep  = False
            table.allow_exceed_limits = True
            table.allow_cruise = not(model.state._val['CREEP_TO_LIMITS'])
            dist = [0,0]
            dist[axisid] = search_dist
            table.set_move(0, pc.T, dist[0])
            table.set_move(0, pc.P, dist[1])
            cmd_str = (cmd_prefix + ' ' if cmd_prefix else '') + 'limit seek'
            table.store_orig_command(string=f'{cmd_str} dir={direction}')
            table.append_log_note(log_note)
            axis_cmd_prefix = f'self.axis[{axisid}]'
            table.append_postmove_cleanup_cmd(axisid=axisid, cmd_str=f'{axis_cmd_prefix}.total_limit_seeks += 1')
            if direction < 0:
                direction_cmd_suffix = 'minpos'
            else:
                direction_cmd_suffix = 'maxpos'
            table.append_postmove_cleanup_cmd(axisid=axisid, cmd_str=f'{axis_cmd_prefix}.pos = {axis_cmd_prefix}.{direction_cmd_suffix}')
            error = self.schedule.expert_add_table(table)
            if error:
                self._print_and_store_note(posid, f'limit seek axis {axisid}: {error}')
        if should_time:
            self._stop_request_timer()

    def request_homing(self, posids, axis='both', debounce=True, log_note=''):
        """Request homing sequence for positioners in single posid or iterable
        collection of posids. Finds the primary hardstop, and sets values for
        the max position and min position. Requests to disabled positioners
        will be ignored.

        ** IMPORTANT **
        This is an EXPERT function. A user should call the rehome_pos wrapper
        function (defined in PetalApp.py) instead.

        INPUTS:
            axis ... string, 'both' (default), 'theta_only', or 'phi_only'. Optional
                     argument that allows for homing either theta or phi only.

            debounce ... boolean, if True the hard limit strike is followed by
                         a small move off the hardstop in the opposite direction

            log_note ... optional string to append in the log. N.B.: 'homing', the
                         axis, and whether debounce was done, will all automatically
                         be included in the log, so it's just redundant and noisy to
                         include such information here. So this log_note is intended
                         more for contextual info not known to the petal, like name
                         of a human operator, or whether the sky was blue that day, etc.
        """
        self._start_request_timer()
        axis = 'phi_only' if axis == 'phi' else axis  # deal with common typo
        axis = 'theta_only' if axis == 'theta' else axis  # deal with common typo
        assert axis in {'both', 'phi_only', 'theta_only'}, f'Error in request_homing, unrecognized arg axis={axis}'
        posids = {posids} if isinstance(posids, str) else set(posids)
        self._initialize_pos_flags(ids = posids)
        for posid in posids:
            model = self.posmodels[posid]
            directions = {}
            phi_note = None
            if axis in {'both', 'phi_only'}:
                directions[pc.P] = +1 # force this, because anticollision logic depends on it
                phi_note = pc.join_notes(log_note, 'homing phi')
                self.request_limit_seek(posid, pc.P, directions[pc.P], cmd_prefix='P', log_note=phi_note, should_time=False)
            if axis in {'both', 'theta_only'}:
                directions[pc.T] = model.axis[pc.T].principle_hardstop_direction
                theta_note = 'homing theta'
                if phi_note == None:
                    theta_note = pc.join_notes(log_note, theta_note)
                self.request_limit_seek(posid, pc.T, directions[pc.T], cmd_prefix='T', log_note=theta_note, should_time=False)
            hardstop_debounce = [0,0]
            postmove_cleanup_cmds = {pc.T: '', pc.P:''}
            for i, direction in directions.items():
                cmd_prefix = f'self.axis[{i}].last_primary_hardstop_dir ='
                if direction < 0:
                    hardstop_debounce[i] = model.axis[i].hardstop_debounce[0]
                    postmove_cleanup_cmds[i] = f'{cmd_prefix} -1.0'
                else:
                    hardstop_debounce[i] = model.axis[i].hardstop_debounce[1]
                    postmove_cleanup_cmds[i] = f'{cmd_prefix} +1.0'
            if debounce:
                request = {posid:{'target': hardstop_debounce,
                                  'postmove_cleanup_cmds': postmove_cleanup_cmds}}
                self.request_direct_dtdp(request, cmd_prefix='debounce', should_time=False)
        self._stop_request_timer()

    def schedule_moves(self, anticollision='default', should_anneal=True):
        """Generate the schedule of moves and submoves that get positioners
        from start to target. Call this after having input all desired moves
        using the move request methods.

        See posschedule.py for valid arguments to the anticollision flag. If
        no argument is given, then the petal's default flag is used.

        The should_anneal flag should generally be left True. It causes moves
        to be spread out in time to reduce peak current draw by the full array
        of positioners. (But there are certain 'expert use' test cases in the
        lab, where we want this feature turned off.)
        """
        if anticollision == 'None':
            anticollision = None  # because DOS Console casts None into 'None'
        self.printfunc(f'schedule_moves called with anticollision = {anticollision}')
        if anticollision not in {None, 'freeze', 'adjust', 'adjust_requested_only'}:
            anticollision = self.anticollision_default
            self.printfunc(f'using default anticollision mode --> {self.anticollision_default}')

        # This temporary stateful storage is an unfortunate necessity for error
        # handling, when we need to reschedule the move tables. Needed here
        # because the sequence of schedule_moves() --> send_move_tables()
        # is not always an unbroken chain, hence can't always pass along the
        # arguments directly from one to the next.
        self.__current_schedule_moves_anticollision = anticollision
        self.__current_schedule_moves_should_anneal = should_anneal

        self.schedule.schedule_moves(anticollision, should_anneal)

    def send_move_tables(self, n_retries=1, previous_failed=None):
        """Send move tables that have been scheduled out to the positioners.

        The argument n_retries is for internal usage when handling error
        cases, where move tables need to be rescheduled and resent.

        Returns a set containing any posids for which sending the table failed
                and the number of retries remaining.
        """
        self.printfunc(f'send_move_tables called (n_retries={n_retries})')
        hw_tables = self._hardware_ready_move_tables()
        if not hw_tables:
            self.printfunc('send_move_tables: no tables to send')
            return set(), n_retries
        for tbl in hw_tables:
            self._posids_where_tables_were_just_sent.add(tbl['posid'])
        if self.simulator_on:
            sim_fail = random.random() <= self.sim_fail_freq['send_tables']
            if sim_fail:
                commanded_posids = [table['posid'] for table in hw_tables]
                num_fail = random.randint(1, len(commanded_posids)) if commanded_posids else 0
                sim_fail_posids = set(random.choices(commanded_posids, k=num_fail))
                sim_fail_buscans = {}
                for posid in sim_fail_posids:
                    busid = self.busids[posid]
                    if busid not in sim_fail_buscans:
                        sim_fail_buscans[busid] = []
                    sim_fail_buscans[busid].append(self.canids[posid])
                response = 'FAILED', sim_fail_buscans
            else:
                response = 'SUCCESS'
            if self.verbose:
                self.printfunc('Simulator skips sending move tables to positioners.')
        else:
            self.printfunc('send_move_tables: calling _wait_while moving')
            self._wait_while_moving() # note how this needs to be preceded by adding positioners to _posids_where_tables_were_just_sent, so that the wait function can await the correct devices
            self.printfunc('send_move_tables: _wait_while moving done')
            response = self.comm.send_tables(hw_tables)
            self.printfunc('send_move_tables: _send_tables done')
        failed_posids, n_retries = self._handle_any_failed_send_of_move_tables(response, n_retries, previous_failed=previous_failed)
        self.printfunc('send_move_tables: _handle_any_failed_send_move_tables done')
        if n_retries == 0 or not failed_posids:
            frozen = self.schedule.get_frozen_posids()
            for posid in frozen:
                self.pos_flags[posid] |= self.flags.get('FROZEN', self.missing_flag) # Mark as frozen by anticollision
            if any(frozen):
                self.printfunc(f'frozen (len={len(frozen)}): {frozen}')
            times = {tbl['total_time'] for tbl in hw_tables}
            self.printfunc(f'max move table time = {max(times):.4f} sec')
            self.printfunc(f'min move table time = {min(times):.4f} sec')
            self.printfunc('send_move_tables: Done')
        self._write_schedule_debug_data_to_disk(hw_tables, failed_posids)
        return failed_posids, n_retries

    def set_motor_parameters(self, wait_on=False):
        """Send the motor current and period settings to the positioners.

        INPUTS:  None
        Returns SUCCESS/FAILED
        """
        if self.simulator_on:
            if self.verbose:
                self.printfunc('Simulator skips sending motor parameters to positioners.')
            return 'SUCCESS'
        n_tries = 5 if wait_on else 1 #To give PS1/2_FBK time to update after enabling
        for i in range(n_tries):
            pospwr = self.get_pbdata_val('pospwr')
            state = set(list(pospwr.values()))
            if len(state) == 1:
                state = state.pop()
            else:
                state = 'mixed'
            if state == 'on':
                break
            elif wait_on:
                time.sleep(2)
        if state == 'on':
            parameter_keys = ['CURR_SPIN_UP_DOWN', 'CURR_CRUISE', 'CURR_CREEP', 'CURR_HOLD', 'CREEP_PERIOD','SPINUPDOWN_PERIOD']
            currents_by_busid = dict((p.busid,{}) for posid,p in self.posmodels.items())
            periods_by_busid =  dict((p.busid,{}) for posid,p in self.posmodels.items())
            enabled = self.enabled_posmodels(self.posids)
            for posid, posmodel in enabled.items():
                canid = posmodel.canid
                busid = posmodel.busid
                p = {key:posmodel.state._val[key] for key in parameter_keys}
                currents = tuple([p[key] for key in ['CURR_SPIN_UP_DOWN','CURR_CRUISE','CURR_CREEP','CURR_HOLD']])
#               speedparams = tuple([p[key] for key in ['LIN_T','LIN_P']])
#               msg = 'speed parameters: ' + str(speedparams)   # zeno
#               self.printfunc(msg)                             # zeno
                currents_by_busid[busid][canid] = [currents, currents]
                periods_by_busid[busid][canid] = (p['CREEP_PERIOD'], p['CREEP_PERIOD'], p['SPINUPDOWN_PERIOD'])
                if self.verbose:
                    vals_str =  ''.join([' ' + str(key) + '=' + str(p[key]) for key in p])
                    self.printfunc(posid + ' (bus=' + str(busid) + ', canid=' + str(canid) + '): motor currents and periods set:' + vals_str)
            self.comm.pbset('currents', currents_by_busid)
            self.comm.pbset('periods', periods_by_busid)
            self.printfunc(f'Set motor parameters for {len(enabled)} positioners')
            return 'SUCCESS'
        else:
            ret = f'set_motor_parameters called when POSPWR is {state}. POSPWR must be on to set parameters.'
            self.printfunc(f'WARNING: {ret}')
            return f'FAILED: {ret}'

    def execute_moves(self):
        """Command the positioners to do the move tables that were sent out to them.
        Then do clean-up and logging routines to keep track of the moves that were done.

        INPUTS:  None
        """
        self.printfunc('execute_moves called')
        if self.simulator_on:
            if self.verbose:
                self.printfunc('Simulator skips sending execute moves command to positioners.')
            self._postmove_cleanup()
        else:
            self.comm.execute_sync(self.sync_mode)
            self._postmove_cleanup()
            self._wait_while_moving()
        self._remove_posid_from_sent_tables('all')
        self.printfunc('execute_moves: Done')

    def schedule_send_and_execute_moves(self, anticollision='default', should_anneal=True):
        """Convenience wrapper to schedule, send, and execute the pending requested
        moves, all in one shot.
        """
        self.schedule_moves(anticollision, should_anneal)
        failed_posids, n_retries = self.send_and_execute_moves()
        return failed_posids, n_retries

    def send_and_execute_moves(self):
        """Convenience wrapper to send and execute the pending moves (that have already
        been scheduled).

        INPUTS:  None
        """
        failed_posids, n_retries = self.send_move_tables()
        self.printfunc('send_and_execute_moves: send_move_tables done')
        self.execute_moves()
        return failed_posids, n_retries

    def quick_move(self, posids='', cmd='', target=[None, None],
                   log_note='', anticollision='default', should_anneal=True,
                   disable_limit_angle=False):
        """Convenience wrapper to request, schedule, send, and execute a single move command, all in
        one shot. You can argue multiple posids if you want, though note they will all get the same
        command and target sent to them. So for something like a local (theta,phi) coordinate
        this often makes sense, but not for a global coordinate.

        INPUTS:     posids    ... either a single posid or an iterable collection of posids (note sets don't work at DOS Console interface)
                    cmd       ... command string like those usually put in the requests dictionary (see valid options below)
                    target    ... [u,v] values, note that all positioners here get sent the same [u,v] here
                    log_note  ... optional string to include in the log file
                    anticollsion  ... 'default', 'adjust', 'adjust_requested_only', 'freeze', or None. See comments in schedule_moves() function
                    should_anneal ... boolean, see comments in schedule_moves() function
                    disable_limit_angle ... boolean, when True will turn off any phi limit angle

        Valid cmd options:
            'QS', 'dQdS', 'obsXY', 'ptlXY', 'poslocXY', 'obsdXdY', 'poslocdXdY', 'poslocTP', 'posintTP', or 'dTdP'
        """
        old_limit = self.limit_angle
        if disable_limit_angle:
            self.limit_angle = None
        requests = {}
        posids = self._validate_posids_arg(posids, skip_unknowns=False)
        err_prefix = 'quick_move: error,'
        assert len(posids) > 0, f'{err_prefix} empty posids argument'
        assert cmd in pc.valid_move_commands, f'{err_prefix} invalid move command {cmd}'
        assert len(target) == 2, f'{err_prefix} target arg len = {len(target)} != 2'
        assert all(np.isfinite(target)), f'{err_prefix} non-finite target {target}'
        for posid in posids:
            requests[posid] = {'command':cmd, 'target':target, 'log_note':log_note}
        self.request_targets(requests)
        self.schedule_send_and_execute_moves(anticollision, should_anneal)
        self.limit_angle = old_limit

    def quick_direct_dtdp(self, posids='', dtdp=[0,0], log_note='', should_anneal=True, prepause=0):
        """Convenience wrapper to request, schedule, send, and execute a single move command for a
        direct (delta theta, delta phi) relative move. There is NO anti-collision calculation. This
        method is intended for expert usage only. You can argue an iterable collection of posids if
        you want, though note they will all get the same (dt,dp) sent to them.

        INPUTS:     posids    ... either a single posid or a list of posids or 'all' (note sets don't work at DOS Console interface)
                    dtdp      ... [dt,dp], note that all posids get sent the same [dt,dp] here. i.e. dt and dp are each just one number
                    log_note  ... optional string to include in the log file
                    should_anneal ... see comments in schedule_moves() function
                    prepause ... wait this long before moving (useful for debugging)
        """
        requests = {}
        posids = self._validate_posids_arg(posids, skip_unknowns=False)
        err_prefix = 'quick_direct_dtdp: error,'
        assert len(posids) > 0, f'{err_prefix} empty posids argument'
        assert len(dtdp) == 2, f'{err_prefix} dtdp arg len = {len(dtdp)} != 2'
        assert all(np.isfinite(dtdp)), f'{err_prefix} non-finite target {dtdp}'
        for posid in posids:
            requests[posid] = {'target':dtdp, 'log_note':log_note}
        self.request_direct_dtdp(requests, prepause=prepause)
        self.schedule_send_and_execute_moves(None, should_anneal)

    default_dance_sequence = [(3,0), (0,1), (-3,0), (0,-1)]
    def dance(self, posids='all', n_repeats=1, delay=60, targets=default_dance_sequence,
              anticollision='default', should_anneal=True, disable_limit_angle=False):
        '''Repeatedly moves positioners to a series of positions at argued radius.

        INPUTS:     posids ... either 'all', a single posid, or an iterable collection of posids (note sets don't work at DOS Console interface), defaults to 'all''
                    n_repeats ... integer number of repeats of the sequence, defaults to 1
                    delay ... minimum seconds from move to move, defaults to 60
                    targets ... sequence of tuples giving poslocXY targets, default is [(3,0), (0,1), (-3,0), (0,-1)]
                    anticollsion  ... 'default', 'adjust', 'adjust_requested_only', 'freeze', or None. See comments in schedule_moves() function
                    should_anneal ... see comments in schedule_moves() function, defaults to True
                    disable_limit_angle ... boolean, when True will turn off any phi limit angle, defaults to False
        '''
        posids = self._validate_posids_arg(posids, skip_unknowns=False)
        n_repeats = int(n_repeats)
        delay = float(delay)
        assert n_repeats > 0, f'dance: invalid arg {n_repeats} for n_repeats'
        assert delay > 0, f'dance: invalid arg {delay} for delay'
        count = 0
        next_allowed_move_time = time.time() - delay + 0.001
        for n in range(n_repeats):
            for target in targets:
                #assert len(target) == 2 and all([isinstance(val, (int, float, np.integer, np.float)) for val in target]), f'dance: invalid target {target}'
                assert len(target) == 2 and all([isinstance(val, (int, float)) for val in target]), f'dance: invalid target {target}'
                count += 1
                sleep_time = next_allowed_move_time - time.time()
                if sleep_time > 0:
                    self.printfunc(f'Pausing {sleep_time:.1f} seconds before next move.')
                    time.sleep(sleep_time)
                note = pc.join_notes('petal dance sequence', f'move {count}')
                self.printfunc(note + f' to poslocXY = {target}')
                next_allowed_move_time = time.time() + delay
                self.quick_move(posids=posids, cmd='poslocXY', target=target, log_note=note,
                                anticollision=anticollision, should_anneal=should_anneal,
                                disable_limit_angle=disable_limit_angle)


# METHODS FOR FIDUCIAL CONTROL
    def set_fiducials(self, fidids='all', setting='on', save_as_default=False):
        """Set specific fiducials on or off.

        fidids ... one fiducial id string, or an iterable collection of fiducial id strings, or 'all'
        [KH: note that the fidids list might include devices that are not on this petal. The code must ignore those]
        setting ... what to set the fiducials to, as described below:
            'on'         ... turns each fiducial to its default on value
            'off'        ... turns each fiducial individually to its default off value
            int or float ... a single integer or float from 0-100 sets all the argued fiducials uniformly to that one value

        save_as_default ... only used when seting is a number, in which case True means we will store that setting permanently to the fiducials' config file, False means its just a temporary setting this time

        Method returns a dictionary of all the settings that were made, where
            key   --> fiducial id
            value --> duty state that was set

        Fiducials that do not have control enabled will not appear in this dictionary.
        """
        error = False
        all_off = False
        if self.simulator_on:
            self.printfunc('Simulator skips sending out set_fiducials commands on petal ' + str(self.petal_id) + '.')
            return {}
        # 20210112 - MS says don't use all_fiducials_off - KF
        if False: #fidids == 'all' and setting=='off':
            self.printfunc('set_fiducials: calling comm.all_fiducials_off')
            ret = self.comm.all_fiducials_off()
            if 'FAILED' in ret:
                self.printfunc('WARNING: set_fiducials: calling comm.all_fiducials_off failed: %s' % str(ret))
            else:
                all_off = True
        if fidids == 'all':
            fidids = self.fidids
        else:
            fidids = {fidids} if isinstance(fidids,str) else set(fidids)
        # currently fiducials don't have an enable flag in pos state (bypass for now)
        enabled = [fidid for fidid in fidids if True or self.get_posfid_val(fidid,'CTRL_ENABLED')]
        busids = [self.get_posfid_val(fidid,'BUS_ID') for fidid in enabled]
        canids = [self.get_posfid_val(fidid,'CAN_ID') for fidid in enabled]
        if isinstance(setting,int) or isinstance(setting,float):
            if setting < 0:
                setting = 0
            if setting > 100:
                setting = 100
            duties = [setting]*len(enabled)
        elif isinstance(setting, (list, tuple)):
            duties = []
            for f in enabled:
                i = enabled.index(f)
                duties.append(setting[i])
        elif setting == 'on':
            duties = [self.get_posfid_val(fidid,'DUTY_DEFAULT_ON') for fidid in enabled]
        else:
            duties = [self.get_posfid_val(fidid,'DUTY_DEFAULT_OFF') for fidid in enabled]
        fiducial_settings_by_busid = {busid:{} for busid in set(busids)}
        for idx, busid in enumerate(busids):
            fiducial_settings_by_busid[busid][canids[idx]] = duties[idx]
        if all_off:
            ret = fiducial_settings_by_busid
        else:
            self.comm.pbset('fiducials', fiducial_settings_by_busid)
            ret = self.comm.pbget('FIDUCIALS')

        settings_done = {}
        n_missing = 0
        n_failed = 0
        for i in range(len(enabled)):
            set_duty = duties[i]
            # protect against missing fiducials in ret
            if busids[i] in ret.keys() and canids[i] in ret[busids[i]].keys():
                if ret[busids[i]][canids[i]] != duties[i]:
                    self.printfunc('WARNING: set_fiducials: disagreement in fiducial set duty and returned duty, ID: %s' % enabled[i])
                    set_duty = ret[busids[i]][canids[i]]
                    error = True
                    n_failed += 1
            elif not save_as_default:
                # Use remembered state, fid not responding but only if not saving defaults
                self.printfunc('WARNING: set_fiducials: fiducials %s not returned by petalcontroller, state not set.' % enabled[i])
                set_duty = self.get_posfid_val(enabled[i], 'DUTY_STATE')
                error = True
                n_missing += 1
            self.set_posfid_val(enabled[i], 'DUTY_STATE', set_duty, check_existing=True)
            settings_done[enabled[i]] = set_duty
            if save_as_default:
                self.set_posfid_val(enabled[i], 'DUTY_DEFAULT_ON', set_duty, check_existing=True)
        self.commit(mode='both', log_note='set fiducial parameters')
        if error:
            failed_str = 'FAILED: not all fiducials set.'
            if n_missing != 0:
                failed_str += f' {n_missing} fiducials were not responsive.'
            if n_failed != 0:
                failed_str += f' {n_failed} fiducials were not set to desired duty cycle.'
            return failed_str
        else:
            return settings_done

    @property
    def n_fiducial_dots(self):
        """Returns number of fixed fiducial dots this petal contributes
        in the field of view.
        """
        n_dots = [int(self.get_posfid_val(fidid, 'N_DOTS'))
                  for fidid in self.fidids]
        return sum(n_dots)

# METHODS FOR CONFIGURING THE PETALBOX

    def _set_hardware_state(self, hw_state):
        '''
        Sets the hardware state on the petal controller, scheme documented here:
        https://docs.google.com/document/d/1U9mxdTwgT6Bj5Sw_oTerU5wkiq9cXnN7I8QpMl_LT9E/edit#heading=h.ineqjw6t36ek

        Goes through and sets the parameters that defines the state. Checks
        the state at the end and returns the state that was actually set
        (either the one requested or 'ERROR') along with a list of strings
        explaining the reason for an error state.
        '''
        hw_state = hw_state.upper()
        state_list = ['STANDBY','READY','OBSERVING'] #INITIALIZED ops_state also exists but can only be reached when BBB reboots
        if not hasattr(self, '_last_state'):
            self._last_state = None
        assert hw_state in state_list, '_set_hardware_state: invalid state requested, possible states: %s' % state_list
        # Setup what values are expected when checking the state in the future
        # Notation: key (device name), tuple with value, max wait time for state change
        if hw_state in ['INITIALIZED', 'STANDBY', 'READY', 'OBSERVING']:
            self._last_state = hw_state
        # Set petalbox State
        if self.simulator_on:
            if hasattr(self, 'ops_state_sv'):
                self.ops_state_sv.write('READY')
            return 'OBSERVING' # bypass everything below if in petal sim mode - sim should always be observing
        if hw_state == 'OBSERVING':
            conf = self.comm.pbget('CONF_FILE')
            if not isinstance(conf, dict):
                self.printfunc(f'WARNING: pbget CONF_FILE returned {conf}')
                raise_error('_set_hardware_state: Could not read busses from petalcontroller.')
            canbusses = conf['can_bus_list']
            ready = self.comm.check_can_ready(canbusses)
            if not(ready) or ('FAILED' in str(ready)):
                self.printfunc(f'WARNING: check_can_ready returned {ready}')
                #raise_error(f'_set_hardware_state: check_can_ready returned {ready}. Will not move to OBSERVING.')
                return f'FAILED: will not move to {hw_state}. check_can_ready returned {ready}.'
        todo = list(pc.PETAL_OPS_STATES[self._last_state].keys())
        for key, value in pc.PETAL_OPS_STATES[self._last_state].items():
            if key in ['GFAPWR_EN', 'TEC_CTRL', 'GFA_FAN'] and self.use_gfacontrol:
                self.printfunc(f'not setting GFA components ({key}')
                todo.remove(key)
                continue
            old_state = self.comm.pbget(key)
            if old_state == pc.PETAL_OPS_STATES[self._last_state][key][0]:
                # Don't change state if it's where we want it
                todo.remove(key)
            # Ignore GFAFAN
            else:
                # Change state because it needs to be changed
                ret = self.comm.pbset(key, value[0])
                if 'FAILED' in ret:
                    #fail message, should only happen if petalcontroller changes - code will raise error later on
                    self.printfunc('_set_hardware_state: WARNING: key %s returned %s from pbset.' % (key,ret))
        # now check if all state changes are complete
        # wait for timeout, if still inconsistent raise exception
        failed = {}
        start = time.time()
        while len(todo) != 0:
            for key in pc.PETAL_OPS_STATES[self._last_state].keys():
                if key not in todo:
                    continue
                new_state = self.comm.pbget(key)
                if new_state == pc.PETAL_OPS_STATES[self._last_state][key][0]:
                    todo.remove(key)
                elif key == 'GFA_FAN': #GFA has different structure
                    req = pc.PETAL_OPS_STATES[self._last_state][key][0]['inlet'][0], pc.PETAL_OPS_STATES[self._last_state][key][0]['outlet'][0]
                    new = new_state['inlet'][0], new_state['outlet'][0]
                    if req == new:
                        todo.remove(key)
                else:   # check timeout
                    if time.time() > start + pc.PETAL_OPS_STATES[self._last_state][key][1]:
                        failed[key] = (new_state, pc.PETAL_OPS_STATES[self._last_state][key][0])
                        self.printfunc('_set_hardware_state: Timeout for %r' % key)
                        todo.remove(key)
            time.sleep(1)

        if len(failed) == 0:
            ret = self.comm.ops_state(hw_state)
            if 'FAILED' not in ret:
                self.printfunc('_set_hardware_state: all devices have changed state.')
                if hasattr(self, 'ops_state_sv'):
                    self.ops_state_sv.write(ret)
                if hw_state != 'OBSERVING':
                    # fids off
                    for fid in self.fidids:
                        self.set_posfid_val(fid, 'DUTY_STATE', 0, check_existing=True)
                else:
                    # Inform PC about motor parameters
                    self.set_motor_parameters(wait_on=True)
            else:
                self.printfunc('_set_hardware_state: FAILED: when calling comm.ops_state: %s' % ret)
                raise_error('_set_hardware_state: comm.ops_state returned %s' % ret)
        else:
            self.printfunc('_set_hardware_state: FAILED: some inconsistent device states (new/last): %r' % failed)
            raise_error('_set_hardware_state: Inconsistent device states: %r' % failed)
        return hw_state

    def _get_hardware_state(self, what = None):
        '''
        Loops through keys in pc.PETAL_OPS_STATES[self._last_state] to compare with what the
        PetalController thinks they are. Any differences are recorded and
        'ERROR' state is set if there are any discrepencies. Otherwise
        returns the state of the PetalController.

        Arguments:
        what =  list (returns list of current settings for variables in last_state)
             =  <key> (returns current value of key)
        '''
        err_strings = []
        if self.simulator_on: #Sim should always be observing
            return 'OBSERVING', err_strings
        if not hasattr(self, 'comm') or getattr(self, 'comm') is None:
            return 'ERROR', 'Petal controller is not connected'
        if self._last_state is None:
            self.printfunc('_get_hardware_state: No state yet set by petal. Trying to reconstruct from PC settings')
            for state in ['INITIALIZED', 'STANDBY', 'READY', 'OBSERVING']:
                errors = self._check_hardware_state(state)
                if errors == []:
                    self._last_state = state
                    break
            if self._last_state is None:
                return 'ERROR', 'petal hardware state unknown'
        # Look for different settings from what petal last set.
        errors = self._check_hardware_state(self._last_state, what = what)
        if what != None:
            return errors
        if isinstance(errors, list) and len(errors) == 0:
            # Check if petal and PC ops states match
            pc_ops = self.comm.ops_state()
            if pc_ops != self._last_state:
                self.printfunc('_get_hardware_state: PC ops state (%r) does not match device settings (%r). Corrected.' % (pc_ops, self._last_state))
                self.comm.ops_state(self._last_state)
            return self._last_state, errors
        else: #If errors were found, set 'ERROR' state and return 'ERROR' as well as strings explaining why.
            return 'ERROR', errors

    def _check_hardware_state(self, state, what = None):
        # Look for different settings from what petal last set.
        err_strings = []
        current = {}
        for key in pc.PETAL_OPS_STATES[state].keys():
            if key in ['GFAPWR_EN', 'TEC_CTRL', 'GFA_FAN'] and self.use_gfacontrol:
                # skip GFA keys if using gfacontrol
                continue
            fbk = self.comm.pbget(key)
            if what == 'list' or what == key:
                current[key] = fbk
            if key == 'GFA_FAN' and isinstance(fbk,dict): #sadly GFA_FAN is a little weird.
                for k in fbk.keys(): #should be 'inlet' and 'outlet'
                    if fbk[k][0] != pc.PETAL_OPS_STATES[state][key][0][k][0]: #comparing only off/on, not worring about PWM or TACH
                        err_strings.append(key+' expected: '+str(pc.PETAL_OPS_STATES[state][key][0][k][0])+', got: '+str(fbk[k][0]))
            else:
                if pc.PETAL_OPS_STATES[state][key][0] != fbk:
                    err_strings.append(key+' expected: '+str(pc.PETAL_OPS_STATES[state][key][0])+', got: '+str(fbk))
        if what == None:
            return err_strings
        else:
            return current

    def reset_petalbox(self):
        """Reset all errors and turn all enables off.  This method
        returns the petalbox to its default safe state (how it comes up prior to
        communicating with the petal).
        """
        if not self.simulator_on:
            self.comm.configure()

# GETTERS, SETTERS, STATUS METHODS
    def get_information(self, what):
        """
        returns petalcontroller information
        """
        return self.comm.get(what)

    def get_posfid_val(self, uniqueid, key):
        """Retrieve the state value identified by string key, for positioner or fiducial uniqueid."""
        if uniqueid in self.posids.union(self.fidids):
            return self.states[uniqueid]._val[key]
        else:
            return 'Not in petal'

    def batch_get_posfid_val(self, uniqueids, keys):
        """Retrives a batch of state values useful for calling from external scripts
           INPUT: uniqueids ... list, list of posids/fidids to retrive values for
                  keys ... list, state keys to retrieve
           OUTPUT: values ... dict (keyed by uniqueid) of dicts with keys keys
        """
        values = {}
        devids = set(self.posids) | set(self.fidids)
        for devid in uniqueids:
            if devid in devids:
                values[devid] = {}
                for key in keys:
                    values[devid][key] = self.get_posfid_val(devid, key)
            else:
                self.printfunc(f'DEBUG: {devid} not in petal')
        return values

    def set_posfid_val(self, device_id, key, value, check_existing=False, comment=''):
        """Sets a single value to a positioner or fiducial. In the case of a
        fiducial, this call does NOT turn the fiducial physically on or off.
        It only saves a value.

        Returns a boolean whether the value was accepted, or in special cases,
        None (see below).

        The boolean arg check_existing only changes things if the old value
        differs from new. A special return value of None is returned if the
        new value is the same.

        Comment allows associating a note string with the change. If a comment
        is provided, then check_existing will be automatically forced to True.
        """
        if comment:
            check_existing = True
        if device_id not in self.posids | self.fidids:
            raise ValueError(f'{device_id} not in PTL{self.petal_id:02}')
        if key in pc.require_comment_to_store and not comment:
                raise ValueError(f'setting {key} requires an accompanying comment string')
        state = self.states[device_id]
        if check_existing:
            old = state._val[key] if key in state._val else None
            if old == value:
                return None
        accepted = state.store(key, value, register_if_altered=True)
        if comment and accepted:
            comment_field = 'CALIB_NOTE' if pc.is_calib_key(key) else 'LOG_NOTE'
            self.set_posfid_val(device_id, comment_field, comment)
        return accepted

    def batch_set_posfid_val(self, settings, check_existing=False, comment=''):
        """ Sets several values for several positioners or fiducials.
            INPUT:  settings ... dict (keyed by devid) of dicts {state key:value}
                                 same as output of batch_get_posfid_val
                    check_existing ... return None and make no changes if new value matches existing
                    comment ... add string to log_note associated with value, forces check_existing=True

            OUTPUT: accepts ... dict (keyed by devid) of dicts {state key:bool}
                                where the bool indicates if the value was accepted

            NOTE: no comments accepted - one cannot set keys in pc.require_comment_to_store
        """
        devids = set(self.posids) | set(self.fidids)
        accepts ={}
        for devid, sets in settings.items():
            if devid in devids:
                accepts[devid] = {}
                for setting, value in sets.items():
                    accepts[devid][setting] = self.set_posfid_val(devid, setting, value, check_existing, comment)
        return accepts

    def get_posids_with_commit_pending(self):
        '''Returns set of all posids for which there is a commit to DB pending.
        '''
        states = self.altered_states | self.altered_calib_states
        unit_ids = {state.unit_id for state in states}
        posids = unit_ids & self.posids
        return posids

    def _add_to_altered_states(self, state):
        '''Wrapper function so that another module (posstate) can add itself
        to petal's cached set.'''
        self.altered_states.add(state)

    def _add_to_altered_calib_states(self, state):
        '''Wrapper function so that another module (posstate) can add itself
        to petal's cached set.'''
        self.altered_calib_states.add(state)

    def get_pbdata_val(self, key):
        """Requests data from petalbox using the pbget method.
        key ... string, corresponds to petalbox pbget method keys (eg 'TELEMETRY', 'CONF_FILE')
        """
        return self.comm.pbget(key)

    def enable_db_commit(self):
        '''
        Allows committing to DB (runs in init when not simulated)
        '''
        self.db_commit_on = True
        os.environ['DOS_POSMOVE_WRITE_TO_DB'] = 'True'
        self.posmoveDB = DBSingleton(petal_id=int(self.petal_id))

    def commit(self, mode='move', log_note='', calib_note=''):
        '''Commit move data or calibration data to DB and/or local config and
        log files.

        INPUTS:  mode ... 'move', 'calib', or 'both', says which DB tables to commit to

                 log_note ... optional string to append to LOG_NOTE field prior to commit
                              ignored if mode='calib'

                 calib_note ... optional string to append to CALIB_NOTE field prior to commit
                                ignored if mode='move'
        '''
        assert mode in {'move', 'calib', 'both'}, f'invalid mode {mode} for commit()'
        if mode == 'both':
            self._commit(mode='move', note=log_note)
            self._commit(mode='calib', note=calib_note)
            return
        note = log_note if mode == 'move' else calib_note
        self._commit(mode=mode, note=note)

    def _commit(self, mode, note):
        '''Underlying implemetation for commit().'''
        assert mode in {'move', 'calib'}, f'invalid mode {mode} for _commit()'
        if not self._commit_pending(mode):
            return
        is_move = mode == 'move'
        if is_move:
            states = self.altered_states
        else:
            states = self.altered_calib_states
        if note:
            for state in states:
                state._append_log_note(note, is_calib_note=not(is_move))
        self._send_to_db_as_necessary(states, mode)
        self._write_local_logs_as_necessary(states)
        if is_move:
            self.altered_states = set()
            if self.schedule_stats.is_enabled():
                stats_path = self.sched_stats_path
                new_path = self.schedule_stats.save(path=stats_path)
                if new_path != stats_path:
                    self.sched_stats_path = new_path
                    self.printfunc(f'Updated schedule stats path from {stats_path} to {new_path}')
        else:
            self.altered_calib_states = set()

        # 2020-06-29 [JHS] This step is a simple way to guarantee freshness of
        # the collider cache. Executes in 6.3 ms on my desktop, for a simulated
        # petal of 502 positioners.
        self.collider.refresh_calibrations(verbose=False)

    def _send_to_db_as_necessary(self, states, mode):
        '''Saves state data to posmove database, if that behavior is currently
        turned on.
        '''
        assert mode in {'move', 'calib'}, f'invalid mode {mode} for _send_to_db_as_necessary'
        is_move = mode == 'move'
        if self.db_commit_on:
            if is_move:
                type1, type2 = 'pos_move', 'fid_data'
            else:
                type1, type2 = 'pos_calib', 'fid_calib'
            pos_commit_list = [st for st in states if st.type == 'pos']
            fid_commit_list = [st for st in states if st.type == 'fid']
            if len(pos_commit_list) > 0:
                for state in pos_commit_list:
                    state.store('EXPOSURE_ID', self._exposure_id, register_if_altered=False)
                    state.store('EXPOSURE_ITER', self._exposure_iter, register_if_altered=False)
                self.posmoveDB.WriteToDB(pos_commit_list, self.petal_id, type1)
            if len(fid_commit_list) > 0:
                self.posmoveDB.WriteToDB(fid_commit_list, self.petal_id, type2)
            if is_move:
                if self._currently_in_an_exposure():
                    committed_posids = {state.unit_id for state in pos_commit_list}
                    overlapping_commits = committed_posids & self._devids_committed_this_exposure
                    if overlapping_commits:
                        self.printfunc(f'WARNING: device_ids {overlapping_commits} received multiple posDB ' +
                                       f'commit requests for expid {self._exposure_id}, iteration ' +
                                       f'{self._exposure_iter}. These have the potential to overwrite data.')
                    self._devids_committed_this_exposure |= committed_posids
        else:
            self.printfunc('DB commit not available.')
        # known minor issue: if local_log_on simultaneously with DB, these may clear the note field
        if is_move:
            for state in self.altered_states:
                state.clear_log_notes()
        else:
            for state in self.altered_calib_states:
                state.clear_calib_notes()

    def _write_local_logs_as_necessary(self, states):
        '''Saves state data to disk, if those behaviors are currently turned on.'''
        for state in states:
            if self.local_commit_on:
                state.write()
            if self.local_log_on:
                state.log_unit()

    def _commit_pending(self, mode):
        '''Returns boolean whether there is a pending commit for the argued
        mode. Argument mode can be either 'move' or 'calib'.'''
        if mode == 'move':
            return len(self.altered_states) > 0
        elif mode == 'calib':
            return len(self.altered_calib_states) > 0
        else:
            self.printfunc(f'Error: mode {mode} not recognized in _commit_pending()')

    def _late_commit(self, data):
        '''Commits "late" data to the posmovedb.

        There are several special fields for which this is possible, defined in
        posconstants.late_commit_defaults.

        If _set_exposure_info() has previously been called, while
        _clear_exposure_info() has not yet been called, then petal understands
        that we are currently in the middle of a known exposure. In this case
        the behavior can vary according to the particular posid:

         1. For a positioner which already had some data committed during this
            exposure, the new data argued here gets written to that same,
            existing row in the database.

         2. If no data yet committed for this positioner, then a new row is
            generated to hold the data.

        INPUTS:
            data ... dict with keys --> posids and values --> subdicts
                     subdicts --> key/value pairs
                     valid subdict keys are defined in first line of function

        OUTPUTS:
            No outputs
        '''
        if not self.db_commit_on:
            self.printfunc('DB commit not available.')
            return
        allowed_keys = pc.late_commit_defaults.keys()
        valid_posids = {p for p in data.keys() if p in self.posids}
        data_for_existing_rows = []
        data_for_new_rows = {}
        for posid in valid_posids:
            this_data = {k:v for k,v in data[posid].items() if k in allowed_keys}
            if not this_data:
                continue
            if posid in self._devids_committed_this_exposure:
                this_data['POS_ID'] = posid
                data_for_existing_rows.append(this_data)
            else:
                data_for_new_rows[posid] = this_data
        if data_for_existing_rows:
            kwargs = {'input_list': data_for_existing_rows,
                      'petal_id': self.petal_id,
                      'types': 'pos_move'}
            if self._exposure_id is not None:
                kwargs['expid'] = self._exposure_id
            if self._exposure_iter is not None:
                kwargs['iteration'] = self._exposure_iter
            self.posmoveDB.UpdateDB(**kwargs)
        if data_for_new_rows:
            for posid, subdict in data_for_new_rows.items():
                log_note = 'Stored new:'
                accepted = []
                for key, val in subdict.items():
                    accepted += [self.set_posfid_val(posid, key, val, check_existing=True)]
                    log_note += f' {key}'
                if any(accepted):
                    self.set_posfid_val(posid, 'LOG_NOTE', log_note)
            self._commit(mode='move', note='')  # no need for extra log note info
        self._clear_late_commit_data()

    def _clear_late_commit_data(self):
        '''Clears special data fields associated with the "_late_commit"
        function.
        '''
        for posid in self.posids:
            self.states[posid].clear_late_commit_entries()

    def _set_exposure_info(self, exposure_id, exposure_iter=None):
        '''Sets exposure identification values. These will be included in the
        posmovedb upon the next commit(). They will subsequently be cleared
        during _postmove_cleanup().
        '''
        self._exposure_id = exposure_id
        self._exposure_iter = exposure_iter
        self._devids_committed_this_exposure = set()

    def _clear_exposure_info(self):
        '''Clears exposure identification values. C.f. _set_exposure_info().
        '''
        self._set_exposure_info(exposure_id=None, exposure_iter=None)

    def _currently_in_an_exposure(self):
        '''Returns boolean whether the the petal understands that we are
        currently in the process of an exposure.
        '''
        return (self._exposure_id is not None) and (self._exposure_iter is not None)

    def expected_current_position(self, posid, key):
        """Retrieve the current position, for a positioner identied by posid,
        according to the internal tracking of its posmodel object. Returns a two
        element list. For a printout of more information, and position given
        immediately in all coordinate systems, try function get_posmodel_params.

        INPUTS:  posid ... id string for a single positioner
                 key ... coordinate system to return position in

        Valid keys are:
            'posintTP, 'poslocXY', 'poslocTP','intTlocP','locTintP',
            'QS', 'flatXY', 'obsXY', 'ptlXY'

        See comments in posmodel.py for explanation of these values.
        """
        if key in ['posintTP', 'poslocTP', 'intTlocP', 'locTintP']:
            (intT, intP) = self.posmodels[posid].expected_current_posintTP
            (locT, locP) = self.posmodels[posid].expected_current_poslocTP
            if key == 'posintTP':
                return (intT, intP)
            elif key == 'poslocTP':
                return (locT, locP)
            elif key == 'intTlocP':
                return (intT, locP)
            elif key == 'locTintP':
                return (locT, intP)
        pos = self.posmodels[posid].expected_current_position
        if isinstance(key, list):
            positions = []
            for k in key:
                if k in pos.keys():
                    positions.append(pos[k])
                else:
                    self.printfunc(f'Unrecognized key {key} when requesting '
                                   f'expected_current_position of posid {posid}')
            return positions
        else:
            if key in pos.keys():
                return pos[key]
            else:
                self.printfunc(f'Unrecognized key {key} when requesting '
                               f'expected_current_position of posid {posid}')

    def all_enabled_posids(self):
        """Returns set of all posids of positioners with CTRL_ENABLED == True.
        """
        return {p for p in self.posids if self.posmodels[p].is_enabled}

    def all_disabled_posids(self):
        """Returns set of all posids of positioners with CTRL_ENABLED == False.
        """
        return set(self.posids) - set(self.all_enabled_posids())

    def enabled_posmodels(self, posids):
        """Returns dict with keys = posids, values = posmodels, but only for
        those positioners in the collection posids which are enabled.
        """
        pos = set(posids).intersection(self.posids)
        return {p: self.posmodels[p] for p in pos if self.posmodels[p].is_enabled}

    def get_pos_flags(self, posids='all', should_reset=False, decipher=False):
        '''Returns positioner flags. Also see function decipher_posflags, for
        interpreting the flag integers.

        INPUTS:  posids ... 'all' or iterable collection of positioner id strings
                 should_reset ... will re-initialize all flags (default=False)
                 decipher ... insted of integers, return deciphered human-readable strings (default=False)

        OUTPUTS: dict with keys=posids, values=flag integers

        Detail: this is a getter function for self.pos_flags that carries out a final
        is_enabled check before passing them back. Important in case the PC sets
        ctrl_enabled = False when a positioner is not responding.
        '''
        pos_flags = {}
        if posids == 'all':
            posids = self.posids
        for posid in posids:
            if posid not in self.posids:
                continue  # this posid does not belong to this petal
            self._apply_state_enable_settings(posid)
            if self.posmodels[posid].is_enabled:
                self.pos_flags[posid] = (self.pos_flags[posid] | self.enabled_mask) ^ self.enabled_mask
            pos_flags[posid] = self.pos_flags[posid]
        if should_reset:
            self._initialize_pos_flags()
        if decipher:
            pos_flags = {posid: pc.decipher_posflags(flag)[0] for posid, flag in pos_flags.items()}
        return pos_flags

    def set_keepouts(self, posids, radT=None, radP=None, angT=None, angP=None, classify_retracted=None, comment=None):
        '''Convenience function to set parameters affecting positioner collision
        envelope(s). One or more posids may be argued. The other args will be
        uniformly applied to ALL argued posids.

        INPUTS:
            posids ... 'all', an id string, or an iterable
            radT ... [mm] new value for 'KEEPOUT_EXPANSION_THETA_RADIAL'
            radP ... [mm] new value for 'KEEPOUT_EXPANSION_PHI_RADIAL'
            angT ... [deg] new value for 'KEEPOUT_EXPANSION_THETA_ANGULAR'
            angP ... [deg] new value for 'KEEPOUT_EXPANSION_PHI_ANGULAR'
            classify_retracted ... [boolean] new value for 'CLASSIFIED_AS_RETRACTED'
            comment ... string stating your rationale for the change (enclose in "" at Console)
        '''
        if posids == 'all':
            posids = self.posids
        else:
            posids = {posids} if isinstance(posids, str) else set(posids)
        invalid_posids = {p for p in posids if p not in self.posids}
        posids -= invalid_posids
        if invalid_posids:
            self.printfunc(f'{len(invalid_posids)} positioner id(s) not found on petal id' +
                           f' {self.petal_id}. These will be skipped: {invalid_posids}')
            self.printfunc(f'{len(posids)} valid positioner(s) remaining')
        new = {'KEEPOUT_EXPANSION_THETA_RADIAL': radT,
               'KEEPOUT_EXPANSION_PHI_RADIAL': radP,
               'KEEPOUT_EXPANSION_THETA_ANGULAR': angT,
               'KEEPOUT_EXPANSION_PHI_ANGULAR': angP,
               'CLASSIFIED_AS_RETRACTED': classify_retracted}
        new = {key: value for key, value in new.items() if value != None}
        msg_prefix = 'set_keepouts:'
        err_prefix = f'{msg_prefix} error,'
        assert len(posids) > 0, f'{err_prefix} empty posids argument'
        for key, val in new.items():
            try:
                float(val)
            except:
                assert False, f'{err_prefix} non-numeric {key} {val}'
            assert np.isfinite(val), f'{err_prefix} non-finite {key} {val}'
        assert classify_retracted == None or isinstance(classify_retracted, bool), f'{err_prefix} non-boolean classify_retracted {classify_retracted}'
        changed = set()
        for key, val in new.items():
            changed_this_key = set()
            for posid in posids:
                accepted = self.set_posfid_val(posid, key, val, check_existing=True)
                if accepted:
                    changed_this_key.add(posid)
            if changed_this_key:
                self.printfunc(f'{msg_prefix} Changed {key} to {val} for {len(changed_this_key)}' +
                               f' positioner(s): {changed_this_key}')
            changed |= changed_this_key
        if changed:
            self.printfunc(f'{msg_prefix} Committing new values for {len(changed)} positioner(s)')
            note = str(comment) if comment else ''
            self.commit(mode='calib', calib_note=note)  # as of 2020-06-29, all valid args here are stored in calib table of DB
        else:
            self.printfunc(f'{msg_prefix} No positioners found requiring parameter update(s)')

    def cache_keepouts(self):
        '''Cache keepout parameters to a temporary file on disk. Returns the path
        to the cache file.

        INPUTS:  None
        '''
        msg_prefix = 'cache_keepouts:'
        path = pc.get_keepouts_cache_path(self.petal_id)
        data = {key:[] for key in ['POS_ID'] + pc.keepout_keys}
        for posid in self.posids:
            data['POS_ID'] += [posid]
            for key in pc.keepout_keys:
                data[key] += [self.states[posid]._val[key]]
        table = AstropyTable(data)
        table.write(path, overwrite=True, delimiter=',')
        self.printfunc(f'{msg_prefix} Collision keepout settings for {len(table)} positioners cached to {path}')
        return path

    def restore_keepouts(self, path=None):
        '''Restores keepout parameters from cache file on disk. In typical usage
        no path needs to be provided, and the default file path will be used.

        INPUTS:  path ... string, optional file path where to find cached data
        '''
        msg_prefix = 'restore_keepouts:'
        argued_path = str(path)
        argued_ext = os.path.splitext(argued_path)[1]
        default_path = pc.get_keepouts_cache_path(self.petal_id)
        default_ext = os.path.splitext(default_path)[1]
        if os.path.exists(argued_path) and argued_ext == default_ext:
            path_to_use = argued_path
        else:
            path_to_use = default_path
        assert os.path.exists(path_to_use), f'{msg_prefix} error, no cache file found at {path_to_use}'
        self.printfunc(f'{msg_prefix} Restoring collision keepout settings from {path_to_use}')
        table = AstropyTable.read(path_to_use)
        changed = set()
        for row in table:
            posid = row['POS_ID']
            for key in pc.keepout_keys:
                accepted = self.set_posfid_val(posid, key, row[key], check_existing=True)
                if accepted:
                    changed.add(posid)
        self.printfunc(f'{msg_prefix} {len(changed)} of {len(table)} positioners found with keepout values needing change.')
        skipped = set(table['POS_ID']) - changed
        if any(skipped):
            self.printfunc(f'{msg_prefix} {len(skipped)} skipped. The skipped positioners are: {skipped}')
        if any(changed):
            self.printfunc(f'{msg_prefix} Committing restored values for {len(changed)} positioners.')
            self.commit(mode='calib', calib_note=f'restored keepouts from cache file: {path_to_use}')

    def get_collision_params(self, posid):
        '''Returns a formatted string describing the current parameters known to
        the collider module for a given positioner.

        INPUTS:
            posid ... string identifying the positioner
        '''
        if posid in self.posids:
            out = f'{posid}:'
            for dict_name in ['R1', 'R2', 'x0', 'y0', 't0', 'p0', 'keepout_expansions',
                              'pos_neighbors', 'fixed_neighbor_cases', 'keepouts_T',
                              'keepouts_P']:
                value = getattr(self.collider, dict_name)[posid]
                if dict_name == 'fixed_neighbor_cases':
                    value = {pc.case.names[x] for x in value}
                out += f'\n {dict_name}: {value}'
            out += f'\n classified_as_retracted: {posid in self.collider.classified_as_retracted}'
        else:
            out = f'No posid {posid} found'
        return out

    def get_posmodel_params(self, posid, as_dict=False):
        '''Returns a formatted string describing the current parameters known to
        the posmodel instance for a given positioner.

        INPUTS:
            posid ... string identifying the positioner
            as_dict ... boolean, returns a dict rather than formatted string (default=False)
        '''
        properties = ['canid', 'busid', 'deviceloc', 'is_enabled', 'expected_current_position',
                      'full_range_posintT', 'full_range_posintP',
                      'targetable_range_posintT', 'targetable_range_posintP',
                      'abs_shaft_speed_cruise_T', 'abs_shaft_speed_cruise_P']
        def formatter(key, value):
            return f'\n {key:12s} : {value}'
        if posid in self.posmodels:
            out = {} if as_dict else f'{posid}:'
            for name in properties:
                prop = getattr(self.posmodels[posid], name)
                if as_dict:
                    out[name] = prop
                    continue
                if isinstance(prop, dict):
                    for k, v in prop.items():
                        out += formatter(k,v)
                else:
                    out += formatter(name, prop)
        else:
            out = {} if as_dict else f'No posid {posid} found'
        return out

    def quick_table(self, posids='all', coords=['posintTP', 'poslocTP', 'poslocXY', 'obsXY', 'QS'], as_table=False, sort='POSID'):
        '''Returns a printable string tabulating current position (in several
        coordinate systems), overlap status, enabled status, and whether in
        theta hardstop ambiguous zone, for one or more positioners.

        INPUTS:  posids ... 'all' (default), single posid string, or iterable collection of them
                 coords ... specify one or more particular coordinate systems to display. enter None for a listing of valid args
                 as_table ... boolean to return astropy table, rather than printable string (default False)
                 sort ... sorts by the argued columns (default 'POSID')

        OUTPUTS: as_table == False --> string for display

                 as_table == True --> astropy table with columns: 'POSID','LOCID','BUSID',
                 'CANID','ENABLED','OVERLAP','AMBIG_T', as well as those requested by the
                 coords argument, e.g. 'posintT','posintP','poslocT','poslocP','poslocX',
                 'poslocY','obsX','obsY','Q','S'
        '''
        if pc.is_string(coords):
            if coords in {None, 'none', 'None', 'NONE'}:
                return f'Valid quick_table coords: {sorted(pc.coord_pair2single)}'
            coords = [coords]
        else:
            assert pc.is_collection(coords)
            coords = list(coords)
        posids = self._validate_posids_arg(posids, skip_unknowns=True)
        id_columns = ['POSID', 'LOCID', 'BUSID', 'CANID']
        status_columns = ['ENABLED', 'OVERLAP', 'AMBIG_T']
        stat_name_col = 'CANID'
        n_rows_repeat_headers = 20
        columns = id_columns.copy()
        for coord in coords:
            columns += list(pc.coord_pair2single[coord])
        columns += status_columns
        overlaps = self.get_overlaps(as_dict=True)
        overlap_strs = {posid: '' if not neighbors else str(neighbors) for posid, neighbors in overlaps.items()}
        data = {c:[] for c in columns}
        floats = {c:[] for c in columns}
        fmt_coord = lambda value, coord: format(value, pc.coord_formats[coord])
        for posid in posids:
            model = self.posmodels[posid]
            data['POSID'].append(posid)
            data['LOCID'].append(model.deviceloc)
            data['BUSID'].append(model.busid)
            data['CANID'].append(model.canid)
            data['ENABLED'].append(model.is_enabled)
            data['OVERLAP'].append(overlap_strs[posid] if posid in overlap_strs else 'None')
            data['AMBIG_T'].append(model.in_theta_hardstop_ambiguous_zone)
            pos = self.posmodels[posid].expected_current_position
            for coord in coords:
                for i in (0, 1):
                    split_name = pc.coord_pair2single[coord][i]
                    value = pos[coord][i]
                    if not as_table:
                        floats[split_name].append(value)
                        value = fmt_coord(value, split_name)
                    data[split_name].append(value)
        t = AstropyTable(data)
        t.sort(sort)
        if as_table:
            return t
        t_fmt = t.pformat_all(align='^')
        should_calc_stats = set(t.columns) - set(id_columns) - set(status_columns)
        should_count = status_columns
        stats_str = ''
        if len(t) > 1 and any(should_calc_stats):
            stats_str += '\n' + t_fmt[1]
            if len(t) >= n_rows_repeat_headers:
                stats_str += '\n' + t_fmt[0] + '\n' + t_fmt[1] # re-label long columns at bottom
            col_widths = {list(t.columns)[i]: len(t_fmt[1].split(' ')[i]) for i in range(len(t.columns))}
            counted = {}
            for name, func in {'MIN': min, 'AVG': np.mean, 'MAX': max}.items():
                stats_str += '\n'
                for col, width in col_widths.items():
                    fmt = lambda x: format(x, f'>{width}s')
                    if col in should_count:
                        if col not in counted:
                            stats_str += fmt('COUNT')
                            counted[col] = 'labeled'
                        elif counted[col] == 'labeled':
                            booleans = [pc.boolean(x) for x in t[col]]
                            value = sum(booleans)
                            stats_str += fmt(str(value))
                            counted[col] = 'counted'
                        elif counted[col] == 'counted':
                            stats_str += fmt(f'of {len(t)}')
                            counted[col] = 'totaled'
                    elif col == stat_name_col:
                        stats_str += fmt(name)
                    elif col in should_calc_stats:
                        value = func(floats[col])
                        stats_str += fmt(fmt_coord(value, col))
                    else:
                        stats_str += fmt(' ')
                    stats_str += ' '
        top = f'PETAL_ID {self.petal_id} at LOCATION {self.petal_loc}, '
        top += f'(displaying {len(t)} of {len(self.posids)} positioners)'
        s = top + ':\n'
        s += '\n'.join(t_fmt)
        s += stats_str
        return s

    def quick_query(self, key=None, op='', value='', posids='all', mode='compact', skip_unknowns=False):
        '''Returns a list of posids which have a parameter key with some
        relation op to value. Not all conceivable param keys and ops are
        necessarily supported. Can be applied to all posids on the petal, or
        an argued subset.

        INPUTS:
            key ... string like 'POS_P' or 'LENGTH_R1', etc
            op ... string like '>' or '==', etc. Can leave blank to simply retrieve all values.
                   assume '==' if a value is argued but no op
            value ... the operand to compare against, usually a number for most keys
            posids ... 'all', 'enabled', 'disabled' or iterator of positioner id strings
            mode ... 'compact', 'expanded', 'iterable' ... controls return type
            skip_unknowns ... boolean, if True, quietly skip any unknown posids, rather than throwing an error

        Call with no arguments, to get a list of valid keys and ops.

        Any position value (such as 'posintT' or 'Q' or 'flatX') is the current
        *expected* position (i.e. the internally-tracked value), based on latest
        POS_T, POS_P, and calibration params.
        '''
        import operator
        position_keys = set(pc.single_coords)
        state_keys = set(pc.calib_keys) | {'POS_P', 'POS_T', 'CTRL_ENABLED', 'zeno_motor_p', 'sz_cw_p', 'sz_ccw_p', 'zeno_motor_t', 'sz_cw_t', 'sz_ccw_t'}
        state_keys -= pc.fiducial_calib_keys  # fiducial data not currently supported
        constants_keys = set(pc.constants_keys)
        model_keys = set(pc.posmodel_keys)
        id_keys = {'CAN_ID', 'BUS_ID', 'DEVICE_LOC', 'POS_ID'}
        valid_keys = position_keys | state_keys | constants_keys | id_keys | model_keys
        valid_ops = {'>': operator.gt,
                     '>=': operator.ge,
                     '==': operator.eq,
                     '<': operator.lt,
                     '<=': operator.le,
                     '!=': operator.ne,
                     '': None}
        if not any([key, op, value]):
            valids = {'valid_keys': sorted(valid_keys),
                      'valid_ops': sorted(valid_ops)}
            return valids
        if value != '' and op == '':
            op = '=='
        msg_prefix = 'quick_query:'
        err_prefix = f'{msg_prefix} error,'
        assert key in valid_keys, f'{err_prefix} invalid key {key}'
        assert op in valid_ops, 'f{err_prefix} invalid op {op}'
        op_func = valid_ops[op]
        try:
            if key in {'POS_ID', 'BUS_ID'}:
                operand = str(value)
            else:
                if value == '':
                    value = 0  # case where user made no argument
                operand = float(value)
        except:
            assert False, f'{err_prefix} invalid type {type(value)} for value {value}'
        posids = self._validate_posids_arg(posids, skip_unknowns=skip_unknowns)
        if key in position_keys:
            def getter(posid):
                expected = self.posmodels[posid].expected_current_position
                prefix = key[:-1]
                suffix = key[-1]
                if suffix in {'T', 'P'}:
                    pair_key = prefix + 'TP'
                elif suffix in {'X', 'Y'}:
                    pair_key = prefix + 'XY'
                else:
                    pair_key = 'QS'
                pair = expected[pair_key]
                if suffix in {'T', 'X', 'Q'}:
                    return pair[0]
                return pair[1]
        elif key in model_keys:
            func = lambda x: x  # place-holder
            attr = key
            for func_name in ['max', 'min']:
                prefix = f'{func_name}_'
                if prefix in key and ('_range_' in key or '_zone' in key):
                    func = eval(func_name)
                    attr = key.split(prefix)[-1]
                    break
            def getter(posid):
                return func(getattr(self.posmodels[posid], attr))
        else:
            def getter(posid):
                return self.states[posid]._val[key]
        found = dict()
        posids = sorted(posids)
        for posid in posids:
            this_value = getter(posid)
            if op == '' or op_func(this_value, operand):
                found[posid] = this_value
        out = found if op == '' else sorted(found.keys())
        if mode == 'compact':
            out = str(out)
        elif mode == 'expanded':
            out = [f'{key}: {val}' for key, val in found.items()]
            out = '\n'.join(out)
        if isinstance(out, str):
            try:
                values = list(found.values()) if isinstance(found, dict) else found
                max_ = np.max(values)
                min_ = np.min(values)
                mean = np.mean(values)
                std = np.std(values)
                rms = np.sqrt(np.sum(np.array(values)**2) / len(values))
                out = f'stats: max={max_:.4f}, min={min_:.4f}, mean={mean:.4f}, std={std:.4f}, rms={rms:.4f}\n{out}'
            except:
                pass
            out = f'total entries found = {len(found)}\n{out}'
        return out

    def quick_plot(self, posids='all', include_neighbors=True, path=None, viewer=None, fmt='png', arcP=False):
        '''Graphical view of the current expected positions of one or many positioners.

        INPUTS:  posids ... single posid or collection of posids to be plotted (defaults to all)
                 include_neighbors ... boolean, whether to also plot neighbors of posids (default=True)
                 path ... string, directory where to save the plot file to disk (defaults to dir defined in posconstants)
                 viewer ... string, the program with which to immediately view the file (see comments below)
                 fmt ... string, image file format like png, jpg, pdf, etc (default 'png')
                 arcP ... boolean, argue True to use full-range phi arcs

                 Regarding the image viewer, None or '' will suppress immediate display.
                 When running in Windows or Mac, defaults to whatever image viewer programs they have set as default.
                 When running in Linux, defaults to eog.

        OUTPUT:  path of output plot file will be returned
        '''
        try:
            default_viewers = {'nt': 'explorer',
                               'mac': 'open',  # 2020-10-22 [JHS] I do not have a mac on which to test this
                               'posix': 'eog', 'debian': 'display'}
            import matplotlib.pyplot as plt
            plt.switch_backend('Agg')
            c = self.collider  # just for brevity below
            posids = self._validate_posids_arg(posids)
            if include_neighbors:
                for posid in posids.copy():
                    posids |= c.pos_neighbors[posid]
            plt.ioff()
            x0 = [c.x0[posid] for posid in posids]
            y0 = [c.y0[posid] for posid in posids]
            x_span = max(x0) - min(x0)
            y_span = max(y0) - min(y0)
            x_inches = max(8, np.ceil(x_span/16))
            y_inches = max(6, np.ceil(y_span/16))
            fig = plt.figure(num=0, figsize=(x_inches, y_inches), dpi=150)

            # 2020-10-22 [JHS] current implementation of labeling in legend is brittle,
            # in that it relies on colors to determine which label to apply. Better
            # implementation would be to combine legend labels into named styles.
            color_labels = {'green': 'normal',
                            'orange': 'disabled',
                            'red': 'overlap',
                            'black': 'poslocTP',
                            'gray': 'posintT=0'}
            label_order = [x for x in color_labels.values()]
            def plot_poly(poly, style):
                pts = poly.points
                color = style['edgecolor']
                if color in color_labels:
                    label = color_labels[color]
                    del color_labels[color]
                else:
                    label = None
                plt.plot(pts[0], pts[1], linestyle=style['linestyle'], linewidth=style['linewidth'], color=style['edgecolor'], label=label)
            overlaps = set(self.get_overlaps(posids=posids, as_dict=True, arcP=arcP))
            for posid in posids:
                locTP = self.posmodels[posid].expected_current_poslocTP
                polys = {'Eo': c.Eo_polys[posid],
                         'line t0': c.line_t0_polys[posid],
                         'central body': c.place_central_body(posid, locTP[pc.T]),
                         'arm lines': c.place_arm_lines(posid, locTP),
                         'phi arm': c.place_phi_arm(posid, locTP),
                         'ferrule': c.place_ferrule(posid, locTP),
                         }
                pos_parts = {'central body'}
                if arcP:
                    polys['phi arc'] = c.place_phi_arc(posid, locTP[0])
                    pos_parts |= {'phi arc'}
                else:
                    pos_parts |= {'phi arm', 'ferrule'}
                styles = {key: pc.plot_styles[key].copy() for key in polys}
                enabled = self.posmodels[posid].is_enabled
                if self.posmodels[posid].classified_as_retracted:
                    styles['Eo'] = pc.plot_styles['Eo bold'].copy()
                    for key in pos_parts:
                        styles[key]['edgecolor'] = pc.plot_styles['Eo']['edgecolor']
                    pos_parts = {'Eo'}
                for key, poly in polys.items():
                    style = styles[key]
                    if key in pos_parts:
                        if posid in overlaps:
                            style['edgecolor'] = 'red'
                        if not enabled:  # intentionally overrides overlaps
                            style['edgecolor'] = 'orange'
                    plot_poly(poly, style)
                plt.text(x=c.x0[posid], y=c.y0[posid],
                         s=f'{posid}\n{self.posmodels[posid].deviceloc:03d}',
                         family='monospace', horizontalalignment='center', size='x-small')
            plt.axis('equal')
            xlim = plt.xlim()  # will restore this zoom window after plotting petal and gfa
            ylim = plt.ylim()  # will restore this zoom window after plotting petal and gfa
            plot_poly(c.keepout_PTL, pc.plot_styles['PTL'])
            plot_poly(c.keepout_GFA, pc.plot_styles['GFA'])
            plt.xlim(xlim)
            plt.ylim(ylim)
            plt.xlabel('flat x (mm)')
            plt.ylabel('flat y (mm)')
            basename = f'posplot_ptlid{self.petal_id:02}_{pc.filename_timestamp_str()}.{fmt}'
            plt.title(f'{pc.timestamp_str()}  /  {basename}\npetal_id {self.petal_id}  /  petal_loc {self.petal_loc}')
            handles, labels = plt.gca().get_legend_handles_labels()
            handles = [handles[labels.index(L)] for L in label_order if L in labels]
            labels = [L for L in label_order if L in labels]
            plt.legend(handles, labels)
            if not path:
                path = pc.dirs['temp_files']
            path = os.path.join(path, basename)
            plt.tight_layout()
            plt.savefig(path)
            plt.close(fig)
            if viewer and viewer not in {'None','none','False','false','0'}:
                if viewer == 'default':
                    if os.name in default_viewers:
                        viewer = default_viewers[os.name]
                        if os.name =='posix':
                            try:
                                import distro
                                if 'debian' in distro.id():
                                    self.printfunc('Using display command as viewer')
                                    viewer = 'display'
                            except:
                                pass
                    else:
                        self.printfunc(f'quick_plot: no default image viewer setting available for current os={os.name}')
                os.system(f'{viewer} {path} &')
            return path
        except Exception as e:
            self.printfunc(f'quick_plot: Exception: {str(e)}')
            return None

    def get_overlaps(self, posids='all', as_dict=False, arcP=False):
        '''Returns a string describing all cases where positioners' current expected
        positoner of their polygonal keepout envelope overlaps with their neighbors.

        INPUTS:  posids ... optional single posid or collection of positioners to check for overlaps, defaults to 'all'
                 as_dict ... optional boolean, argue True to return a python dict rather than
                             string. Dict will have keys = posids and values = set of overlapping
                             neighbors for that posid
                 arcP ... optional boolean to use full-range phi polygons for the argued posids

        (Hint: also try "quick_plot posids=all" for graphical view.)
        '''
        posids = self._validate_posids_arg(posids, skip_unknowns=True)
        if not arcP:
            overlaps = self.schedule.get_overlaps(posids)
        else:
            overlaps = {p:set() for p in posids}
            c = self.collider
            for posid in sorted(posids):
                poslocT = self.posmodels[posid].expected_current_poslocTP[0]
                case = c.phi_range_collision(posid, poslocT, posid_B='fixed', poslocTP_B=None)
                if case != pc.case.I:
                    overlaps[posid].add(pc.case.names[case])
                neighbors = c.pos_neighbors[posid]
                for n in neighbors:
                    use_neighbor_arc = n in posids
                    n_poslocTP = self.posmodels[n].expected_current_poslocTP
                    n_posloc = n_poslocTP[0] if use_neighbor_arc else n_poslocTP
                    case = c.phi_range_collision(posid, poslocT, n, n_posloc)
                    if case != pc.case.I:
                        overlaps[posid].add(n)
            overlaps = {p:s for p, s in overlaps.items() if s}
        if as_dict:
            return overlaps
        listified = sorted(set(overlaps))
        s = f'num pos with overlapping polygons = {len(listified)}'
        s += f'\n{listified}'
        return s

    def get_disabled_by_relay(self):
        '''Returns list of posids which the petalcontroller reports as being
        disabled by relay.
        '''
        conf_data = self.comm.pbget('conf_file')
        return conf_data['disabled_by_relay']

    def get_requested_posids(self, kind='all'):
        '''Returns set of posids with requests in the current schedule.

        INPUT:  kind ... 'all', 'regular', or 'expert'

        OUTPUT: set of posid strings
        '''
        assert kind in {'all', 'regular', 'expert'}, f'argument kind={kind} not recognized'
        if kind == 'regular':
            return self.schedule.regular_requests_accepted
        elif kind == 'expert':
            return self.schedule.expert_requests_accepted
        return self.schedule.regular_requests_accepted | self.schedule.expert_requests_accepted

    def _validate_posids_arg(self, posids, skip_unknowns=False):
        '''Handles / validates a user argument of posids. Returns a set.'''
        if posids == 'all':
            posids = self.posids
        elif posids in ['enabled', 'disabled']:
            setting = True if posids == 'enabled' else False
            posids = set()
            for pos in self.posids:
                if self.get_posfid_val(pos, 'CTRL_ENABLED') == setting:
                    posids.add(pos)
        elif pc.is_string(posids):
            posids = {posids}
        else:
            assert pc.is_collection(posids), '_validate_posids_arg: invalid arg {posids}'
            posids = set(posids)
        assert len(posids) > 0, '_validate_posids_arg: empty posids argument'
        if skip_unknowns:
            posids &= self.posids
        else:
            unknowns = posids - self.posids
            assert len(unknowns) == 0, f'{unknowns} not defined for petal_id {self.petal_id} at location {self.petal_loc}'
        return posids

    def expert_pdb(self):
        '''Expert command to enter debugger.
        '''
        import pdb
        pdb.set_trace()

# MOVE SCHEDULING ANIMATOR CONTROLS

    def start_gathering_frames(self):
        """Frame data representing scheduled moves will begin to be collected as
        it is generated (during move scheduling) and will be retained for making
        an animation of it in the future. Old frame data from any previous animation
        is cleared out first.

        INPUTS:  None
        """
        self.animator.clear()
        self.animator_on = True
        self.animator_total_time = 0
        self.animator_move_number = 0
        self.collider.add_fixed_to_animator(self.animator_total_time)

    def stop_gathering_frames(self):
        """Stop collecting frame data of scheduled moves for the animator.

        INPUTS:  None
        """
        self.animator_on = False

    def generate_animation(self):
        """Use the current collection of move frames in the animator to plot
        the animation. Returns path to the generated movie.

        INPUTS:  None
        """
        output_path = self.animator.animate()
        self.printfunc(f'Animation saved to {output_path}.')
        return output_path

# INTERNAL METHODS

    def _hardware_ready_move_tables(self):
        """Strips out information that isn't necessary to send to petalbox, and
        formats for sending. Any cases of multiple tables for one positioner are
        merged in sequence into a single table.

        Output format:
            List of dictionaries.

            Each dictionary is the move table for one positioner.

            The dictionary has the following fields:

                posid          ... string                    ... identifies the positioner by 'POS_ID'
                canid          ... unsigned integer          ... identifies the positioner by 'CAN_ID'
                busid          ... string                    ... identified teh canbus the positioner is on
                nrows          ... unsigned integer          ... number of elements in each of the list fields (i.e. number of rows of the move table)
                motor_steps_T  ... list of signed integers   ... number of motor steps to rotate on theta axis
                                                                    ... motor_steps_T > 0 ... ccw rotation
                                                                    ... motor_steps_T < 0 ... cw rotation
                motor_steps_P  ... list of signed integers   ... number of motor steps to rotate on phi axis
                                                                    ... motor_steps_P > 0 ... ccw rotation
                                                                    ... motor_steps_P < 0 ... cw rotation
                speed_mode_T   ... list of strings           ... 'cruise' or 'creep' mode on theta axis
                speed_mode_P   ... list of strings           ... 'cruise' or 'creep' mode on phi axis
                move_time      ... list of unsigned floats   ... estimated time the row's motion will take, in seconds, not including the postpause
                postpause      ... list of unsigned integers ... pause time after the row's motion, in milliseconds, before executing the next row
        """
        hw_tables = []
        for m in self.schedule.move_tables.values():
            hw_tbl = m.for_hardware()
            hw_tables.append(hw_tbl)
            err = m.error_str
            if err:
                self.printfunc(err)
                m.display(self.printfunc)
        if self.schedule_stats.is_enabled() and any(hw_tables):
            self.schedule_stats.add_hardware_move_tables(hw_tables)
        return hw_tables

    def _write_schedule_debug_data_to_disk(self, hw_tables, failed_posids=None):
        '''Saves a list of hardware-ready move table dictionaries to disk. These are
        the format used when sent to the petalcontroller. May be useful for debugging.
        Optional inclusion of collection of posids to identify as failed_to_send in
        the output table.
        '''
        debug_table = AstropyTable(hw_tables)
        list_keys = ['motor_steps_T', 'motor_steps_P', 'speed_mode_T', 'speed_mode_P', 'move_time', 'postpause']
        for key in list_keys:
            debug_table[key] = [str(x) for x in debug_table[key]]
        failed_posids = set() if not failed_posids else failed_posids
        debug_table['failed_to_send'] = [True if posid in failed_posids else False for posid in debug_table['posid']]
        exp_str = f'{self._exposure_id if self._exposure_id else ""}_{self._exposure_iter if self._exposure_iter else ""}'
        filename_id_str = f'ptlid{self.petal_id:02}_{exp_str}_{pc.filename_timestamp_str()}'
        debug_path = os.path.join(pc.dirs['temp_files'], f'hwtables_{filename_id_str}.csv')
        debug_table.write(debug_path, overwrite=True)
        if self.save_debug: #03172022 KF: moved here to _always_ save hwtables, these are "important" data now and backed up on NERSC
            density_path = os.path.join(pc.dirs['temp_files'], f'density_{filename_id_str}.png')
            self.schedule.plot_density(density_path)

    def _postmove_cleanup(self):
        """This always gets called after performing a set of moves, so that
        PosModel instances can be informed that the move was physically done on
        the hardware.
        """
        if self.schedule_stats.is_enabled():
            for posid in self.posids:
                avoidance = self.schedule_stats.get_avoidances(posid)
                if avoidance:
                    self.set_posfid_val(posid, 'LOG_NOTE', f'collision avoidance: {avoidance}')
        for m in self.schedule.move_tables.values():
            if m.posmodel.posid in self._posids_where_tables_were_just_sent:
                m.posmodel.postmove_cleanup(m.for_cleanup())
                self.altered_states.add(m.posmodel.state)
            else:
                self.pos_flags[m.posid] |= self.flags.get('REJECTED', self.missing_flag)
        for posid, note in self.schedule.extra_log_notes.items():
            self.set_posfid_val(posid, 'LOG_NOTE', note)
        self.commit(mode='both')  # commit() determines whether anything actually needs pushing to db
        self._clear_temporary_state_values()
        self.schedule = self._new_schedule()
        if self.animator_on:
            self.previous_animator_total_time = self.animator_total_time
            self.previous_animator_move_number = self.animator_move_number

    def _cancel_move(self, reset_flags=True):
        '''Resets schedule and performs posmodel cleanup commands.

        INPUTS:
            reset_flags ... True --> reset posflags (for enabled positioners only)
                            False --> do not reset any posflags
                            'all' --> reset posflags for both enabled and disabled
        '''
        self._clear_temporary_state_values()
        self.schedule = self._new_schedule()
        if reset_flags:
            enabled_only = reset_flags != 'all'
            self._initialize_pos_flags(ids='all', enabled_only=enabled_only)
        self._remove_posid_from_sent_tables('all')
        if self.animator_on:
            self.animator.clear_after(time=self.previous_animator_total_time)
            self.animator_total_time = self.previous_animator_total_time
            self.animator_move_number = self.previous_animator_move_number

    def _handle_any_failed_send_of_move_tables(self, response, n_retries, previous_failed=None):
        '''Inspects response from petalcontroller after attempt to send move
        tables to hardware.

        Based on that response, may trigger recursive recalculation of move
        schedule (limited by integer arg n_retries). This is necessary, when
        tables fail to be sent to positioners, for two reasons:

          1. Keep track of correct expected position of each robot.
          2. Ensure neighbors don't collide with those now effectively disabled.

        Returns set of posids that failed to send (empty if all succeeded).

        As of this writing (2020-04-28) this handler will NOT automatically set
        any CTRL_ENABLED flags to False. Doing so would save some time for the
        flag), by avoiding recalculation of the anticollision move schedules
        upon each retargeting. Consensus with the larger team would be wanted
        prior to including any such auto-disabling feature here.
        '''
        if previous_failed is None:
            previous_failed = set()
        failed_send_posids = set()
        if isinstance(response, tuple):  # conditional here is to support earlier implementations of petalcontroller (pre v4.18)
            response_str = response[0]
            failed_send_buscanids = response[1]
            for busid, canids in failed_send_buscanids.items():
                buscan_combo_keys = {(busid, canid) for canid in canids}
                failed_send_posids |= {self.buscan_to_posids[key] for key in buscan_combo_keys}
        else:
            response_str = response
        failed = response_str.upper().find('FAILED') == 0  # petalcomm.py interface specifies that this keyword would be found as first token of response string, in failure case
        failed |= len(failed_send_posids) > 0  # backup check, in case some formatting inconsistency in response string
        if failed:
            if len(failed_send_posids) > 0:
                buses_with_fails = {self.busids[posid] for posid in failed_send_posids}
                self.printfunc(f'WARNING: {response_str}. Could not send {len(failed_send_posids)} ' +
                               f'move tables to petalcontroller. Failed posids: {failed_send_posids}. ' +
                               f'CAN busids with failures: {buses_with_fails}.')
                posids_to_retry = self._posids_where_tables_were_just_sent - failed_send_posids
            else:
                self.printfunc(f'ERROR: {response_str}. Could not send move tables to some unknown number ' +
                               'of positioners. Most likely due petalcontroller not sending back information ' +
                               'about which positioners failed to communicate. Further downstream errors are ' +
                               'likely.')
                posids_to_retry = {}
                failed_send_posids = self._posids_where_tables_were_just_sent
            all_failed_send = failed_send_posids | previous_failed

            # 2020-11-30 [JHS] This code block below could be used (need to add method to turn on that boolean
            # in the if statement) to let failures still proceed in limited cases.
            #
            # if n_retries == 0 and self.limit_angle >= self.collider.Eo_phi and self.accept_comm_failures_if_restricted_patrol:
            #     msg = f'WARNING: Despite failures of CAN communication, with n_retries remaining == {n_retries}, ' + \
            #           'this move will simply be allowed to proceed, because collision risk has been mitigated by ' + \
            #           f'restricted target patrol zones (phi limit angle = {self.limit_angle}). Failures of spotmatching ' + \
            #           'may result, if this incurs significant loss of tracking accuracy.'
            #     return all_failed_send

            if self.schedule.expert_mode_is_on():
                expert_mode = True
                all_tables = self.schedule.get_orig_expert_tables_sequence()
                expert_tables_to_retry = [t for t in all_tables if t.posid in posids_to_retry]
            else:
                expert_mode = False
                all_requests = self.schedule.get_requests()
                posids_to_retry = {p for p in posids_to_retry if p in all_requests}
                requests_to_retry = {posid:all_requests[posid] for posid in posids_to_retry}
            self.printfunc('Canceling move. Tracking data in petal.py will be reset')
            self._cancel_move(reset_flags='all')
            # set flags and disable nonresponsiives after canceling to so that the moves will not be committed.
            self._handle_nonresponsive_positioners(failed_send_posids, auto_disabling_on=True)
            if n_retries > 0 and posids_to_retry:
                self.printfunc(f'Attempting to reschedule and resend move tables to {len(posids_to_retry)} ' +
                               f'positioners (num tries remaining = {n_retries})')
                if expert_mode:
                    for move_table in expert_tables_to_retry:
                        error = self.schedule.expert_add_table(move_table)
                        if error:
                            self._print_and_store_note(move_table.posid, f'expert table retry: {error}')
                else:
                    cleaned = {}
                    for posid, req in requests_to_retry.items():
                        cleaned[posid] = {'command': req['command'],
                                          'target': [req['cmd_val1'], req['cmd_val2']],
                                          'log_note': req['log_note']}
                    self.request_targets(cleaned, _is_retry=True) # 2020-04-30 [JHS] anything useful to be done with return value?
                if self.__current_schedule_moves_anticollision == 'adjust':
                    anticollision = 'adjust_requested_only'
                else:
                    anticollision = self.__current_schedule_moves_anticollision
                should_anneal = self.__current_schedule_moves_should_anneal
                self.schedule_moves(anticollision=anticollision, should_anneal=should_anneal)
                return self.send_move_tables(n_retries - 1, previous_failed=all_failed_send)
            else:
                msg = 'WARNING: Due to failures when sending move tables to positioners, the entire move is canceled.'
                if n_retries <= 0:
                    msg += ' No scheduling retries remaining.'
                if len(posids_to_retry) == 0:
                    msg += ' No communicable positioners remaining to reschedule.'
                self.printfunc(msg)
        all_failed_send = failed_send_posids | previous_failed
        return all_failed_send, n_retries

    def _handle_nonresponsive_positioners(self, posids, auto_disabling_on=True):
        """Receives a list of positioners that the petalcontroller reports it
        could not send move tables to. Sets communication error flag.

        Optionally automatically disables positioners to remove them from
        future send_move_tables attempts.
        """
        disabled = set()
        # Iterate backwards to update later strikes first
        for i in range(self.n_strikes, 0, -1):
            if i == 1:
                self.strikes[f'strike_{i}'] |= posids
            else:
                self.strikes[f'strike_{i}'] |= (self.strikes[f'strike_{i-1}'] & posids)
        for posid in posids:
            self.pos_flags[posid] |= self.flags.get('COMERROR', self.missing_flag)
            if auto_disabling_on and self.posmodels[posid].is_enabled and (posid in self.strikes[f'strike_{self.n_strikes}']):
                accepted = self.set_posfid_val(posid, 'CTRL_ENABLED', False, check_existing=True, comment='auto-disabled due to communication error')
                if accepted:
                    disabled.add(posid)
            elif self.posmodels[posid].is_enabled:
                self.set_posfid_val(posid, 'LOG_NOTE', 'move canceled due to communication error.')
        if disabled:
            self.printfunc(f'WARNING: {len(disabled)} positioners disabled due to communication error: {disabled}')

    def temporary_disable_positioners_reason(self, posids, reason, auto_disabling_on=True):
        """Receives a list of positioners that should be disabled, along with the reason.
        (Optionally) automatically disables positioners to remove them from future send_move_tables attempts.
        """
        disabled = set()
        for posid in posids:
            if auto_disabling_on and self.posmodels[posid].is_enabled:
                accepted = self.set_posfid_val(posid, 'CTRL_ENABLED', False, check_existing=True, comment='auto-disabled due to {reason}')
                if accepted:
                    disabled.add(posid)
        if disabled:
            self.printfunc(f'WARNING: {len(disabled)} positioners disabled due to {reason}: {disabled}')

    def _clear_temporary_state_values(self):
        '''Clear out any existing values in the state objects that were only temporarily
        held until we could get the state committed to the log / db.
        '''
        resets = {'MOVE_CMD'  : '',
                  'MOVE_VAL1' : '',
                  'MOVE_VAL2' : '',
                  }
        for posid in self.posids:
            for key in resets:
                # Set directly with state.store + special arg, to avoid triggering another commit
                self.states[posid].store(key, resets[key], register_if_altered=False)

    def _new_schedule(self):
        """Generate up a new, clear schedule instance.
        """
        schedule = posschedule.PosSchedule(petal=self, stats=self.schedule_stats, verbose=self.verbose)
        schedule.should_check_petal_boundaries = self.shape == 'petal'
        return schedule

    def _wait_while_moving(self):
        """Blocking implementation, to not send move tables while any positioners are
        still moving. The implementation has the benefit of simplicity, but it is
        acknowledged there may be 'better', i.e. multi-threaded, ways to achieve this.
        """
        if self.simulator_on:
            return
        min_timeout = 20.0 # seconds
        timeout = max(min_timeout, self.schedule.conservative_move_timeout_period())
        poll_period = 0.5 # seconds
        keep_waiting = True
        start_time = time.time()
        while keep_waiting:
            elapsed_time = time.time() - start_time
            if elapsed_time >= timeout:
                self.printfunc('Timed out at ' + str(timeout) + ' seconds waiting for positioners to be ready to receive next commands.')
                keep_waiting = False
            if self.comm.ready_for_tables():
                keep_waiting = False
            else:
                time.sleep(poll_period)

    def _map_power_supplies_to_posids(self):
        """Reads in data for positioner canids and petal power supply ids, and
        returns a dict mapping power supply ids (keys) to sets of posids (values).
        Any unknown mappings (e.g. a canid that does not match the nominal petal
        mapping) gets assigned a power_supply_id of 'other'. (This could happen
        for example on a non-petal test stand.)
        """
        power_supply_map = {}
        already_mapped = set()
        for supply, these_buses in pc.power_supply_canbus_map.items():
            these_posids = {p for p in self.posids if self.busids[p] in these_buses}
            power_supply_map[supply] = these_posids
            already_mapped |= these_posids
        power_supply_map['other'] = self.posids - already_mapped
        return power_supply_map

    def _initialize_pos_flags(self, ids='all', initialize=False, enabled_only=True):
        '''
        Sets pos_flags to initial values: 4 for positioners and 8 for fiducials.

        FVC/Petal bit string (When bits are passed to FVC, petal bits are wiped out)

        See https://desi.lbl.gov/trac/wiki/FPS/PositionerFlags
        OR DOSlib.flags
        '''
        if ids == 'all':
            ids = self.posids.union(self.fidids)
        elif isinstance(ids, str): #strings that != 'all'
            ids = {ids}
        if initialize:
            for posfidid in ids:
                if posfidid not in self.posids.union(self.fidids):
                    continue
                if posfidid.startswith('M') or posfidid.startswith('D') or posfidid.startswith('UM'):
                    if not(enabled_only) or self.posmodels[posfidid].is_enabled:
                        self.pos_flags[posfidid] = self.flags.get('POSITIONER', self.missing_flag)
                else:
                    self.pos_flags[posfidid] = self.flags.get('FIDUCIAL', self.missing_flag)
            if hasattr(self, 'disabled_fids') and ids == 'all':
                for fid in self.disabled_fids:
                    self.pos_flags[fid] = self.flags.get('FIDUCIAL', self.missing_flag) | self.flags.get('NOTCTLENABLED', self.missing_flag)
            if hasattr(self, 'etcs'):
                for etc in self.etcs:
                    self.pos_flags[etc] |= self.flags.get('ETC', self.missing_flag)
        else:
            for posfidid in ids:
                mask = self.reset_mask
                # Unsets flags in reset_mask
                if posfidid not in self.posids.union(self.fidids):
                    continue
                if posfidid not in self.strikes[f'strike_{self.n_strikes}']:
                    # reset comm error bit as well unless it has failed all strikes.
                    mask |= self.flags.get('COMERROR', self.missing_flag)
                self.pos_flags[posfidid] = (self.pos_flags[posfidid] | mask) ^ mask
        return

    def _apply_state_enable_settings(self, devid):
        """Read positioner/fiducial configuration settings and disable/set flags accordingly.
           KF - fids in DB might not have DEVICE_CLASSIFIED_NONFUNCTIONAL 6/27/19
        """
        if self.get_posfid_val(devid, 'DEVICE_CLASSIFIED_NONFUNCTIONAL'):
            self.set_posfid_val(devid, 'CTRL_ENABLED', False, check_existing=True, comment='auto-disabled to comply with DEVICE_CLASSIFIED_NONFUNCTIONAL')
            self.pos_flags[devid] |= self.flags.get('NOTCTLENABLED', self.missing_flag)
            self.pos_flags[devid] |= self.flags.get('NONFUNCTIONAL', self.missing_flag)
            self.disabled_devids.append(devid)
        if not self.get_posfid_val(devid, 'FIBER_INTACT'):
            self.set_posfid_val(devid, 'CTRL_ENABLED', False, check_existing=True, comment='auto-disabled to comply with FIBER_INTACT == False')
            self.pos_flags[devid] |= self.flags.get('NOTCTLENABLED', self.missing_flag)
            self.pos_flags[devid] |= self.flags.get('BROKENFIBER', self.missing_flag)
            self.pos_flags[devid] |= self.flags.get('BADPOSFID', self.missing_flag)
            self.disabled_devids.append(devid)
        if not self.get_posfid_val(devid, 'CTRL_ENABLED'):
            self.pos_flags[devid] |= self.flags.get('NOTCTLENABLED', self.missing_flag)
        if hasattr(self, 'relay_map'):
            if self.relay_map[devid] == 'open':
                self.set_posfid_val(devid, 'CTRL_ENABLED', False, check_existing=True, comment='auto-disabled to comply with open relay state.')
                self.pos_flags[devid] |= self.flags.get('NOTCTLENABLED', self.missing_flag)
                self.pos_flags[devid] |= self.flags.get('RELAYOFF', self.missing_flag)

    def _apply_all_state_enable_settings(self):
        """Read positioner/fiducial configuration settings and disable/set flags accordingly.
           KF - fids in DB might not have DEVICE_CLASSIFIED_NONFUNCTIONAL 6/27/19
        """
        for devid in self.posids:
            self._apply_state_enable_settings(devid)

    def _petal_configure(self, constants = 'DEFAULT'):
        """
        petal.py internal configure function.
        calls petalcontroller configure
        calls get_ready to change ops_state to READY

        Resets posflags, schedule, clears temporary posstate values,
        commits uncommitted state changes to the DB
        """
        self.printfunc('_petal_configure: configuring Petalbox %r' % self.petalbox_id)
        if hasattr(self, 'comm'):
            #First configure, then worry about opsstate (don't trust PC code)
            try:
                retcode = self.comm.configure(constants = constants)
                self.printfunc('_petal_configure: petalbox returns %r' % retcode)
            except Exception as e:
                rstring = '_petal_configure: Exception configuring petalbox: %s' % str(e)
                self.printfunc(rstring)
                return 'FAILED: ' + rstring
            # Manually check opsstate for inconsistancies (will catch INITIALIZED)
            hwstate, err_strings = self._get_hardware_state()
            if hwstate == 'ERROR':
                # Someone mucked with the settings, just move to standby
                self._set_hardware_state('STANDBY')
                self.printfunc('_petal_configure: ops_state is now STANDBY')
                if self.verbose:
                    self.printfunc('_petal_configure: error strings from checking opsstate: %s' % err_strings)
            else:
                self.printfunc('_petal_configure: ops_state remains in %s' % hwstate)
            if hwstate != 'OBSERVING':
                # fids off
                for fid in self.fidids:
                    self.set_posfid_val(fid, 'DUTY_STATE', 0, check_existing=True)
        #Reset values
        self._cancel_move(reset_flags=False)
        # Reset posflags, leave disabled flags alone for record
        self.refresh_relay_map()
        self._initialize_pos_flags(enabled_only=True)
        self._apply_all_state_enable_settings()
        self._clear_exposure_info() #Get rid of lingering exposure details
        self.commit(mode='both', log_note='auto-committed during petal configure') # commit uncommitted changes to DB
        return 'SUCCESS'

    def _remove_posid_from_sent_tables(self, posid):
        """There is an internal list in petal.py of which positioners have had
        move tables actually sent out to hardware. This function removes a
        positioner (identified by posid) from the list. You can also argue
        posid='all', in which case the whole list will get cleared.
        """
        if posid == 'all':
            self._posids_where_tables_were_just_sent = set()
        elif posid in self._posids_where_tables_were_just_sent:
            self._posids_where_tables_were_just_sent.remove(posid)

    def _print_and_store_note(self, posid, msg):
        '''Print out a message for one posid and also store the message to its
        log note field.
        '''
        if self.verbose or (self.petal_debug.get('linphi_verbose') and self.posmodels[posid].is_linphi):
            self.printfunc(f'{posid}: {msg}')
        self.set_posfid_val(posid, 'LOG_NOTE', msg)

    def _start_request_timer(self):
        '''For measuring move request processing time.'''
        self.__request_timer_start = time.perf_counter()

    def _stop_request_timer(self):
        '''For measuring move request processing time.'''
        total_time = time.perf_counter() - self.__request_timer_start
        if self.schedule_stats.is_enabled():
            self.schedule_stats.add_requesting_time(total_time)
        self.printfunc(f'Requests processed in {total_time:.3f} sec')

    def get_collider_polygons(self):
        '''Gets the point data for all polygons known to the collider as 2xN
        python lists (i.e. not PosPoly objects, which have trouble pickling their
        way through a DOS proxy interface).

        INPUTS:  none
        OUTPUTS: dict with ...
                   ... keys = 'keepouts_T', 'keepouts_P', 'keepout_PTL', 'keepout_GFA', 'general_keepout_T', 'general_keepout_P'
                   ... values = point data for the corresponding polys in self.collider (but as 2xN python lists, rather than PosPoly instances)
        '''
        keys = ['keepouts_T', 'keepouts_P', 'keepout_PTL', 'keepout_GFA', 'general_keepout_T', 'general_keepout_P']
        out = {}
        for key in keys:
            this = getattr(self.collider, key)
            if isinstance(this, poscollider.PosPoly):
                out[key] = this.points
            elif isinstance(this, dict):
                out[key] = {subkey: poly.points for subkey, poly in this.items()}
            else:
                assert False, f'unrecognized type {type(this)} for key {key}'
        return out

    def transform(self, cs1, cs2, coord):
        '''Batch transformation of coordinates.

        INPUTS:  cs1 ... str, input coordinate system
                 cs2 ... str, output coordinate system
                 coord ... list of dicts, each dict must contain:
                     'posid': positioner id string
                     'uv1': list or tuple giving the coordinate pair to be transformed

        OUTPUT:  same as coord, but now with 'uv2' field added
                 order of coord *will* be preserved
        '''
        for d in coord:
            trans = self.posmodels[d['posid']].trans
            func = trans.construct(coord_in=cs1, coord_out=cs2)
            d['uv2'] = func(d['uv1'])
        return coord

    def set_anneal_params(self, density=None, mode='filled'):
        '''Set annealing parameters.

        Note that these settings are in memory only. They will revert to the
        default values upon re-initialization.

        If no input arguments are provided, the defaults will be restored
        immediately. If you argue just a mode, you will get the default density
        for that mode. If you argue just a density, the mode will be 'filled'.

        INPUTS:  density ... float, maximum value 1.0 means minimal possible move time
                                    minimum value 0.1 means ~10x minimal possible time

                 mode ... str, 'filled' --> try to most efficiently fill time with moves
                               'ramped' --> try to ramp up/down the power (takes more time)

        OUTPUTS:  reply string, stating what was done

        Please note!
        ------------
        Annealing spreads out motor power consumption in time, as well as naturally
        reducing potential collision frequency. See posschedulestage.py for more info.
        Do *not* increase the density values on a whim. These values were chosen to
        broadly ensure not too many motors spinning simultaneously.
        '''
        def return2(reply):
            self.printfunc(reply)
            return reply
        min_density = 0.1
        max_density = 1.0
        valid_modes = list(pc.anneal_density.keys())
        if mode not in valid_modes:
            return return2(f'FAILED: Invalid mode argument "{mode}", must be one of {valid_modes}')
        if density == None:
            density = pc.anneal_density[mode]
        if not(pc.is_float(density) or pc.is_integer(density)) or density < min_density or density > max_density:
            return return2(f'FAILED: Invalid density argument "{density}", must be a number between {min_density} and {max_density}')
        self.anneal_mode = mode
        pc.anneal_density[mode] = density
        return return2(f'SUCCESS: Set annealing parameters to {self.get_anneal_params()}')

    def get_anneal_params(self):
        '''Returns a dict stating the current annealing parameters.
        '''
        return {self.anneal_mode: pc.anneal_density[self.anneal_mode]}

    def get_clear_phi(self):
        '''Returns list of posids on this petal for which the phi axes currently have
        clear paths for full extension. In other words, any combination of these positioners
        can be freely extended in phi, without risk of collision, so long as all theta
        values---throughout the petal---remain constant during that move.

        Also see get_overlaps and quick_plot functions (with their arcP arguments set to True).
        '''
        overlaps = self.get_overlaps(posids='all', as_dict=True, arcP=True)
        clear = self.posids - set(overlaps)
        return sorted(clear)

if __name__ == '__main__':
    '''
    python -m cProfile -s cumtime petal.py
    '''
    from configobj import ConfigObj
    cfg = ConfigObj(  # posids and fidids
        "/home/msdos/focalplane/fp_settings/ptl_settings/unit_03.conf",
        unrepr=True, encoding='utf-8')
    ptl = Petal(petal_id=3, petal_loc=0,
                posids=cfg['POS_IDS'], fidids=cfg['FID_IDS'],
                db_commit_on=True, local_commit_on=False, local_log_on=False,
                simulator_on=True, printfunc=print, verbose=False,
                sched_stats_on=False)
    # print('Dumping initial positions in DB')
    # init_pos_dump = np.zeros((len(ptl.posids), 3))
    # for i, posid in enumerate(sorted(ptl.posids)):
    #     init_pos_dump[i, 0] = int(posid[1:])
    #     init_pos_dump[i, 1:] = ptl.posmodels[posid].expected_current_posTP
    # np.savetxt(os.path.join(pc.dirs['temp_files'], 'init_pos_dump.txt'), init_pos_dump)
    init_pos_dump = np.loadtxt(os.path.join(pc.dirs['temp_files'],
                                            'init_pos_dump.txt'))
    init_pos = np.zeros((len(ptl.posids), 3))
    for i, posid in enumerate(sorted(ptl.posids)):
        init_pos[i, 0] = int(posid[1:])
        init_pos[i, 1:] = ptl.posmodels[posid].expected_current_posTP
    np.savetxt(os.path.join(pc.dirs['temp_files'], 'init_pos_1.txt'), init_pos)
    print(f'Checking if posids and initial positions of all '
          f'{init_pos.shape[0]} positioners equal to dump: '
          f'{np.all(init_pos_dump == init_pos)}')
    posT = np.linspace(0, 360, 6)
    posP = np.linspace(90, 180, 6)
    for i in range(4):
        print(f'==== target {i}, posTP = ({posT[i]:.3f}, {posP[i]:.3f}) ====')
        request = {'command': 'posintTP',
                   'target': (posT[i], posP[i])}
        requests = {posid: request for posid in ptl.posids}
        ptl.request_targets(requests)
        ptl.schedule_moves(anticollision='adjust')
        ptl.send_and_execute_moves()<|MERGE_RESOLUTION|>--- conflicted
+++ resolved
@@ -263,20 +263,13 @@
 
         self.petal_debug = {'linphi_verbose': 1,            # Set 'linphi_verbose' to 2 for more verbose linphi related output
                             'cancel_anneal_verbose': True } # Set 'cancel_anneal_verbose'to False if no messages about canceling annealing are desired
-<<<<<<< HEAD
                                                             # Set 'compact_linphi' to True to compact move tables before conversion for LinPhi operation
-=======
->>>>>>> 092bfc54
 
     def petal_version(self):
         """
         Returns string PETAL version id
         """
-<<<<<<< HEAD
-        version = 'PETAL_kpnopetalv2_v2.09'  # MUST be changed manually!
-=======
-        version = 'PETAL_kpnolinphinc-a_v2.09'  # MUST be changed manually!
->>>>>>> 092bfc54
+        version = 'PETAL_v2.10'  # MUST be changed manually!
         if self.simulator_on:
             return version+'-Sim'
         else:
