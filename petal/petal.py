from posmodel import PosModel
import posschedule
import posmovetable
import posstate
try:
    import poscollider
except:
    import sys
    print('Error while importing poscollider. Make sure you have compiled the cython file ' +
          'poscollider.pyx. Use setup.py in the petal directory, see usage comments in there.')
    sys.exit(1)
import posconstants as pc
import posschedstats
from petaltransforms import PetalTransforms
import time
import os
import random
<<<<<<< HEAD

# For using simulated petals at KPNO (PETAL90x)
# Set KPNO_SIM to True
KPNO_SIM = True

if KPNO_SIM:
    from DOSlib.positioner_index import PositionerIndex

=======
import numpy as np
from astropy.table import Table as AstropyTable
>>>>>>> b8073d1b
try:
    # DBSingleton in the code is a class inside the file DBSingleton
    from DBSingleton import DBSingleton
    DB_COMMIT_AVAILABLE = True
except ImportError:
    DB_COMMIT_AVAILABLE = False
# try:
#     from DOSlib.constants import ConstantsDB
#     CONSTANTSDB_AVAILABLE = True
# except ImportError:
#     CONSTANTSDB_AVAILABLE = False
try:
    from DOSlib.util import raise_error
except ImportError:
    def raise_error(*args, **kwargs):
        raise RuntimeError(*args, **kwargs)
try:
    # Perhaps force this to be a requirement in the future?
    from DOSlib.flags import POSITIONER_FLAGS_MASKS, REQUEST_RESET_MASK, ENABLED_RESET_MASK, NON_PETAL_MASK
    FLAGS_AVAILABLE = True
except ImportError:
    FLAGS_AVAILABLE = False
    

class Petal(object):
    """Controls a petal. Communicates with the PetalBox hardware via PetalComm.

    The general sequence to make postioners move is:
        1. request all the desired moves from all the desired positioners
        2. schedule the moves (anti-collision and anti-backlash are automatically calculated here)
        3. send the scheduled move tables out to the positioners
        4. execute the move tables (synchronized start on all the positioners at once.

    Convenience wrapper functions are provided to combine these steps when desirable.

    Required initialization inputs:
        petal_id        ... unique int id of the petal

    Optional initialization inputs:
        posids          ... list, positioner ids. If provided, validate against the ptl_setting file. If empty [], read from the ptl_setting file directly.
        fidids          ... list, fiducial ids. If provided, validate against the ptl_setting file. If empty [], read from the ptl_setting file directly.
        simulator_on    ... boolean, controls whether in software-only simulation mode
        db_commit_on    ... boolean, controls whether to commit state data to the online system database (can be done with or without local_commit_on (available only if DB_COMMIT_AVAILABLE == True))
        local_commit_on ... boolean, controls whether to commit state data to local .conf files (can be done with or without db_commit_on)
        local_log_on    ... boolean, controls whether to commit timestamped log of state data to local .csv files (can can be done with or without db_commit_on)
        printfunc       ... method, used for stdout style printing. we use this for logging during tests
        verbose         ... boolean, controls whether verbose printout to console is enabled
        collider_file   ... string, file name of collider configuration file, no directory loction. If left blank will use default.
        sched_stats_on  ... boolean, controls whether to log statistics about scheduling runs
        anticollision   ... string, default parameter on how to schedule moves. See posschedule.py for valid settings.
        petal_loc       ... integer, (option) location (0-9) of petal in FPA
        phi_limit_on    ... boolean, for experts only, controls whether to enable/disable a safety limit on maximum ra
        sync_mode       ... string, 'hard' --> hardware sync line, 'soft' --> CAN sync signal to start positioners

    Note that if petal.py is used within PetalApp.py, the code has direct access to variables defined in PetalApp. For example self.anticol_settings
    Eventually we could clean up the constructure (__init__) and pass viewer arguments.
    """

    def __init__(self, petal_id=None, petal_loc=None, posids=None, fidids=None,
                 simulator_on=False, petalbox_id=None, shape=None,
                 db_commit_on=False, local_commit_on=True, local_log_on=True,
                 printfunc=print, verbose=False,
                 user_interactions_enabled=False, anticollision='freeze',
                 collider_file=None, sched_stats_on=False,
                 phi_limit_on=True, sync_mode='hard'):
        # specify an alternate to print (useful for logging the output)
        self.printfunc = printfunc
        self.printfunc(f'Running plate_control version: {pc.code_version}')
        self.printfunc(f'poscollider used: {poscollider.__file__}')
        # petal setup
        if None in [petalbox_id, petal_loc, fidids, posids, shape] or not hasattr(self, 'alignment'):
            self.printfunc('Some parameters not provided to __init__, reading petal config.')
            self.petal_state = posstate.PosState(
                unit_id=petal_id, device_type='ptl', logging=True,
                printfunc=self.printfunc)
            if petalbox_id is None:
                self.printfunc('Reading petalbox_ID from petal_state')
                petalbox_id = self.petal_state.conf['PETALBOX_ID'] # this is the integer software id of the petalbox (previously known as 'petal_id', before disambiguation)
            if petal_loc is None:
                self.printfunc('Reading petal location from petal_state')
                petal_loc = self.petal_state.conf['PETAL_LOCATION_ID']
            if posids is None:
                self.printfunc('posids not given, read from ptl_settings file')
                posids = self.petal_state.conf['POS_IDS']
            if fidids is None:
                self.printfunc('fidids not given, read from ptl_settings file')
                fidids = self.petal_state.conf['FID_IDS']
            if shape is None:
                self.printfunc('Reading shape from petal_state')
                shape = self.petal_state.conf['SHAPE']
            if not hasattr(self, 'alignment'):
                self.alignment = {'Tx': self.petal_state.conf['X_OFFSET'],
                                  'Ty': self.petal_state.conf['Y_OFFSET'],
                                  'Tz': 0,
                                  'alpha': 0,
                                  'beta': 0,
                                  'gamma': self.petal_state.conf['ROTATION']}

        self.petalbox_id = petalbox_id
        self.petal_id = int(petal_id)
        self.petal_loc = int(petal_loc)
        self.shape = shape
        self._last_state = None
        self._posids_where_tables_were_just_sent = set()
        self._set_exposure_info(exposure_id=None, exposure_iter=None)
        if fidids in ['',[''],{''}]: # check included to handle simulation cases, where no fidids argued
            fidids = {}

        self.verbose = verbose # whether to print verbose information at the terminal
        self.simulator_on = simulator_on
        # 'hard' --> hardware sync line, 'soft' --> CAN sync signal to start positioners
        assert sync_mode.lower() in ['hard','soft'], f'Invalid sync mode: {sync_mode}'
        self.sync_mode = sync_mode
        
<<<<<<< HEAD
=======
        # sim_fail_freq: injects some occasional simulated hardware failures. valid range [0.0, 1.0]
        self.sim_fail_freq = {'send_tables': 0.0} 
        
>>>>>>> b8073d1b
        if not(self.simulator_on):
            import petalcomm
            self.comm = petalcomm.PetalComm(self.petalbox_id, user_interactions_enabled=user_interactions_enabled)
            self.comm.pbset('non_responsives', 'clear') #reset petalcontroller's list of non-responsive canids
            # get ops_state from petalcontroller
            try:
                o = self.comm.ops_state()
                self.ops_state_sv.write(o)
            except Exception as e:
                self.printfunc('init: Exception calling petalcontroller ops_state: %s' % str(e))

        # database setup
        self.db_commit_on = db_commit_on if DB_COMMIT_AVAILABLE else False
        if self.db_commit_on:
            os.environ['DOS_POSMOVE_WRITE_TO_DB'] = 'True'
            self.posmoveDB = DBSingleton(petal_id=int(self.petal_id))
        self.local_commit_on = local_commit_on
        self.local_log_on = local_log_on
        self.altered_states = set()
        self.altered_calib_states = set()

        # schedule stats module
        self.schedule_stats = posschedstats.PosSchedStats(enabled=sched_stats_on)
        self.sched_stats_dir = os.path.join(pc.dirs['kpno'], pc.dir_date_str())
        sched_stats_filename = f'PTL{self.petal_id:02}-pos_schedule_stats.csv'
        self.sched_stats_path = os.path.join(self.sched_stats_dir, sched_stats_filename)

        # must call the following 3 methods whenever petal alingment changes
        self.init_ptltrans()
        self.init_posmodels(posids)
        self._init_collider(collider_file, anticollision)
        
        # extra limitations on addressable target area. limit is a minimum phi value (like a maximum radius)
        self.typical_phi_limit_angle = self.collider.Eo_phi
        if phi_limit_on:
            self.limit_angle = self.typical_phi_limit_angle  # [deg] minimum poslocP angle to reject targets. Set to False or None to skip check
        else:
            self.limit_angle = None
            
        # fiducials setup
        self.fidids = {fidids} if isinstance(fidids,str) else set(fidids)
        for fidid in self.fidids:
<<<<<<< HEAD
            try:
                self.states[fidid] = posstate.PosState(fidid, logging=self.local_log_on, device_type='fid', printfunc=self.printfunc, petal_id=self.petal_id)
                self.devices[self.states[fidid]._val['DEVICE_LOC']] = fidid
            except Exception as e:
                self.printfunc('Fidid %r. Exception: %s' % (fidid, str(e)))
                continue
=======
            self.states[fidid] = posstate.PosState(fidid,
                                   logging=self.local_log_on, device_type='fid',
                                   printfunc=self.printfunc, petal_id=self.petal_id,
                                   alt_move_adder=self._add_to_altered_states,
                                   alt_calib_adder=self._add_to_altered_calib_states)
            self.devices[self.states[fidid]._val['DEVICE_LOC']] = fidid
>>>>>>> b8073d1b

        # pos flags setup
        if FLAGS_AVAILABLE:
            self.flags = POSITIONER_FLAGS_MASKS
            self.reset_mask = REQUEST_RESET_MASK
            self.enabled_mask = ENABLED_RESET_MASK
            self.non_petal_mask = NON_PETAL_MASK
            self.missing_flag = 0
        else:
            self.printfunc('WARNING: DOSlib.flags not imported! Flags will not be set!')
            self.flags = {}
            self.reset_mask = 0
            self.enabled_mask = 0
            self.non_petal_mask = 0
            self.missing_flag = 0
        self.pos_flags = {} #Dictionary of flags by posid for the FVC, use get_pos_flags() rather than calling directly
        self.disabled_devids = [] #list of devids with DEVICE_CLASSIFIED_NONFUNCTIONAL = True or FIBER_INTACT = False
        self._initialize_pos_flags(initialize=True, enabled_only=False)
        self._apply_all_state_enable_settings()

        self.hw_states = {}

    def is_pc_connected(self):
        if self.simulator_on:
            return True
        elif not hasattr(self, 'comm'):
            return False
        else:
            try:
                return self.comm.is_connected()
            except:
                return False

    def init_ptltrans(self, alignment=None):
        '''
        initialise PetalTransforms class as a property of petal
        called upon petal instantiation inside __init__()
        must also be called whenever petal alignment changes in the focal plane
        input (self.)alignment is a dict of 6 items structured as follows:
        self.alignment = {'Tx': 0,  # x translation in mm
                          'Ty': 0,  # y translation in mm
                          'Tz': 0,  # z translation in mm
                          'alpha': 0,  # x rotation in rad from DB
                          'beta': 0,  # y rotation in rad from DB
                          'gamma': 0}  # z rotation in rad from DB
        '''
        if alignment is None:
            # no alingment supplied, try to find self.alingment attribute
            if hasattr(self, 'alignment'):  # attribute found, just re-use it
                if self.verbose:
                    self.printfunc('Using existing petal.alignment')
            else:
                self.printfunc('Initialization requires petal.alignment'
                               'attribute to be set, using zeros.')
                self.alignment = {'Tx': 0,  # x translation in mm
                                  'Ty': 0,  # y translation in mm
                                  'Tz': 0,  # z translation in mm
                                  'alpha': 0,  # x rotation in rad
                                  'beta': 0,  # y rotation in rad
                                  'gamma': 0}  # z rotation rad
        else:  # new alingment supplied, overwrite self.aglinment attribute
            self.alignment = alignment
        self.printfunc(f'Petal transform initialised with\n{self.alignment}')
        self.trans = PetalTransforms(Tx=self.alignment['Tx'],
                                     Ty=self.alignment['Ty'],
                                     Tz=self.alignment['Tz'],
                                     alpha=self.alignment['alpha'],
                                     beta=self.alignment['beta'],
                                     gamma=self.alignment['gamma'])

    def init_posmodels(self, posids=None):
        if KPNO_SIM:
            posindex = PositionerIndex()
        # positioners setup
        if posids is None:  # posids are not supplied, only alingment changed
            assert hasattr(self, 'posids')  # re-use self.posids
            posids = self.posids
        else:  # posids are supplied
            pass  # just use supplied posids, ignore self.posids that may exist
        self.posmodels = {}  # key posid, value posmodel instance
        self.states = {}  # key posid, value posstate instance
        self.devices = {}  # key device_location_id, value posid
        self.shape == 'petal'
        for posid in posids:
            self.states[posid] = posstate.PosState(
                posid, logging=self.local_log_on, device_type='pos',
                printfunc=self.printfunc, petal_id=self.petal_id,
                alt_move_adder=self._add_to_altered_states,
                alt_calib_adder=self._add_to_altered_calib_states)
            self.posmodels[posid] = PosModel(state=self.states[posid],
                                             petal_alignment=self.alignment)
            self.devices[self.states[posid]._val['DEVICE_LOC']] = posid
            if KPNO_SIM:
                pos = posindex.find_by_arbitrary_keys(DEVICE_ID=posid)
                self.posmodels[posid].state.store('BUS_ID', 'can%d' % pos[0]['BUS_ID'])
                self.posmodels[posid].state.store('CAN_ID', pos[0]['CAN_ID'])
        self.posids = set(self.posmodels.keys())
        self.canids = {posid:self.posmodels[posid].canid for posid in self.posids}
        self.busids = {posid:self.posmodels[posid].busid for posid in self.posids}
        self.canids_to_posids = {canid:posid for posid,canid in self.canids.items()}
        self.buscan_to_posids = {(self.busids[posid], self.canids[posid]): posid for posid in self.posids}
        self.set_motor_parameters()
        self.power_supply_map = self._map_power_supplies_to_posids()  # used by posschedulestage for annealing

    def _init_collider(self, collider_file=None, anticollision='freeze'):
        '''collider, scheduler, and animator setup
        '''
        kwargs = {'printfunc': self.printfunc, 'use_neighbor_loc_dict': True}
        if hasattr(self, 'anticol_settings'):
            self.printfunc('Using provided anticollision settings')
<<<<<<< HEAD
            if isinstance(self.anticol_settings, str):
                self.collider = poscollider.PosCollider(configfile=self.anticol_settings)
            else:
                self.collider = poscollider.PosCollider(config=self.anticol_settings)
        else:
            self.collider = poscollider.PosCollider(configfile=collider_file)
            self.anticol_settings = self.collider.config
=======
            kwargs['config'] = self.anticol_settings
        else:
            kwargs['configfile'] = collider_file
        self.collider = poscollider.PosCollider(**kwargs)
        self.anticol_settings = self.collider.config  # for case where petal does not yet have anticol_settings
>>>>>>> b8073d1b
        self.printfunc(f'Collider setting: {self.collider.config}')
        self.collider.add_positioners(self.posmodels.values())
        self.animator = self.collider.animator
        # this should be turned on/off using the animation start/stop
        # control methods below
        self.animator_on = False
        # keeps track of total time of the current animation
        self.animator_total_time = 0
        self.animator_move_number = 0
        self.previous_animator_total_time = 0
        self.previous_animator_move_number = 0
        self.schedule = self._new_schedule()
        self.anticollision_default = anticollision
        

    # METHODS FOR POSITIONER CONTROL

    def request_targets(self, requests, allow_initial_interference=True, _is_retry=False):
        """Put in requests to the scheduler for specific positioners to move to specific targets.

        This method is for requesting that each robot does a complete repositioning sequence to get
        to the desired target. This means:

            - Anticollision is possible. (See schedule_moves method.)
            - Only one requested target per positioner.
            - Theta angles are wrapped across +/-180 deg
            - Contact of hard limits is prevented.

        INPUT:
            requests ... dictionary of dictionaries

                dictionary format:

                    key     ... posid (referencing a single subdictionary for that positioner)
                    value   ... subdictionary (see below)

                subdictionary format:

                    KEYS        VALUES
                    ----        ------
                    command     move command string
                                    ... valid values are 'QS', 'dQdS', 'obsXY', 'ptlXY',
                                        'poslocXY', 'obsdXdY', 'poslocdXdY', 'poslocTP',
                                        'posintTP', or 'dTdP'
                    target      pair of target coordinates or deltas, of the form [u,v]
                                    ... the elements u and v can be floats or integers
                                    ... 1st element (u) is the value for q, dq, x, dx, t, or dt
                                    ... 2nd element (v) is the value for s, ds, y, dy, p, or dp
                    log_note    optional string to store alongside in the log data for this move
                                    ... gets stored in the 'NOTE' field
                                    ... if the subdict contains no note field, then '' will be added automatically
                                    
            allow_initial_interference ... rarely altered, only by experts, see comments in posschedule.py
            
            _is_retry ... boolean, internally used, whether this is a retry (e.g. cases where failed to send move_tables)

        OUTPUT:
            Same dictionary, but with the following new entries in each subdictionary:

                    KEYS        VALUES
                    ----        ------
                    posmodel    object handle for the posmodel corresponding to posid
                    log_note    same as log_note above, or '' is added automatically if no note was argued in requests

            In cases where this is a second request to the same robot (which is not allowed), the
            subdictionary will be deleted from the return.

            In cases where the request was made to a disabled positioner, the subdictionary will be
            deleted from the return.

            pos_flags ... dict keyed by positioner indicating which flag as indicated below that a
                          positioner should receive going to the FLI camera with fvcproxy
        """
        marked_for_delete = set()
        for posid in requests:
            if posid not in self.posids:
                continue   # pass
            requests[posid]['posmodel'] = self.posmodels[posid]
            self._initialize_pos_flags(ids = {posid})
            if 'log_note' not in requests[posid]:
                requests[posid]['log_note'] = ''
            error = self.schedule.request_target(posid=posid,
                                    uv_type=requests[posid]['command'],
                                    u=requests[posid]['target'][0],
                                    v=requests[posid]['target'][1],
                                    log_note=requests[posid]['log_note'],
                                    allow_initial_interference=allow_initial_interference)
            if error:
                marked_for_delete.add(posid)
                error_str = f'{"move request retry: " if _is_retry else ""}{error}'
                self.print_and_store_note(posid, error_str)
        for posid in marked_for_delete:
            del requests[posid]
        return requests

    def request_direct_dtdp(self, requests, cmd_prefix=''):
        """Put in requests to the scheduler for specific positioners to move by specific rotation
        amounts at their theta and phi shafts.

        This method is generally recommended only for expert usage.

            - Anticollision is limited to 'freeze' or None modes.
            - Multiple moves allowed per positioner.
            - Theta angles are not wrapped across +/-180 deg
            - Contact of hard limits is allowed.

        INPUT:
            requests ... dictionary of dictionaries

                dictionary format:

                    key     ... posid (referencing a single subdictionary for that positioner)
                    value   ... subdictionary (see below)

                subdictionary format:

                    KEYS        VALUES
                    ----        ------
                    target      pair of target deltas, of the form [dT,dP]
                                    ... the elements dT and dP can be floats or integers
                                    
                    log_note    optional string to store alongside in the log data for this move
                                    ... gets embedded in the  in the 'NOTE' field
                                    ... if the subdict contains no note field, then '' will be added automatically
                    
                    postmove_cleanup_cmds
                                optional dict with posmodel commands to execute after the move
                                    ... keys are the axisids (i.e. pc.T and pc.P)
                                    ... values are the command string for each axis

            cmd_prefix ... Optional argument, allows embedding a descriptive string to the log, embedded
                           in the 'MOVE_CMD' field. This is different from log_note. Generally,
                           log_note is meant for users, whereas cmd_prefix is meant for internal lower-
                           level detailed logging.

        OUTPUT:
            Same dictionary, but with the following new entries in each subdictionary:

                    KEYS        VALUES
                    ----        ------
                    command     'direct_dTdP'
                    posmodel    object handle for the posmodel corresponding to posid
                    log_note    same as log_note above, or '' is added automatically if no note was argued in requests

            In cases where the request was made to a disabled positioner, the subdictionary will be
            deleted from the return.

            pos_flags ... dictionary, contains appropriate positioner flags for FVC see request_targets()

        It is allowed to repeatedly request_direct_dtdp on the same positioner, in cases where one
        wishes a sequence of theta and phi rotations to all be done in one shot. (This is unlike the
        request_targets command, where only the first request to a given positioner would be valid.)
        """
        self._initialize_pos_flags(ids = {posid for posid in requests})
        denied = set()
        for posid, request in requests.items():
            if posid not in self.posids:
                pass
            request['posmodel'] = self.posmodels[posid]
            if 'log_note' not in requests[posid]:
                request['log_note'] = ''
            table = posmovetable.PosMoveTable(request['posmodel'])
            table.set_move(0, pc.T, request['target'][0])
            table.set_move(0, pc.P, request['target'][1])
            cmd_str = (cmd_prefix + ' ' if cmd_prefix else '') + 'direct_dtdp'
            table.store_orig_command(string=cmd_str, val1=request["target"][0], val2=request["target"][1])
            table.append_log_note(request['log_note'])
            table.allow_exceed_limits = True
            if 'postmove_cleanup_cmds' in request:
                for axisid, cmd_str in request['postmove_cleanup_cmds'].items():
                    table.append_postmove_cleanup_cmd(axisid=axisid, cmd_str=cmd_str)
            error = self.schedule.expert_add_table(table)
            if error:
                denied.add(posid)
                self.print_and_store_note(posid, f'direct_dtdp: {error}')
        for posid in denied:
            del requests[posid]
        return requests

    def request_limit_seek(self, posids, axisid, direction, cmd_prefix='', log_note=''):
        """Request hardstop seeking sequence for a single positioner or all positioners
        in iterable collection posids. This method is generally recommended only for
        expert usage. Requests to disabled positioners will be ignored.
        
        ** IMPORTANT **
        This is a very EXPERT function. There is no situation where a normal user would
        ever call it. If you're even sniffing in this direction, be assured you want the
        vastly safer rehome_pos wrapper function (defined in PetalApp.py) instead.
        
        INPUTS:
            posids ... single positioner id or iterable collection of ids
            axisid ... 0 for theta or 1 for phi axis
            direction ... +1 or -1
            cmd_prefix ... optional, allows adding a descriptive string to the log
        """
        posids = {posids} if isinstance(posids, str) else set(posids)
        self._initialize_pos_flags(ids = posids)
        for posid in posids:
            model = self.posmodels[posid]
            search_dist = pc.sign(direction)*model.axis[axisid].limit_seeking_search_distance
            table = posmovetable.PosMoveTable(model)
            table.should_antibacklash = False
            table.should_final_creep  = False
            table.allow_exceed_limits = True
            table.allow_cruise = not(model.state._val['CREEP_TO_LIMITS'])
            dist = [0,0]
            dist[axisid] = search_dist
            table.set_move(0, pc.T, dist[0])
            table.set_move(0, pc.P, dist[1])
            cmd_str = (cmd_prefix + ' ' if cmd_prefix else '') + 'limit seek'
            table.store_orig_command(string=f'{cmd_str} dir={direction}')
            table.append_log_note(log_note)
            axis_cmd_prefix = f'self.axis[{axisid}]'
            table.append_postmove_cleanup_cmd(axisid=axisid, cmd_str=f'{axis_cmd_prefix}.total_limit_seeks += 1')
            if direction < 0:
                direction_cmd_suffix = 'minpos'
            else:
                direction_cmd_suffix = 'maxpos'
            table.append_postmove_cleanup_cmd(axisid=axisid, cmd_str=f'{axis_cmd_prefix}.pos = {axis_cmd_prefix}.{direction_cmd_suffix}')
            error = self.schedule.expert_add_table(table)
            if error:
                self.print_and_store_note(posid, f'limit seek axis {axisid}: {error}')

    def request_homing(self, posids, axis='both', debounce=True, log_note=''):
        """Request homing sequence for positioners in single posid or iterable
        collection of posids. Finds the primary hardstop, and sets values for
        the max position and min position. Requests to disabled positioners
        will be ignored.
        
        ** IMPORTANT **
        This is an EXPERT function. A user should call the rehome_pos wrapper
        function (defined in PetalApp.py) instead.

        INPUTS:
            axis ... string, 'both' (default), 'theta_only', or 'phi_only'. Optional
                     argument that allows for homing either theta or phi only.
            
            debounce ... boolean, if True the hard limit strike is followed by
                         a small move off the hardstop in the opposite direction
                         
            log_note ... optional string to append in the log. N.B.: 'homing', the 
                         axis, and whether debounce was done, will all automatically
                         be included in the log, so it's just redundant and noisy to
                         include such information here. So this log_note is intended
                         more for contextual info not known to the petal, like name
                         of a human operator, or whether the sky was blue that day, etc.
        """
        axis = 'phi_only' if axis == 'phi' else axis  # deal with common typo
        axis = 'theta_only' if axis == 'theta' else axis  # deal with common typo
        assert axis in {'both', 'phi_only', 'theta_only'}, f'Error in request_homing, unrecognized arg axis={axis}'
        posids = {posids} if isinstance(posids, str) else set(posids)
        self._initialize_pos_flags(ids = posids)
        for posid in posids:
            model = self.posmodels[posid]
            directions = {}
            phi_note = None
            if axis in {'both', 'phi_only'}:
                directions[pc.P] = +1 # force this, because anticollision logic depends on it
                phi_note = pc.join_notes(log_note, 'homing phi')
                self.request_limit_seek(posid, pc.P, directions[pc.P], cmd_prefix='P', log_note=phi_note)
            if axis in {'both', 'theta_only'}:
                directions[pc.T] = model.axis[pc.T].principle_hardstop_direction
                theta_note = 'homing theta'
                if phi_note == None:
                    theta_note = pc.join_notes(log_note, theta_note)
                self.request_limit_seek(posid, pc.T, directions[pc.T], cmd_prefix='T', log_note=theta_note)
            hardstop_debounce = [0,0]
            postmove_cleanup_cmds = {pc.T: '', pc.P:''}
            for i, direction in directions.items():
                cmd_prefix = f'self.axis[{i}].last_primary_hardstop_dir ='
                if direction < 0:
                    hardstop_debounce[i] = model.axis[i].hardstop_debounce[0]
                    postmove_cleanup_cmds[i] = f'{cmd_prefix} -1.0'
                else:
                    hardstop_debounce[i] = model.axis[i].hardstop_debounce[1]
                    postmove_cleanup_cmds[i] = f'{cmd_prefix} +1.0'
            if debounce:
                request = {posid:{'target': hardstop_debounce,
                                  'postmove_cleanup_cmds': postmove_cleanup_cmds}}
                self.request_direct_dtdp(request, cmd_prefix='debounce')
                
    def schedule_moves(self, anticollision='default', should_anneal=True):
        """Generate the schedule of moves and submoves that get positioners
        from start to target. Call this after having input all desired moves
        using the move request methods.

        See posschedule.py for valid arguments to the anticollision flag. If
        no argument is given, then the petal's default flag is used.

        The should_anneal flag should generally be left True. It causes moves
        to be spread out in time to reduce peak current draw by the full array
        of positioners. (But there are certain 'expert use' test cases in the
        lab, where we want this feature turned off.)
        """
        if anticollision == 'None':
            anticollision = None  # because DOS Console casts None into 'None'
        self.printfunc(f'schedule_moves called with anticollision = {anticollision}')
        if anticollision not in {None,'freeze','adjust'}:
            anticollision = self.anticollision_default
            self.printfunc(f'using default anticollision mode --> {self.anticollision_default}')
            
        # This temporary stateful storage is an unfortunate necessity for error
        # handling, when we need to reschedule the move tables. Needed here
        # because the sequence of schedule_moves() --> send_move_tables()
        # is not always an unbroken chain, hence can't always pass along the
        # arguments directly from one to the next.
        self.__current_schedule_moves_anticollision = anticollision
        self.__current_schedule_moves_should_anneal = should_anneal
        
        self.schedule.schedule_moves(anticollision, should_anneal)

    def send_move_tables(self, n_retries=1):
        """Send move tables that have been scheduled out to the positioners.
        
        The argument n_retries is for internal usage when handling error
        cases, where move tables need to be rescheduled and resent.
        
        Returns a set containing any posids for which sending the table failed.
        """
        self.printfunc(f'send_move_tables called (n_retries={n_retries})')
        hw_tables = self._hardware_ready_move_tables()
        if not hw_tables:
            self.printfunc('send_move_tables: no tables to send')
            return set()
        for tbl in hw_tables:
            self._posids_where_tables_were_just_sent.add(tbl['posid'])
        if self.simulator_on:
            sim_fail = random.random() <= self.sim_fail_freq['send_tables']
            if sim_fail:
                commanded_posids = [table['posid'] for table in hw_tables]
                num_fail = random.randint(1, len(commanded_posids)) if commanded_posids else 0
                sim_fail_posids = set(random.choices(commanded_posids, k=num_fail))
                sim_fail_buscans = {}
                for posid in sim_fail_posids:
                    busid = self.busids[posid]
                    if busid not in sim_fail_buscans:
                        sim_fail_buscans[busid] = []
                    sim_fail_buscans[busid].append(self.canids[posid])
                response = 'FAILED', sim_fail_buscans
            else:
                response = 'SUCCESS'
            if self.verbose:
                self.printfunc('Simulator skips sending move tables to positioners.')
        else:
            self._wait_while_moving() # note how this needs to be preceded by adding positioners to _posids_where_tables_were_just_sent, so that the wait function can await the correct devices
            response = self.comm.send_tables(hw_tables)
        failed_posids = self._handle_any_failed_send_of_move_tables(response, n_retries)
        if n_retries == 0 or not failed_posids:
            frozen = self.schedule.get_frozen_posids()
            for posid in frozen:
                self.pos_flags[posid] |= self.flags.get('FROZEN', self.missing_flag) # Mark as frozen by anticollision
            if any(frozen):
                self.printfunc(f'frozen (len={len(frozen)}): {frozen}')
            times = {tbl['total_time'] for tbl in hw_tables}
            self.printfunc(f'max move table time = {max(times):.4f} sec')
            self.printfunc(f'min move table time = {min(times):.4f} sec')
            self.printfunc('send_move_tables: Done')
        return failed_posids      
            
    def set_motor_parameters(self):
        """Send the motor current and period settings to the positioners.
        
        INPUTS:  None
        """
        if self.simulator_on:
            if self.verbose:
                self.printfunc('Simulator skips sending motor parameters to positioners.')
            return
        parameter_keys = ['CURR_SPIN_UP_DOWN', 'CURR_CRUISE', 'CURR_CREEP', 'CURR_HOLD', 'CREEP_PERIOD','SPINUPDOWN_PERIOD']
        currents_by_busid = dict((p.busid,{}) for posid,p in self.posmodels.items())
        periods_by_busid =  dict((p.busid,{}) for posid,p in self.posmodels.items())
        enabled = self.enabled_posmodels(self.posids)
        for posid, posmodel in enabled.items():
            canid = posmodel.canid
            busid = posmodel.busid
            p = {key:posmodel.state._val[key] for key in parameter_keys}
            currents = tuple([p[key] for key in ['CURR_SPIN_UP_DOWN','CURR_CRUISE','CURR_CREEP','CURR_HOLD']])
            currents_by_busid[busid][canid] = [currents, currents]
            periods_by_busid[busid][canid] = (p['CREEP_PERIOD'], p['CREEP_PERIOD'], p['SPINUPDOWN_PERIOD'])
            if self.verbose:
                vals_str =  ''.join([' ' + str(key) + '=' + str(p[key]) for key in p])
                self.printfunc(posid + ' (bus=' + str(busid) + ', canid=' + str(canid) + '): motor currents and periods set:' + vals_str)
        self.comm.pbset('currents', currents_by_busid)
        self.comm.pbset('periods', periods_by_busid)
        self.printfunc(f'Set motor parameters for {len(enabled)} positioners')

    def execute_moves(self):
        """Command the positioners to do the move tables that were sent out to them.
        Then do clean-up and logging routines to keep track of the moves that were done.
        
        INPUTS:  None
        """
        self.printfunc('execute_moves called')
        if self.simulator_on:
            if self.verbose:
                self.printfunc('Simulator skips sending execute moves command to positioners.')
            self._postmove_cleanup()
        else:
            self.comm.execute_sync(self.sync_mode)
            self._postmove_cleanup()
            self._wait_while_moving()
        self._remove_posid_from_sent_tables('all')
        self.printfunc('execute_moves: Done')

    def schedule_send_and_execute_moves(self, anticollision='default', should_anneal=True):
        """Convenience wrapper to schedule, send, and execute the pending requested
        moves, all in one shot.
        """
        self.schedule_moves(anticollision, should_anneal)
        failed_posids = self.send_and_execute_moves()
        return failed_posids

    def send_and_execute_moves(self):
        """Convenience wrapper to send and execute the pending moves (that have already
        been scheduled).
            
        INPUTS:  None
        """
        failed_posids = self.send_move_tables()
        self.execute_moves()
        return failed_posids

    def quick_move(self, posids='', cmd='', target=[None, None],
                   log_note='', anticollision='default', should_anneal=True,
                   disable_limit_angle=False):
        """Convenience wrapper to request, schedule, send, and execute a single move command, all in
        one shot. You can argue multiple posids if you want, though note they will all get the same
        command and target sent to them. So for something like a local (theta,phi) coordinate
        this often makes sense, but not for a global coordinate.

        INPUTS:     posids    ... either a single posid or an iterable collection of posids (note sets don't work at DOS Console interface)
                    cmd       ... command string like those usually put in the requests dictionary (see request_targets method)
                    target    ... [u,v] values, note that all positioners here get sent the same [u,v] here
                    log_note  ... optional string to include in the log file
                    anticollsion  ... 'default', 'adjust', 'freeze', or None. See comments in schedule_moves() function
                    should_anneal ... see comments in schedule_moves() function
                    disable_limit_angle ... boolean, when True will turn off any phi limit angle
        """
        old_limit = self.limit_angle
        if disable_limit_angle:
            self.limit_angle = None
        requests = {}
        posids = {posids} if isinstance(posids, str) else set(posids)
        err_prefix = 'quick_move: error,'
        assert len(posids) > 0, f'{err_prefix} empty posids argument'
        assert cmd in pc.valid_move_commands, f'{err_prefix} invalid move command {cmd}'
        assert len(target) == 2, f'{err_prefix} target arg len = {len(target)} != 2'
        assert all(np.isfinite(target)), f'{err_prefix} non-finite target {target}'
        for posid in posids:
            requests[posid] = {'command':cmd, 'target':target, 'log_note':log_note}
        self.request_targets(requests)
        self.schedule_send_and_execute_moves(anticollision, should_anneal)
        self.limit_angle = old_limit

    def quick_direct_dtdp(self, posids='', dtdp=[0,0], log_note='', should_anneal=True):
        """Convenience wrapper to request, schedule, send, and execute a single move command for a
        direct (delta theta, delta phi) relative move. There is NO anti-collision calculation. This
        method is intended for expert usage only. You can argue an iterable collection of posids if
        you want, though note they will all get the same (dt,dp) sent to them.

        INPUTS:     posids    ... either a single posid or a list of posids (note sets don't work at DOS Console interface)
                    dtdp      ... [dt,dp], note that all posids get sent the same [dt,dp] here. i.e. dt and dp are each just one number
                    log_note  ... optional string to include in the log file
                    should_anneal ... see comments in schedule_moves() function
        """
        requests = {}
        posids = {posids} if isinstance(posids, str) else set(posids)
        err_prefix = 'quick_direct_dtdp: error,'
        assert len(posids) > 0, f'{err_prefix} empty posids argument'
        assert len(dtdp) == 2, f'{err_prefix} dtdp arg len = {len(dtdp)} != 2'
        assert all(np.isfinite(dtdp)), f'{err_prefix} non-finite target {dtdp}'
        for posid in posids:
            requests[posid] = {'target':dtdp, 'log_note':log_note}
        self.request_direct_dtdp(requests)
        self.schedule_send_and_execute_moves(None, should_anneal)
        
    default_dance_sequence = [(3,0), (0,1), (-3,0), (0,-1)]
    def dance(self, posids='all', n_repeats=1, delay=60, targets=default_dance_sequence,
              anticollision='default', should_anneal=True, disable_limit_angle=False):
        '''Repeatedly moves positioners to a series of positions at argued radius.
        
        INPUTS:     posids ... either 'all', a single posid, or an iterable collection of posids (note sets don't work at DOS Console interface), defaults to 'all''
                    n_repeats ... integer number of repeats of the sequence, defaults to 1
                    delay ... minimum seconds from move to move, defaults to 60
                    targets ... sequence of tuples giving poslocXY targets, default is [(3,0), (0,1), (-3,0), (0,-1)]
                    anticollsion  ... 'default', 'adjust', 'freeze', or None. See comments in schedule_moves() function
                    should_anneal ... see comments in schedule_moves() function, defaults to True
                    disable_limit_angle ... boolean, when True will turn off any phi limit angle, defaults to False
        '''
        if posids == 'all':
            posids = self.all_enabled_posids()
        n_repeats = int(n_repeats)
        delay = float(delay)
        assert n_repeats > 0, f'dance: invalid arg {n_repeats} for n_repeats'
        assert delay > 0, f'dance: invalid arg {delay} for delay'
        count = 0
        next_allowed_move_time = time.time() - delay + 0.001
        for n in range(n_repeats):
            for target in targets:
                assert len(target) == 2 and all([isinstance(val, (int, float, np.integer, np.float)) for val in target]), f'dance: invalid target {target}'
                count += 1
                sleep_time = next_allowed_move_time - time.time()
                if sleep_time > 0:
                    self.printfunc(f'Pausing {sleep_time:.1f} seconds before next move.')
                    time.sleep(sleep_time)
                note = pc.join_notes('petal dance sequence', f'move {count}')
                self.printfunc(note + f' to poslocXY = {target}')
                next_allowed_move_time = time.time() + delay
                self.quick_move(posids=posids, cmd='poslocXY', target=target, log_note=note,
                                anticollision=anticollision, should_anneal=should_anneal,
                                disable_limit_angle=disable_limit_angle)
                
                
# METHODS FOR FIDUCIAL CONTROL
    def set_fiducials(self, fidids='all', setting='on', save_as_default=False):
        """Set specific fiducials on or off.

        fidids ... one fiducial id string, or an iterable collection of fiducial id strings, or 'all'
        [KH: note that the fidids list might include devices that are not on this petal. The code must ignore those]           
        setting ... what to set the fiducials to, as described below:
            'on'         ... turns each fiducial to its default on value
            'off'        ... turns each fiducial individually to its default off value
            int or float ... a single integer or float from 0-100 sets all the argued fiducials uniformly to that one value

        save_as_default ... only used when seting is a number, in which case True means we will store that setting permanently to the fiducials' config file, False means its just a temporary setting this time

        Method returns a dictionary of all the settings that were made, where
            key   --> fiducial id
            value --> duty state that was set

        Fiducials that do not have control enabled will not appear in this dictionary.
        """
        error = False
        all_off = False
        if self.simulator_on:
            self.printfunc('Simulator skips sending out set_fiducials commands on petal ' + str(self.petal_id) + '.')
            return {}
        if fidids == 'all' and setting=='off':
            self.printfunc('set_fiducials: calling comm.all_fiducials_off')
            ret = self.comm.all_fiducials_off()
            if 'FAILED' in ret:
                self.printfunc('WARNING: set_fiducials: calliing comm.all_fiducials_off failed: %s' % str(ret))
            else:
                all_off = True
        if fidids == 'all':
            fidids = self.fidids
        else:
            fidids = {fidids} if isinstance(fidids,str) else set(fidids)
        # currently fiducials don't have an enable flag in pos state (bypass for now)
        enabled = [fidid for fidid in fidids if True or self.get_posfid_val(fidid,'CTRL_ENABLED')]
        busids = [self.get_posfid_val(fidid,'BUS_ID') for fidid in enabled]
        canids = [self.get_posfid_val(fidid,'CAN_ID') for fidid in enabled]
        if isinstance(setting,int) or isinstance(setting,float):
            if setting < 0:
                setting = 0
            if setting > 100:
                setting = 100
            duties = [setting]*len(enabled)
        elif isinstance(setting, (list, tuple)):
            duties = []
            for f in enabled:
                i = enabled.index(f)
                duties.append(setting[i])
        elif setting == 'on':
            duties = [self.get_posfid_val(fidid,'DUTY_DEFAULT_ON') for fidid in enabled]
        else:
            duties = [self.get_posfid_val(fidid,'DUTY_DEFAULT_OFF') for fidid in enabled]
        fiducial_settings_by_busid = {busid:{} for busid in set(busids)}
        for idx, busid in enumerate(busids):
            fiducial_settings_by_busid[busid][canids[idx]] = duties[idx]
        if all_off:
            ret = fiducial_settings_by_busid
        else:
            self.comm.pbset('fiducials', fiducial_settings_by_busid)
            ret = self.comm.pbget('FIDUCIALS')

        settings_done = {}
        for i in range(len(enabled)):
            set_duty = duties[i]
            # protect against missing fiducials in ret
            if busids[i] in ret.keys() and canids[i] in ret[busids[i]].keys():
                if ret[busids[i]][canids[i]] != duties[i]:
                    self.printfunc('WARNING: set_fiducials: disagreement in fiducial set duty and returned duty, ID: %s' % enabled[i])
                    set_duty = ret[busids[i]][canids[i]]
                    error = True
            elif not save_as_default:
                # Use remembered state, fid not responding but only if not saving defaults
                self.printfunc('WARNING: set_fiducials: fiducials %s not returned by petalcontroller, state not set.' % enabled[i])
                set_duty = self.get_posfid_val(enabled[i], 'DUTY_STATE')
                error = True
            self.set_posfid_val(enabled[i], 'DUTY_STATE', set_duty, check_existing=True)
            settings_done[enabled[i]] = set_duty
            if save_as_default:
                self.set_posfid_val(enabled[i], 'DUTY_DEFAULT_ON', set_duty, check_existing=True)
        self.commit(mode='both', log_note='set fiducial parameters')
        if error:
            return 'FAILED: not all fiducials set. Try moving to READY if trying to turn them off.'
        else:
            return settings_done

    @property
    def n_fiducial_dots(self):
        """Returns number of fixed fiducial dots this petal contributes
        in the field of view.
        """
        n_dots = [int(self.get_posfid_val(fidid, 'N_DOTS'))
                  for fidid in self.fidids]
        return sum(n_dots)

# METHODS FOR CONFIGURING THE PETALBOX

    def _set_hardware_state(self, hw_state):
        '''
        Sets the hardware state on the petal controller, scheme documented here:
        https://docs.google.com/document/d/1U9mxdTwgT6Bj5Sw_oTerU5wkiq9cXnN7I8QpMl_LT9E/edit#heading=h.ineqjw6t36ek

        Goes through and sets the parameters that defines the state. Checks
        the state at the end and returns the state that was actually set
        (either the one requested or 'ERROR') along with a list of strings
        explaining the reason for an error state.
        '''
        hw_state = hw_state.upper()
        state_list = ['STANDBY','READY','OBSERVING'] #INITIALIZED ops_state also exists but can only be reached when BBB reboots
        if not hasattr(self, '_last_state'):
            self._last_state = None
        assert hw_state in state_list, '_set_hardware_state: invalid state requested, possible states: %s' % state_list
        # Setup what values are expected when checking the state in the future
        # Notation: key (device name), tuple with value, max wait time for state change
        if hw_state in ['INITIALIZED', 'STANDBY', 'READY', 'OBSERVING']: 
            self._last_state = hw_state
        # Set petalbox State
        if self.simulator_on:
            if hasattr(self, 'ops_state_sv'):
                self.ops_state_sv.write('READY')
            return 'OBSERVING' # bypass everything below if in petal sim mode - sim should always be observing
<<<<<<< HEAD
        for key, value in pc.PETAL_OPS_STATES[self._last_state].items():
            ret = self.comm.pbset(key, value[0])
            if 'FAILED' in ret:
                #fail message, should only happen if petalcontroller changes - code will raise error later on
                self.printfunc('_set_hardware_state: WARNING: key %s returned %s from pbset.' % (key,ret))
        # now check if all state changes are complete
        # wait for timeout, if still inconsistent raise exception
        todo = list(pc.PETAL_OPS_STATES[self._last_state].keys())
=======
        todo = list(pc.PETAL_OPS_STATES[self._last_state].keys())
        for key, value in pc.PETAL_OPS_STATES[self._last_state].items():
            old_state = self.comm.pbget(key)
            if old_state == pc.PETAL_OPS_STATES[self._last_state][key][0]:
                # Don't change state if it's where we want it
                todo.remove(key)
            # Ignore GFAFAN
            else:
                # Change state because it needs to be changed
                ret = self.comm.pbset(key, value[0])
                if 'FAILED' in ret:
                    #fail message, should only happen if petalcontroller changes - code will raise error later on
                    self.printfunc('_set_hardware_state: WARNING: key %s returned %s from pbset.' % (key,ret))
        # now check if all state changes are complete
        # wait for timeout, if still inconsistent raise exception
>>>>>>> b8073d1b
        failed = {}
        start = time.time()
        while len(todo) != 0:
            for key in pc.PETAL_OPS_STATES[self._last_state].keys():
                if key not in todo:
                    continue
                new_state = self.comm.pbget(key)
                if new_state == pc.PETAL_OPS_STATES[self._last_state][key][0]:
                    todo.remove(key)
                elif key == 'GFA_FAN': #GFA has different structure
                    req = pc.PETAL_OPS_STATES[self._last_state][key][0]['inlet'][0], pc.PETAL_OPS_STATES[self._last_state][key][0]['outlet'][0]
                    new = new_state['inlet'][0], new_state['outlet'][0]
                    if req == new:
                        todo.remove(key)
                else:   # check timeout
                    if time.time() > start + pc.PETAL_OPS_STATES[self._last_state][key][1]:
                        failed[key] = (new_state, pc.PETAL_OPS_STATES[self._last_state][key][0])
                        self.printfunc('_set_hardware_state: Timeout for %r' % key)
                        todo.remove(key)
            time.sleep(1)

        if len(failed) == 0:
            ret = self.comm.ops_state(hw_state)
            if 'FAILED' not in ret:
                self.printfunc('_set_hardware_state: all devices have changed state.')
                if hasattr(self, 'ops_state_sv'):
                    self.ops_state_sv.write(ret)
                if hw_state != 'OBSERVING':
                    # fids off
                    for fid in self.fidids:
                        self.set_posfid_val(fid, 'DUTY_STATE', 0, check_existing=True)
            else:
                self.printfunc('_set_hardware_state: FAILED: when calling comm.ops_state: %s' % ret)
                raise_error('_set_hardware_state: comm.ops_state returned %s' % ret)
        else:
            self.printfunc('_set_hardware_state: FAILED: some inconsistent device states (new/last): %r' % failed)
            raise_error('_set_hardware_state: Inconsistent device states: %r' % failed)
        return hw_state

    def _get_hardware_state(self, what = None):
        '''
        Loops through keys in pc.PETAL_OPS_STATES[self._last_state] to compare with what the
        PetalController thinks they are. Any differences are recorded and
        'ERROR' state is set if there are any discrepencies. Otherwise
        returns the state of the PetalController.

        Arguments:
        what =  list (returns list of current settings for variables in last_state)
             =  <key> (returns current value of key)
        '''
        err_strings = []
        if self.simulator_on: #Sim should always be observing
            return 'OBSERVING', err_strings
        if not hasattr(self, 'comm') or getattr(self, 'comm') is None:
            return 'ERROR', 'Petal controller is not connected'
        if self._last_state is None:
            self.printfunc('_get_hardware_state: No state yet set by petal. Trying to reconstruct from PC settings')
            for state in ['INITIALIZED', 'STANDBY', 'READY', 'OBSERVING']:
                errors = self._check_hardware_state(state)
                if errors == []:
                    self._last_state = state
                    break
            if self._last_state is None:
                return 'ERROR', 'petal hardware state unknown'
        # Look for different settings from what petal last set.
        errors = self._check_hardware_state(self._last_state, what = what)
        if what != None:
            return errors
        if isinstance(errors, list) and len(errors) == 0:
            # Check if petal and PC ops states match
            pc_ops = self.comm.ops_state()
            if pc_ops != self._last_state:
                self.printfunc('_get_hardware_state: PC ops state (%r) does not match device settings (%r). Corrected.' % (pc_ops, self._last_state))
                self.comm.ops_state(self._last_state)
            return self._last_state, errors
        else: #If errors were found, set 'ERROR' state and return 'ERROR' as well as strings explaining why.
            return 'ERROR', errors

    def _check_hardware_state(self, state, what = None):
        # Look for different settings from what petal last set.
        err_strings = []
        current = {}
        for key in pc.PETAL_OPS_STATES[state].keys():
            fbk = self.comm.pbget(key)
            if what == 'list' or what == key:
                current[key] = fbk
            if key == 'GFA_FAN' and isinstance(fbk,dict): #sadly GFA_FAN is a little weird.
                for k in fbk.keys(): #should be 'inlet' and 'outlet'
                    if fbk[k][0] != pc.PETAL_OPS_STATES[state][key][0][k][0]: #comparing only off/on, not worring about PWM or TACH
                        err_strings.append(key+' expected: '+str(pc.PETAL_OPS_STATES[state][key][0][k][0])+', got: '+str(fbk[k][0]))
            else:
                if pc.PETAL_OPS_STATES[state][key][0] != fbk:
                    err_strings.append(key+' expected: '+str(pc.PETAL_OPS_STATES[state][key][0])+', got: '+str(fbk))
        if what == None:
            return err_strings
        else:
            return current

    def reset_petalbox(self):
        """Reset all errors and turn all enables off.  This method
        returns the petalbox to its default safe state (how it comes up prior to
        communicating with the petal).
        """
        if not self.simulator_on:
            self.comm.configure()

# GETTERS, SETTERS, STATUS METHODS
    def get_information(self, what):
        """
        returns petalcontroller information
        """
        return self.comm.get(what)

    def get_posfid_val(self, uniqueid, key):
        """Retrieve the state value identified by string key, for positioner or fiducial uniqueid."""
        if uniqueid in self.posids.union(self.fidids):
            return self.states[uniqueid]._val[key]
        else:
            return 'Not in petal'

    def set_posfid_val(self, device_id, key, value, check_existing=False):
        """Sets a single value to a positioner or fiducial. In the case of a 
        fiducial, this call does NOT turn the fiducial physically on or off.
        It only saves a value.
        
        Returns a boolean whether the value was accepted.
        
        The boolean arg check_existing only changes things if the old value
        differs from new. A special return value of None is returned if the
        new value is the same.
        """
        if device_id not in self.posids | self.fidids:
            raise ValueError(f'{device_id} not in PTL{self.petal_id:02}')
        state = self.states[device_id]
        if check_existing:
            old = state._val[key] if key in state._val else None
            if old == value:
                return None
        accepted = state.store(key, value, register_if_altered=True)
        return accepted
    
    def get_posids_with_commit_pending(self):
        '''Returns set of all posids for which there is a commit to DB pending.
        '''
        states = self.altered_states | self.altered_calib_states
        unit_ids = {state.unit_id for state in states}
        posids = unit_ids & self.posids
        return posids
    
    def _add_to_altered_states(self, state):
        '''Wrapper function so that another module (posstate) can add itself
        to petal's cached set.'''
        self.altered_states.add(state)
    
    def _add_to_altered_calib_states(self, state):
        '''Wrapper function so that another module (posstate) can add itself
        to petal's cached set.'''
        self.altered_calib_states.add(state)
    
    def get_pbdata_val(self, key):
        """Requests data from petalbox using the pbget method.
        key ... string, corresponds to petalbox pbget method keys (eg 'TELEMETRY', 'CONF_FILE')
        """
        return self.comm.pbget(key)

    def commit(self, mode='move', log_note='', calib_note=''):
        '''Commit move data or calibration data to DB and/or local config and
        log files.
        
        INPUTS:  mode ... 'move', 'calib', or 'both', says which DB tables to commit to
        
                 log_note ... optional string to append to LOG_NOTE field prior to commit
                              ignored if mode='calib'
                              
                 calib_note ... optional string to append to CALIB_NOTE field prior to commit
                                ignored if mode='move'
        '''
        assert mode in {'move', 'calib', 'both'}, f'invalid mode {mode} for commit()'
        if mode == 'both':
            self._commit(mode='move', note=log_note)
            self._commit(mode='calib', note=calib_note)
            return
        note = log_note if mode == 'move' else calib_note
        self._commit(mode=mode, note=note)

    def _commit(self, mode, note):
        '''Underlying implemetation for commit().'''
        assert mode in {'move', 'calib'}, f'invalid mode {mode} for _commit()'
        if not self._commit_pending(mode):
            return
        is_move = mode == 'move'
        if is_move:
            states = self.altered_states
        else:
            states = self.altered_calib_states
        if note:
            for state in states:
                state._append_log_note(note, is_calib_note=not(is_move))
        self._send_to_db_as_necessary(states, mode)
        self._write_local_logs_as_necessary(states)
        if is_move:
            self.altered_states = set()
            if self.schedule_stats.is_enabled():
                stats_path = self.sched_stats_path
                new_path = self.schedule_stats.save(path=stats_path)
                if new_path != stats_path:
                    self.sched_stats_path = new_path
                    self.printfunc(f'Updated schedule stats path from {stats_path} to {new_path}')
        else:
            self.altered_calib_states = set()
        
        # 2020-06-29 [JHS] This step is a simple way to guarantee freshness of
        # the collider cache. Executes in 6.3 ms on my desktop, for a simulated
        # petal of 502 positioners.
        self.collider.refresh_calibrations(verbose=False)

    def _send_to_db_as_necessary(self, states, mode):
        '''Saves state data to posmove database, if that behavior is currently
        turned on.
        '''
        assert mode in {'move', 'calib'}, f'invalid mode {mode} for _send_to_db_as_necessary'
        if self.db_commit_on and not self.simulator_on:
            is_move = mode == 'move'
            if is_move:
                type1, type2 = 'pos_move', 'fid_data'
            else:
                type1, type2 = 'pos_calib', 'fid_calib'
            pos_commit_list = [st for st in states if st.type == 'pos']
            fid_commit_list = [st for st in states if st.type == 'fid']
            if len(pos_commit_list) > 0:
                for state in pos_commit_list:
                    state.store('EXPOSURE_ID', self._exposure_id, register_if_altered=False)
                    state.store('EXPOSURE_ITER', self._exposure_iter, register_if_altered=False)
                self.posmoveDB.WriteToDB(pos_commit_list, self.petal_id, type1)
            if len(fid_commit_list) > 0:
                self.posmoveDB.WriteToDB(fid_commit_list, self.petal_id, type2)
            if is_move:
                if self._currently_in_an_exposure():
                    committed_posids = {state.unit_id for state in pos_commit_list}
                    overlapping_commits = committed_posids & self._devids_committed_this_exposure
                    if overlapping_commits:
                        self.printfunc(f'WARNING: device_ids {overlapping_commits} received multiple posDB ' +
                                       f'commit requests for expid {self._exposure_id}, iteration ' +
                                       f'{self._exposure_iter}. These have the potential to overwrite data.')
                    self._devids_committed_this_exposure |= committed_posids
        
        # known minor issue: if local_log_on simultaneously with DB, these may clear the note field
        for state in self.altered_states:
            state.clear_log_notes()
        for state in self.altered_calib_states:
            state.clear_calib_notes()
            
    def _write_local_logs_as_necessary(self, states):
        '''Saves state data to disk, if those behaviors are currently turned on.'''
        for state in states:
            if self.local_commit_on:
                state.write()
            if self.local_log_on:
                state.log_unit()
    
    def _commit_pending(self, mode):
        '''Returns boolean whether there is a pending commit for the argued
        mode. Argument mode can be either 'move' or 'calib'.'''
        if mode == 'move':
            return len(self.altered_states) > 0
        elif mode == 'calib':
            return len(self.altered_calib_states) > 0
        else:
            self.printfunc(f'Error: mode {mode} not recognized in _commit_pending()')
        
    def _late_commit(self, data):
        '''Commits "late" data to the posmovedb.
        
        There are several special fields for which this is possible, defined in
        posconstants.late_commit_defaults.
                
        If _set_exposure_info() has previously been called, while
        _clear_exposure_info() has not yet been called, then petal understands
        that we are currently in the middle of a known exposure. In this case
        the behavior can vary according to the particular posid:
            
         1. For a positioner which already had some data committed during this
            exposure, the new data argued here gets written to that same,
            existing row in the database.
               
         2. If no data yet committed for this positioner, then a new row is
            generated to hold the data.
        
        INPUTS:
            data ... dict with keys --> posids and values --> subdicts
                     subdicts --> key/value pairs
                     valid subdict keys are defined in first line of function
        
        OUTPUTS:
            No outputs
        '''
        if not self.db_commit_on or self.simulator_on:
            return
        allowed_keys = pc.late_commit_defaults.keys()
        valid_posids = {p for p in data.keys() if p in self.posids}
        data_for_existing_rows = []
        data_for_new_rows = {}
        for posid in valid_posids:
            this_data = {k:v for k,v in data[posid].items() if k in allowed_keys}
            if not this_data:
                continue
            if posid in self._devids_committed_this_exposure: 
                this_data['POS_ID'] = posid
                data_for_existing_rows.append(this_data)
            else:
                data_for_new_rows[posid] = this_data
        if data_for_existing_rows:
            kwargs = {'input_list': data_for_existing_rows,
                      'petal_id': self.petal_id,
                      'types': 'pos_move'}
            if self._exposure_id is not None:
                kwargs['expid'] = self._exposure_id
            if self._exposure_iter is not None:
                kwargs['iteration'] = self._exposure_iter
            self.posmoveDB.UpdateDB(**kwargs)
        if data_for_new_rows:
            for posid, subdict in data_for_new_rows.items():
                log_note = 'Stored new:'
                accepted = []
                for key, val in subdict.items():
                    accepted += [self.set_posfid_val(posid, key, val, check_existing=True)]
                    log_note += f' {key}'
                if any(accepted):
                    self.set_posfid_val(posid, 'LOG_NOTE', log_note)
            self._commit(mode='move', note='')  # no need for extra log note info
        self._clear_late_commit_data()
    
    def _clear_late_commit_data(self):
        '''Clears special data fields associated with the "_late_commit"
        function.
        '''
        for posid in self.posids:
            self.states[posid].clear_late_commit_entries()

    def _set_exposure_info(self, exposure_id, exposure_iter=None):
        '''Sets exposure identification values. These will be included in the
        posmovedb upon the next commit(). They will subsequently be cleared
        during _postmove_cleanup().
        '''
        self._exposure_id = exposure_id
        self._exposure_iter = exposure_iter
        self._devids_committed_this_exposure = set()
        
    def _clear_exposure_info(self):
        '''Clears exposure identification values. C.f. _set_exposure_info().
        '''
        self._set_exposure_info(exposure_id=None, exposure_iter=None)
    
    def _currently_in_an_exposure(self):
        '''Returns boolean whether the the petal understands that we are
        currently in the process of an exposure.
        '''
        return (self._exposure_id is not None) and (self._exposure_iter is not None)

    def expected_current_position(self, posid, key):
        """Retrieve the current position, for a positioner identied by posid,
        according to the internal tracking of its posmodel object. Returns a two
        element list. For a printout of more information, and position given
        immediately in all coordinate systems, try function get_posmodel_params.
        
        INPUTS:  posid ... id string for a single positioner
                 key ... coordinate system to return position in
        
        Valid keys are:
            'posintTP, 'poslocXY', 'poslocTP',
            'QS', 'flatXY', 'obsXY', 'ptlXY'
            
        See comments in posmodel.py for explanation of these values.
        """
        if key == 'posintTP':
            return self.posmodels[posid].expected_current_posintTP
        elif key == 'poslocTP':
            return self.posmodels[posid].expected_current_poslocTP
        pos = self.posmodels[posid].expected_current_position
        if key in pos.keys():
            return pos[key]
        else:
            self.printfunc(f'Unrecognized key {key} when requesting '
                           f'expected_current_position of posid {posid}')

    def all_enabled_posids(self):
        """Returns set of all posids of positioners with CTRL_ENABLED == True.
        """
        return {p for p in self.posids if self.posmodels[p].is_enabled}

    def all_disabled_posids(self):
        """Returns set of all posids of positioners with CTRL_ENABLED == False.
        """
        return set(self.posids) - set(self.all_enabled_posids())

    def enabled_posmodels(self, posids):
        """Returns dict with keys = posids, values = posmodels, but only for
        those positioners in the collection posids which are enabled.
        """
        pos = set(posids).intersection(self.posids)
        return {p: self.posmodels[p] for p in pos if self.posmodels[p].is_enabled}

    def get_pos_flags(self, posids='all', should_reset=False, decipher=False):
        '''Returns positioner flags. Also see function decipher_posflags, for
        interpreting the flag integers.
        
        INPUTS:  posids ... 'all' or iterable collection of positioner id strings
                 should_reset ... will re-initialize all flags (default=False)
                 decipher ... insted of integers, return deciphered human-readable strings (default=False)
                 
        OUTPUTS: dict with keys=posids, values=flag integers
        
        Detail: this is a getter function for self.pos_flags that carries out a final
        is_enabled check before passing them back. Important in case the PC sets
        ctrl_enabled = False when a positioner is not responding.
        '''
        pos_flags = {}
        if posids == 'all':
            posids = self.posids
        for posid in posids:
            if posid not in self.posids:
                continue  # this posid does not belong to this petal
            self._apply_state_enable_settings(posid)
            if self.posmodels[posid].is_enabled:
                self.pos_flags[posid] = (self.pos_flags[posid] | self.enabled_mask) ^ self.enabled_mask
            pos_flags[posid] = self.pos_flags[posid]
        if should_reset:
            self._initialize_pos_flags()
        if decipher:
            pos_flags = {posid: pc.decipher_posflags(flag)[0] for posid, flag in pos_flags.items()}
        return pos_flags
    
    def set_keepouts(self, posids, radT=0.0, radP=0.0, angT=0.0, angP=0.0, classify_retracted=False, comment=None):
        '''Convenience function to set parameters affecting positioner collision
        envelope(s). One or more posids may be argued. The other args will be
        uniformly applied to ALL argued posids.
        
        INPUTS:
            posids ... 'all', an id string, or an iterable
            radT ... [mm] new value for 'KEEPOUT_EXPANSION_THETA_RADIAL'
            radP ... [mm] new value for 'KEEPOUT_EXPANSION_PHI_RADIAL'
            angT ... [deg] new value for 'KEEPOUT_EXPANSION_THETA_ANGULAR'
            angP ... [deg] new value for 'KEEPOUT_EXPANSION_PHI_ANGULAR'
            classify_retracted ... [boolean] new value for 'CLASSIFIED_AS_RETRACTED'
            comment ... string stating your rationale for the change (enclose in "" at Console)
        '''
        if posids == 'all':
            posids = self.posids
        else:
            posids = {posids} if isinstance(posids, str) else set(posids)
        invalid_posids = {p for p in posids if p not in self.posids}
        posids -= invalid_posids
        if invalid_posids:
            self.printfunc(f'{len(invalid_posids)} positioner id(s) not found on petal id' +
                           f' {self.petal_id}. These will be skipped: {invalid_posids}')
            self.printfunc(f'{len(posids)} valid positioner(s) remaining')
        new = {'KEEPOUT_EXPANSION_THETA_RADIAL': radT,
               'KEEPOUT_EXPANSION_PHI_RADIAL': radP,
               'KEEPOUT_EXPANSION_THETA_ANGULAR': angT,
               'KEEPOUT_EXPANSION_PHI_ANGULAR': angP,
               'CLASSIFIED_AS_RETRACTED': classify_retracted}
        msg_prefix = 'set_keepouts:'
        err_prefix = f'{msg_prefix} error,'
        assert len(posids) > 0, f'{err_prefix} empty posids argument'
        for key, val in new.items():
            try:
                float(val)
            except:
                assert False, f'{err_prefix} non-numeric {key} {val}'
            assert np.isfinite(val), f'{err_prefix} non-finite {key} {val}'
        assert isinstance(classify_retracted, bool), f'{err_prefix} non-boolean classify_retracted {classify_retracted}'
        changed = set()
        for key, val in new.items():
            changed_this_key = set()
            for posid in posids:
                accepted = self.set_posfid_val(posid, key, val, check_existing=True)
                if accepted:
                    changed_this_key.add(posid)
            if changed_this_key:
                self.printfunc(f'{msg_prefix} Changed {key} to {val} for {len(changed_this_key)}' +
                               f' positioner(s): {changed_this_key}')
            changed |= changed_this_key
        if changed:
            self.printfunc(f'{msg_prefix} Committing new values for {len(changed)} positioner(s)')
            note = str(comment) if comment else ''
            self.commit(mode='calib', calib_note=note)  # as of 2020-06-29, all valid args here are stored in calib table of DB
        else:
            self.printfunc(f'{msg_prefix} No positioners found requiring parameter update(s)')
            
    def cache_keepouts(self):
        '''Cache keepout parameters to a temporary file on disk. Returns the path
        to the cache file.
        
        INPUTS:  None
        '''
        msg_prefix = 'cache_keepouts:'
        path = pc.get_keepouts_cache_path(self.petal_id)
        data = {key:[] for key in ['POS_ID'] + pc.keepout_keys}
        for posid in self.posids:
            data['POS_ID'] += [posid]
            for key in pc.keepout_keys:
                data[key] += [self.states[posid]._val[key]]
        table = AstropyTable(data)
        table.write(path, overwrite=True, delimiter=',')
        self.printfunc(f'{msg_prefix} Collision keepout settings for {len(table)} positioners cached to {path}')
        return path
        
    def restore_keepouts(self, path=None):
        '''Restores keepout parameters from cache file on disk. In typical usage
        no path needs to be provided, and the default file path will be used.
        
        INPUTS:  path ... string, optional file path where to find cached data
        '''
        msg_prefix = 'restore_keepouts:'
        argued_path = str(path)
        argued_ext = os.path.splitext(argued_path)[1]
        default_path = pc.get_keepouts_cache_path(self.petal_id)
        default_ext = os.path.splitext(default_path)[1]
        if os.path.exists(argued_path) and argued_ext == default_ext:
            path_to_use = argued_path
        else:
            path_to_use = default_path
        assert os.path.exists(path_to_use), f'{msg_prefix} error, no cache file found at {path_to_use}'
        self.printfunc(f'{msg_prefix} Restoring collision keepout settings from {path_to_use}')
        table = AstropyTable.read(path_to_use)
        changed = set()
        for row in table:
            posid = row['POS_ID']
            for key in pc.keepout_keys:
                accepted = self.set_posfid_val(posid, key, row[key], check_existing=True)
                if accepted:
                    changed.add(posid)
        self.printfunc(f'{msg_prefix} {len(changed)} of {len(table)} positioners found with keepout values needing change.')
        skipped = set(table['POS_ID']) - changed
        if any(skipped):
            self.printfunc(f'{msg_prefix} {len(skipped)} skipped. The skipped positioners are: {skipped}')
        if any(changed):
            self.printfunc(f'{msg_prefix} Committing restored values for {len(changed)} positioners.')
            self.commit(mode='calib', calib_note=f'restored keepouts from cache file: {path_to_use}')
            
    def get_collision_params(self, posid):
        '''Returns a formatted string describing the current parameters known to
        the collider module for a given positioner.
        
        INPUTS:
            posid ... string identifying the positioner
        '''
        if posid in self.posids:
            out = f'{posid}:'
            for dict_name in ['R1', 'R2', 'x0', 'y0', 't0', 'p0', 'keepout_expansions',
                              'pos_neighbors', 'fixed_neighbor_cases', 'keepouts_T',
                              'keepouts_P']:
                value = getattr(self.collider, dict_name)[posid]
                if dict_name == 'fixed_neighbor_cases':
                    value = {pc.case.names[x] for x in value}
                out += f'\n {dict_name}: {value}'
            out += f'\n classified_as_retracted: {posid in self.collider.classified_as_retracted}'
        else:
            out = f'No posid {posid} found'
        return out
    
    def get_posmodel_params(self, posid):
        '''Returns a formatted string describing the current parameters known to
        the posmodel instance for a given positioner.
        
        INPUTS:
            posid ... string identifying the positioner
        '''
        properties = ['canid', 'busid', 'deviceloc', 'is_enabled', 'expected_current_position',
                      'full_range_posintT', 'full_range_posintP',
                      'targetable_range_posintT', 'targetable_range_posintP',
                      'abs_shaft_speed_cruise_T', 'abs_shaft_speed_cruise_P']
        def formatter(key, value):
            return f'\n {key:12s} : {value}'
        if posid in self.posmodels:
            out = f'{posid}:'
            for name in properties:
                prop = getattr(self.posmodels[posid], name)
                if isinstance(prop, dict):
                    for k, v in prop.items():
                        out += formatter(k,v)
                else:
                    out += formatter(name, prop)
        else:
            out = f'No posid {posid} found'
        return out
    
    def quick_table(self, posids='all', coords=['posintTP', 'poslocTP', 'poslocXY', 'obsXY', 'QS'], as_table=False, sort='POSID'):
        '''Returns a printable string tabulating current position (in several 
        coordinate systems), overlap status, and enabled status for one or more
        positioners.
        
        INPUTS:  posids ... 'all' (default), single posid string, or iterable collection of them
                 coords ... specify one or more particular coordinate systems to display. enter None for a listing of valid args
                 as_table ... boolean to return astropy table, rather than printable string (default False)
                 sort ... sorts by the argued columns (default 'POSID')
        
        OUTPUTS: string for display
        '''
        if pc.is_string(coords):
            if coords in {None, 'none', 'None', 'NONE'}:
                return f'Valid quick_table coords: {sorted(pc.coord_pair2single)}'
            coords = [coords]
        else:
            assert pc.is_collection(coords)
            coords = list(coords)
        posids = self._validate_posids_arg(posids)
        id_columns = ['POSID', 'LOCID', 'BUSID', 'CANID']
        status_columns = ['ENABLED', 'OVERLAP']
        stat_name_col = 'CANID'
        n_rows_repeat_headers = 20
        columns = id_columns.copy()
        for coord in coords:
            columns += list(pc.coord_pair2single[coord])
        columns += status_columns
        overlaps = self.get_overlaps(as_dict=True)
        overlap_strs = {posid: '' if not neighbors else str(neighbors) for posid, neighbors in overlaps.items()}
        data = {c:[] for c in columns}
        floats = {c:[] for c in columns}
        fmt_coord = lambda value, coord: format(value, pc.coord_formats[coord])
        for posid in posids:
            model = self.posmodels[posid]
            data['POSID'].append(posid)
            data['LOCID'].append(model.deviceloc)
            data['BUSID'].append(model.busid)
            data['CANID'].append(model.canid)
            data['ENABLED'].append(model.is_enabled)
            data['OVERLAP'].append(overlap_strs[posid] if posid in overlap_strs else 'None')
            pos = self.posmodels[posid].expected_current_position
            for coord in coords:
                for i in (0, 1):
                    split_name = pc.coord_pair2single[coord][i]
                    value = pos[coord][i]
                    if not as_table:
                        floats[split_name].append(value)
                        value = fmt_coord(value, split_name)
                    data[split_name].append(value)
        t = AstropyTable(data)
        t.sort(sort)
        if as_table:
            return t
        t_fmt = t.pformat_all(align='^')
        should_calc_stats = set(t.columns) - set(id_columns) - set(status_columns)
        should_count = status_columns
        stats_str = ''
        if len(t) > 1 and any(should_calc_stats):
            stats_str += '\n' + t_fmt[1]
            if len(t) >= n_rows_repeat_headers:
                stats_str += '\n' + t_fmt[0] + '\n' + t_fmt[1] # re-label long columns at bottom
            col_widths = {list(t.columns)[i]: len(t_fmt[1].split(' ')[i]) for i in range(len(t.columns))}
            counted = {}
            for name, func in {'MIN': min, 'AVG': np.mean, 'MAX': max}.items():
                stats_str += '\n'
                for col, width in col_widths.items():
                    fmt = lambda x: format(x, f'>{width}s')
                    if col in should_count:
                        if col not in counted:
                            stats_str += fmt('COUNT')
                            counted[col] = 'labeled'
                        elif counted[col] == 'labeled':
                            booleans = [pc.boolean(x) for x in t[col]]
                            value = sum(booleans)
                            stats_str += fmt(str(value))
                            counted[col] = 'counted'
                        elif counted[col] == 'counted':
                            stats_str += fmt(f'of {len(t)}')
                            counted[col] = 'totaled'
                    elif col == stat_name_col:
                        stats_str += fmt(name)
                    elif col in should_calc_stats:
                        value = func(floats[col])
                        stats_str += fmt(fmt_coord(value, col))
                    else:
                        stats_str += fmt(' ')
                    stats_str += ' '
        top = f'PETAL_ID {self.petal_id} at LOCATION {self.petal_loc}, '
        top += f'(displaying {len(t)} of {len(self.posids)} positioners)'
        s = top + ':\n'
        s += '\n'.join(t_fmt)
        s += stats_str
        return s
    
    def quick_query(self, key=None, op='', value='', posids='all', mode='compact'):
        '''Returns a list of posids which have a parameter key with some
        relation op to value. Not all conceivable param keys and ops are
        necessarily supported. Can be applied to all posids on the petal, or
        an argued subset.
        
        INPUTS:
            key ... string like 'POS_P' or 'LENGTH_R1', etc
            op ... string like '>' or '==', etc. Can leave blank to simply retrieve all values.
                   assume '==' if a value is argued but no op
            value ... the operand to compare against, usually a number for most keys
            posids ... 'all' or iterator of positioner id strings
            mode ... 'compact', 'expanded', 'iterable' ... controls return type
            
        Call with no arguments, to get a list of valid keys and ops.
        
        Any position value (such as 'posintT' or 'Q' or 'flatX') is the current
        *expected* position (i.e. the internally-tracked value), based on latest
        POS_T, POS_P, and calibration params.
        '''
        import operator
        position_keys = set(pc.single_coords)
        state_keys = set(pc.calib_keys) | {'POS_P', 'POS_T', 'CTRL_ENABLED'}
        constants_keys = set(pc.constants_keys)
        id_keys = {'CAN_ID', 'BUS_ID', 'DEVICE_LOC', 'POS_ID'}
        valid_keys = position_keys | state_keys | constants_keys | id_keys
        valid_ops = {'>': operator.gt,
                     '>=': operator.ge,
                     '==': operator.eq,
                     '<': operator.lt,
                     '<=': operator.le,
                     '!=': operator.ne,
                     '': None}
        if not any([key, op, value]):
            valids = {'valid_keys': sorted(valid_keys),
                      'valid_ops': sorted(valid_ops)}
            return valids
        if value != '' and op == '':
            op == '=='
        msg_prefix = 'quick_query:'
        err_prefix = f'{msg_prefix} error,'
        assert key in valid_keys, f'{err_prefix} invalid key {key}'
        assert op in valid_ops, 'f{err_prefix} invalid op {op}'
        op_func = valid_ops[op]
        try:
            if key in {'POS_ID', 'BUS_ID'}:
                operand = str(value)
            else:
                if value == '':
                    value = 0  # case where user made no argument
                operand = float(value)
        except:
            assert False, f'{err_prefix} invalid type {type(value)} for value {value}'
        posids = self._validate_posids_arg(posids)
        if key in position_keys:
            def getter(posid):
                expected = self.posmodels[posid].expected_current_position
                prefix = key[:-1]
                suffix = key[-1]
                if suffix in {'T', 'P'}:
                    pair_key = prefix + 'TP'
                elif suffix in {'X', 'Y'}:
                    pair_key = prefix + 'XY'
                else:
                    pair_key = 'QS'
                pair = expected[pair_key]
                if suffix in {'T', 'X', 'Q'}:
                    return pair[0]
                return pair[1]
        else:
            def getter(posid):
                return self.states[posid]._val[key]
        found = dict()
        posids = sorted(posids)
        for posid in posids:
            this_value = getter(posid)
            if op == '' or op_func(this_value, operand):
                found[posid] = this_value
        out = found if op == '' else sorted(found.keys())
        if mode == 'compact':
            out = str(out)
        elif mode == 'expanded':
            out = [f'{key}: {val}' for key, val in found.items()]
            out = '\n'.join(out)
        if isinstance(out, str):
            try:
                values = list(found.values()) if isinstance(found, dict) else found
                max_ = np.max(values)
                min_ = np.min(values)
                mean = np.mean(values)
                std = np.std(values)
                rms = np.sqrt(np.sum(np.array(values)**2) / len(values))
                out = f'stats: max={max_:.4f}, min={min_:.4f}, mean={mean:.4f}, std={std:.4f}, rms={rms:.4f}\n{out}'
            except:
                pass
            out = f'total entries found = {len(found)}\n{out}'
        return out
    
    def quick_plot(self, posids='all', include_neighbors=True, path=None, viewer='default', fmt='png'):
        '''Graphical view of the current expected positions of one or many positioners.
        
        INPUTS:  posids ... single posid or collection of posids to be plotted (defaults to all)
                 include_neighbors ... boolean, whether to also plot neighbors of posids (default=True)
                 path ... string, directory where to save the plot file to disk (defaults to dir defined in posconstants)
                 viewer ... string, the program with which to immediately view the file (see comments below)
                 fmt ... string, image file format like png, jpg, pdf, etc (default 'png')
                 
                 Regarding the image viewer, None or '' will suppress immediate display.
                 When running in Windows or Mac, defaults to whatever image viewer programs they have set as default.
                 When running in Linux, defaults to eog.
                 
        OUTPUT:  path of output plot file will be returned
        '''
        default_viewers = {'nt': 'explorer',
                           'mac': 'open',  # 2020-10-22 [JHS] I do not have a mac on which to test this
                           'posix': 'eog'}
        import matplotlib.pyplot as plt
        c = self.collider  # just for brevity below
        posids = self._validate_posids_arg(posids)
        if include_neighbors:
            for posid in posids.copy():
                posids |= c.pos_neighbors[posid]
        plt.ioff()
        x0 = [c.x0[posid] for posid in posids]
        y0 = [c.y0[posid] for posid in posids]
        x_span = max(x0) - min(x0)
        y_span = max(y0) - min(y0)
        x_inches = max(8, np.ceil(x_span/16))
        y_inches = max(6, np.ceil(y_span/16))
        fig = plt.figure(num=0, figsize=(x_inches, y_inches), dpi=150)
        
        # 2020-10-22 [JHS] current implementation of labeling in legend is brittle,
        # in that it relies on colors to determine which label to apply. Better
        # implementation would be to combine legend labels into named styles.
        color_labels = {'green': 'normal',
                        'orange': 'disabled',
                        'red': 'overlap',
                        'black': 'poslocTP',
                        'gray': 'posintT=0'}
        label_order = [x for x in color_labels.values()]
        def plot_poly(poly, style):
            pts = poly.points
            color = style['edgecolor']
            if color in color_labels:
                label = color_labels[color]
                del color_labels[color]
            else:
                label = None
            plt.plot(pts[0], pts[1], linestyle=style['linestyle'], linewidth=style['linewidth'], color=style['edgecolor'], label=label)
        for posid in posids:
            locTP = self.posmodels[posid].expected_current_poslocTP        
            polys = {'Eo': c.Eo_polys[posid],
                     'line t0': c.line_t0_polys[posid],
                     'central body': c.place_central_body(posid, locTP[pc.T]),
                     'arm lines': c.place_arm_lines(posid, locTP),
                     'phi arm': c.place_phi_arm(posid, locTP),
                     'ferrule': c.place_ferrule(posid, locTP),
                     }
            styles = {key: pc.plot_styles[key].copy() for key in polys}
            overlaps = self.schedule._check_init_or_final_neighbor_interference(self.posmodels[posid])
            enabled = self.posmodels[posid].is_enabled
            pos_parts = {'central body', 'phi arm', 'ferrule'}
            if self.posmodels[posid].classified_as_retracted:
                styles['Eo'] = pc.plot_styles['Eo bold'].copy()
                for key in pos_parts:
                    styles[key]['edgecolor'] = pc.plot_styles['Eo']['edgecolor']
                pos_parts = {'Eo'}
            for key, poly in polys.items():
                style = styles[key]
                if key in pos_parts:
                    if overlaps:
                        style['edgecolor'] = 'red'
                    if not enabled:  # intentionally overrides overlaps
                        style['edgecolor'] = 'orange'
                plot_poly(poly, style)
            plt.text(x=c.x0[posid], y=c.y0[posid],
                     s=f'{posid}\n{self.posmodels[posid].deviceloc:03d}',
                     family='monospace', horizontalalignment='center', size='x-small')
        plt.axis('equal')
        xlim = plt.xlim()  # will restore this zoom window after plotting petal and gfa
        ylim = plt.ylim()  # will restore this zoom window after plotting petal and gfa
        plot_poly(c.keepout_PTL, pc.plot_styles['PTL'])
        plot_poly(c.keepout_GFA, pc.plot_styles['GFA'])
        plt.xlim(xlim)
        plt.ylim(ylim)
        plt.xlabel('flat x (mm)')
        plt.ylabel('flat y (mm)')
        basename = f'posplot_{pc.compact_timestamp()}.{fmt}'
        plt.title(f'{pc.timestamp_str()}  /  {basename}\npetal_id {self.petal_id}  /  petal_loc {self.petal_loc}')
        handles, labels = plt.gca().get_legend_handles_labels()
        handles = [handles[labels.index(L)] for L in label_order if L in labels]
        labels = [L for L in label_order if L in labels]
        plt.legend(handles, labels)
        if not path:
            path = pc.dirs['temp_files']
        path = os.path.join(path, basename)
        plt.tight_layout()
        plt.savefig(path)
        plt.close(fig)
        if viewer and viewer not in {'None','none','False','false','0'}:
            if viewer == 'default':
                if os.name in default_viewers:
                    viewer = default_viewers[os.name]
                else:
                    self.printfunc(f'quick_plot: no default image viewer setting available for current os={os.name}')
            os.system(f'{viewer} {path} &')
        return path
    
    def get_overlaps(self, as_dict=False):
        '''Returns a string describing all cases where positioners' current expected
        positoner of their polygonal keepout envelope overlaps with their neighbors.
        
        INPUTS:  as_dict ... optional boolean, argue True to eturn a python dict rather than
                             string. Dict will have keys = posids and values = set of overlapping
                             neighbors for that posid
        
        (Hint: also try "quick_plot posids=all" for graphical view.)
        '''
        overlaps = self.schedule.get_overlaps(self.posids)
        if as_dict:
            return overlaps
        listified = sorted(set(overlaps))
        s = f'num pos with overlapping polygons = {len(listified)}'
        s += f'\n{listified}'
        return s
             
    def _validate_posids_arg(self, posids):
        '''Handles / validates a user argument of posids. Returns a set.'''
        if posids == 'all':
            posids = self.posids
        elif pc.is_string(posids):
            posids = {posids}
        else:
            assert pc.is_collection(posids), '_validate_posids_arg: invalid arg {posids}'
            posids = set(posids)
        assert len(posids) > 0, '_validate_posids_arg: empty posids argument'
        unknowns = posids - self.posids
        assert len(unknowns) == 0, f'{unknowns} not defined for petal_id {self.petal_id} at location {self.petal_loc}'
        return posids

# MOVE SCHEDULING ANIMATOR CONTROLS

    def start_gathering_frames(self):
        """Frame data representing scheduled moves will begin to be collected as
        it is generated (during move scheduling) and will be retained for making
        an animation of it in the future. Old frame data from any previous animation
        is cleared out first.
        
        INPUTS:  None
        """
        self.animator.clear()
        self.animator_on = True
        self.animator_total_time = 0
        self.animator_move_number = 0
        self.collider.add_fixed_to_animator(self.animator_total_time)

    def stop_gathering_frames(self):
        """Stop collecting frame data of scheduled moves for the animator.
        
        INPUTS:  None
        """
        self.animator_on = False

    def generate_animation(self):
        """Use the current collection of move frames in the animator to plot
        the animation. Returns path to the generated movie.
        
        INPUTS:  None
        """
        output_path = self.animator.animate()
        self.printfunc(f'Animation saved to {output_path}.')
        return output_path

# INTERNAL METHODS

    def _hardware_ready_move_tables(self):
        """Strips out information that isn't necessary to send to petalbox, and
        formats for sending. Any cases of multiple tables for one positioner are
        merged in sequence into a single table.

        Output format:
            List of dictionaries.

            Each dictionary is the move table for one positioner.

            The dictionary has the following fields:

                posid          ... string                    ... identifies the positioner by 'POS_ID'                
                canid          ... unsigned integer          ... identifies the positioner by 'CAN_ID'
                busid          ... string                    ... identified teh canbus the positioner is on
                nrows          ... unsigned integer          ... number of elements in each of the list fields (i.e. number of rows of the move table)
                motor_steps_T  ... list of signed integers   ... number of motor steps to rotate on theta axis
                                                                    ... motor_steps_T > 0 ... ccw rotation
                                                                    ... motor_steps_T < 0 ... cw rotation
                motor_steps_P  ... list of signed integers   ... number of motor steps to rotate on phi axis
                                                                    ... motor_steps_P > 0 ... ccw rotation
                                                                    ... motor_steps_P < 0 ... cw rotation
                speed_mode_T   ... list of strings           ... 'cruise' or 'creep' mode on theta axis
                speed_mode_P   ... list of strings           ... 'cruise' or 'creep' mode on phi axis
                move_time      ... list of unsigned floats   ... estimated time the row's motion will take, in seconds, not including the postpause
                postpause      ... list of unsigned integers ... pause time after the row's motion, in milliseconds, before executing the next row
        """
        hw_tables = []
        for m in self.schedule.move_tables.values():
            hw_tbl = m.for_hardware()
            hw_tables.append(hw_tbl)
            err = m.error_str
            if err:
                self.printfunc(err)
                m.display(self.printfunc)
        return hw_tables

    def _postmove_cleanup(self):
        """This always gets called after performing a set of moves, so that
        PosModel instances can be informed that the move was physically done on
        the hardware.
        """
        if self.schedule_stats.is_enabled():
            for posid in self.posids:
                avoidance = self.schedule_stats.get_avoidances(posid)
                if avoidance:
                    self.set_posfid_val(posid, 'LOG_NOTE', f'collision avoidance: {avoidance}')
        for m in self.schedule.move_tables.values():
            if m.posmodel.posid in self._posids_where_tables_were_just_sent:
                m.posmodel.postmove_cleanup(m.for_cleanup())
                self.altered_states.add(m.posmodel.state)
            else:
                self.pos_flags[m.posid] |= self.flags.get('REJECTED', self.missing_flag)
        self.commit(mode='both')  # commit() determines whether anything actually needs pushing to db
        self._clear_temporary_state_values()
        self.schedule = self._new_schedule()
        if self.animator_on:
            self.previous_animator_total_time = self.animator_total_time
            self.previous_animator_move_number = self.animator_move_number
        
    def _cancel_move(self, reset_flags=True):
        '''Resets schedule and performs posmodel cleanup commands.
        
        INPUTS:            
            reset_flags ... True --> reset posflags (for enabled positioners only)
                            False --> do not reset any posflags
                            'all' --> reset posflags for both enabled and disabled
        '''
        self._clear_temporary_state_values()
        self.schedule = self._new_schedule()
        if reset_flags:
            enabled_only = reset_flags != 'all'
            self._initialize_pos_flags(ids='all', enabled_only=enabled_only)
        self._remove_posid_from_sent_tables('all')
        if self.animator_on:
            self.animator.clear_after(time=self.previous_animator_total_time)
            self.animator_total_time = self.previous_animator_total_time
            self.animator_move_number = self.previous_animator_move_number
    
    def _handle_any_failed_send_of_move_tables(self, response, n_retries):
        '''Inspects response from petalcontroller after attempt to send move
        tables to hardware.
        
        Based on that response, may trigger recursive recalculation of move
        schedule (limited by integer arg n_retries). This is necessary, when
        tables fail to be sent to positioners, for two reasons:
            
          1. Keep track of correct expected position of each robot.
          2. Ensure neighbors don't collide with those now effectively disabled.
          
        Returns set of posids that failed to send (empty if all succeeded).
        
        As of this writing (2020-04-28) this handler will NOT automatically set
        any CTRL_ENABLED flags to False. Doing so would save some time for the
        flag), by avoiding recalculation of the anticollision move schedules
        upon each retargeting. Consensus with the larger team would be wanted
        prior to including any such auto-disabling feature here.
        '''
        failed_send_posids = set()
        if isinstance(response, tuple):  # conditional here is to support earlier implementations of petalcontroller (pre v4.18)
            response_str = response[0]
            failed_send_buscanids = response[1]
            for busid, canids in failed_send_buscanids.items():
                buscan_combo_keys = {(busid, canid) for canid in canids}
                failed_send_posids |= {self.buscan_to_posids[key] for key in buscan_combo_keys}            
        else:
            response_str = response
        failed = response_str.upper().find('FAILED') == 0  # petalcomm.py interface specifies that this keyword would be found as first token of response string, in failure case
        failed |= len(failed_send_posids) > 0  # backup check, in case some formatting inconsistency in response string
        if failed:
            if len(failed_send_posids) > 0:
                buses_with_fails = {self.busids[posid] for posid in failed_send_posids}
                self.printfunc(f'WARNING: {response_str}. Could not send {len(failed_send_posids)} ' +
                               f'move tables to petalcontroller. Failed posids: {failed_send_posids}. ' +
                               f'CAN busids with failures: {buses_with_fails}.')
                posids_to_retry = self._posids_where_tables_were_just_sent - failed_send_posids
            else:
                self.printfunc(f'ERROR: {response_str}. Could not send move tables to some unknown number ' +
                               'of positioners. Most likely due petalcontroller not sending back information ' +
                               'about which positioners failed to communicate. Further downstream errors are ' +
                               'likely.')
                posids_to_retry = {}
                failed_send_posids = self._posids_where_tables_were_just_sent
            if self.schedule.expert_mode_is_on():
                expert_mode = True
                all_tables = self.schedule.get_orig_expert_tables_sequence()
                expert_tables_to_retry = [t for t in all_tables if t.posid in posids_to_retry]
            else:
                expert_mode = False
                all_requests = self.schedule.get_requests()
                posids_to_retry = {p for p in posids_to_retry if p in all_requests}
                requests_to_retry = {posid:all_requests[posid] for posid in posids_to_retry}
            self.printfunc('Canceling move. Tracking data in petal.py will be reset')
            self._cancel_move(reset_flags='all')
            # set flags and disable nonresponsiives after canceling to so that the moves will not be committed.
            self._handle_nonresponsive_positioners(failed_send_posids, auto_disabling_on=True)
            if n_retries > 0 and posids_to_retry:
                self.printfunc(f'Attempting to reschedule and resend move tables to {len(posids_to_retry)} ' +
                               f'positioners (num tries remaining = {n_retries})')
                if expert_mode:
                    for move_table in expert_tables_to_retry:
                        error = self.schedule.expert_add_table(move_table)
                        if error:
                            self.print_and_store_note(move_table.posid, f'expert table retry: {error}')
                else:
                    cleaned = {}
                    for posid, req in requests_to_retry.items():
                        cleaned[posid] = {'command': req['command'],
                                          'target': [req['cmd_val1'], req['cmd_val2']],
                                          'log_note': req['log_note']}
                    self.request_targets(cleaned, _is_retry=True) # 2020-04-30 [JHS] anything useful to be done with return value?
                anticollision = self.__current_schedule_moves_anticollision
                should_anneal = self.__current_schedule_moves_should_anneal
                self.schedule_moves(anticollision=anticollision, should_anneal=should_anneal)
                return self.send_move_tables(n_retries - 1)
            else:
                msg = 'WARNING: Due to failures when sending move tables to positioners, the entire move is canceled.'
                if n_retries <= 0:
                    msg += ' No scheduling retries remaining.'
                if len(posids_to_retry) == 0:
                    msg += ' No communicable positioners remaining to reschedule.'
                self.printfunc(msg)
        return failed_send_posids

    def _handle_nonresponsive_positioners(self, posids, auto_disabling_on=True):
        """Receives a list of positioners that the petalcontroller reports it
        could not send move tables to. Sets communication error flag.

        Optionally automatically disables positioners to remove them from
        future send_move_tables attempts.
        """
        disabled = set()
        for posid in posids:
            self.pos_flags[posid] |= self.flags.get('COMERROR', self.missing_flag)
            if auto_disabling_on and self.posmodels[posid].is_enabled:
                accepted = self.set_posfid_val(posid, 'CTRL_ENABLED', False, check_existing=True)
                if accepted:
                    self.set_posfid_val(posid, 'LOG_NOTE', 'Disabled due to communication error')
                    disabled.add(posid)
        if disabled:
            self.printfunc(f'{len(disabled)} positioners disabled due to communication error: {disabled}')

    def _clear_temporary_state_values(self):
        '''Clear out any existing values in the state objects that were only temporarily
        held until we could get the state committed to the log / db.
        '''
        resets = {'MOVE_CMD'  : '',
                  'MOVE_VAL1' : '',
                  'MOVE_VAL2' : '',
                  }
        for posid in self.posids:
            for key in resets:
                # Set directly with state.store + special arg, to avoid triggering another commit
                self.states[posid].store(key, resets[key], register_if_altered=False)

    def _new_schedule(self):
        """Generate up a new, clear schedule instance.
        """
        schedule = posschedule.PosSchedule(petal=self, stats=self.schedule_stats, verbose=self.verbose)
        schedule.should_check_petal_boundaries = self.shape == 'petal'
        return schedule

    def _wait_while_moving(self):
        """Blocking implementation, to not send move tables while any positioners are
        still moving. The implementation has the benefit of simplicity, but it is
        acknowledged there may be 'better', i.e. multi-threaded, ways to achieve this.
        """
        if self.simulator_on:
            return
        min_timeout = 20.0 # seconds
        timeout = max(min_timeout, self.schedule.conservative_move_timeout_period())
        poll_period = 0.5 # seconds
        keep_waiting = True
        start_time = time.time()
        while keep_waiting:
            elapsed_time = time.time() - start_time
            if elapsed_time >= timeout:
                self.printfunc('Timed out at ' + str(timeout) + ' seconds waiting for positioners to be ready to receive next commands.')
                keep_waiting = False
            if self.comm.ready_for_tables():
                keep_waiting = False
            else:
                time.sleep(poll_period)

    def _map_power_supplies_to_posids(self):
        """Reads in data for positioner canids and petal power supply ids, and
        returns a dict mapping power supply ids (keys) to sets of posids (values).
        Any unknown mappings (e.g. a canid that does not match the nominal petal
        mapping) gets assigned a power_supply_id of 'other'. (This could happen
        for example on a non-petal test stand.)
        """
        power_supply_map = {}
        already_mapped = set()
        for supply, these_buses in pc.power_supply_canbus_map.items():
            these_posids = {p for p in self.posids if self.busids[p] in these_buses}
            power_supply_map[supply] = these_posids
            already_mapped |= these_posids
        power_supply_map['other'] = self.posids - already_mapped
        return power_supply_map

    def _initialize_pos_flags(self, ids='all', initialize=False, enabled_only=True):
        '''
        Sets pos_flags to initial values: 4 for positioners and 8 for fiducials.

        FVC/Petal bit string (When bits are passed to FVC, petal bits are wiped out)
        
        See https://desi.lbl.gov/trac/wiki/FPS/PositionerFlags
        OR DOSlib.flags
        '''
        if ids == 'all':
            ids = self.posids.union(self.fidids)
        elif isinstance(ids, str): #strings that != 'all'
            ids = {ids}
        if initialize:
            for posfidid in ids:
                if posfidid not in self.posids.union(self.fidids): 
                    continue
                if posfidid.startswith('M') or posfidid.startswith('D') or posfidid.startswith('UM'):
                    if not(enabled_only) or self.posmodels[posfidid].is_enabled:
                        self.pos_flags[posfidid] = self.flags.get('POSITIONER', self.missing_flag)
                else:
                    self.pos_flags[posfidid] = self.flags.get('FIDUCIAL', self.missing_flag)
            if hasattr(self, 'disabled_fids') and ids == 'all':
                for fid in self.disabled_fids:
                    self.pos_flags[fid] = self.flags.get('FIDUCIAL', self.missing_flag) | self.flags.get('NOTCTLENABLED', self.missing_flag)
        else:
            for posfidid in ids:
                # Unsets flags in reset_mask
                if posfidid not in self.posids.union(self.fidids): 
                    continue
                self.pos_flags[posfidid] = (self.pos_flags[posfidid] | self.reset_mask) ^ self.reset_mask
        return

    def _apply_state_enable_settings(self, devid):
        """Read positioner/fiducial configuration settings and disable/set flags accordingly.
           KF - fids in DB might not have DEVICE_CLASSIFIED_NONFUNCTIONAL 6/27/19
        """
        if self.get_posfid_val(devid, 'DEVICE_CLASSIFIED_NONFUNCTIONAL'):
            self.set_posfid_val(devid, 'CTRL_ENABLED', False, check_existing=True)
            self.pos_flags[devid] |= self.flags.get('NOTCTLENABLED', self.missing_flag)
            self.pos_flags[devid] |= self.flags.get('NONFUNCTIONAL', self.missing_flag)
            self.disabled_devids.append(devid)
        if not self.get_posfid_val(devid, 'FIBER_INTACT'):
            self.set_posfid_val(devid, 'CTRL_ENABLED', False, check_existing=True)
            self.pos_flags[devid] |= self.flags.get('NOTCTLENABLED', self.missing_flag)
            self.pos_flags[devid] |= self.flags.get('BROKENFIBER', self.missing_flag)
            self.pos_flags[devid] |= self.flags.get('BADPOSFID', self.missing_flag)
            self.disabled_devids.append(devid)

    def _apply_all_state_enable_settings(self):
        """Read positioner/fiducial configuration settings and disable/set flags accordingly.
           KF - fids in DB might not have DEVICE_CLASSIFIED_NONFUNCTIONAL 6/27/19
        """
        for devid in self.posids: 
            self._apply_state_enable_settings(devid)

    def _petal_configure(self, constants = 'DEFAULT'):
        """
        petal.py internal configure function.
        calls petalcontroller configure
        calls get_ready to change ops_state to READY

        Resets posflags, schedule, clears temporary posstate values,
        commits uncommitted state changes to the DB
        """
        self.printfunc('_petal_configure: configuring Petalbox %r' % self.petalbox_id)
        if hasattr(self, 'comm'):
            #First configure, then worry about opsstate (don't trust PC code)
            try:
                retcode = self.comm.configure(constants = constants)
                self.printfunc('_petal_configure: petalbox returns %r' % retcode)
            except Exception as e:
                rstring = '_petal_configure: Exception configuring petalbox: %s' % str(e)
                self.printfunc(rstring)
                return 'FAILED: ' + rstring
            # Manually check opsstate for inconsistancies (will catch INITIALIZED)
            hwstate, err_strings = self._get_hardware_state()
            if hwstate == 'ERROR':
                # Someone mucked with the settings, just move to standby
                self._set_hardware_state('STANDBY')
                self.printfunc('_petal_configure: ops_state is now STANDBY')
                if self.verbose:
                    self.printfunc('_petal_configure: error strings from checking opsstate: %s' % err_strings)
            else:
                self.printfunc('_petal_configure: ops_state remains in %s' % hwstate)
            if hwstate != 'OBSERVING':
                # fids off
                for fid in self.fidids:
                    self.set_posfid_val(fid, 'DUTY_STATE', 0, check_existing=True)
        #Reset values
        self._remove_posid_from_sent_tables('all')
        self._initialize_pos_flags() # Reset posflags
        self._apply_all_state_enable_settings()
        self._clear_temporary_state_values()
        self._clear_exposure_info() #Get rid of lingering exposure details
        self.commit(mode='both', log_note='auto-commit lingering data during petal configure') # commit uncommitted changes to DB
        self.schedule = self._new_schedule() # Refresh schedule so it has no tables
        return 'SUCCESS'

    def _remove_posid_from_sent_tables(self, posid):
        """There is an internal list in petal.py of which positioners have had
        move tables actually sent out to hardware. This function removes a
        positioner (identified by posid) from the list. You can also argue
        posid='all', in which case the whole list will get cleared.
        """
        if posid == 'all':
            self._posids_where_tables_were_just_sent = set()         
        elif posid in self._posids_where_tables_were_just_sent:
            self._posids_where_tables_were_just_sent.remove(posid)

    def print_and_store_note(self, posid, msg):
        '''Print out a message for one posid and also store the message to its
        log note field.
        '''
        self.printfunc(f'{posid}: {msg}')
        self.set_posfid_val(posid, 'LOG_NOTE', msg)

if __name__ == '__main__':
    '''
    python -m cProfile -s cumtime petal.py
    '''
    from configobj import ConfigObj
    cfg = ConfigObj(  # posids and fidids
        "/home/msdos/focalplane/fp_settings/ptl_settings/unit_03.conf",
        unrepr=True, encoding='utf-8')
    ptl = Petal(petal_id=3, petal_loc=0,
                posids=cfg['POS_IDS'], fidids=cfg['FID_IDS'],
                db_commit_on=True, local_commit_on=False, local_log_on=False,
                simulator_on=True, printfunc=print, verbose=False,
                sched_stats_on=False)
    # print('Dumping initial positions in DB')
    # init_pos_dump = np.zeros((len(ptl.posids), 3))
    # for i, posid in enumerate(sorted(ptl.posids)):
    #     init_pos_dump[i, 0] = int(posid[1:])
    #     init_pos_dump[i, 1:] = ptl.posmodels[posid].expected_current_posTP
    # np.savetxt(os.path.join(pc.dirs['temp_files'], 'init_pos_dump.txt'), init_pos_dump)
    init_pos_dump = np.loadtxt(os.path.join(pc.dirs['temp_files'],
                                            'init_pos_dump.txt'))
    init_pos = np.zeros((len(ptl.posids), 3))
    for i, posid in enumerate(sorted(ptl.posids)):
        init_pos[i, 0] = int(posid[1:])
        init_pos[i, 1:] = ptl.posmodels[posid].expected_current_posTP
    np.savetxt(os.path.join(pc.dirs['temp_files'], 'init_pos_1.txt'), init_pos)
    print(f'Checking if posids and initial positions of all '
          f'{init_pos.shape[0]} positioners equal to dump: '
          f'{np.all(init_pos_dump == init_pos)}')
    posT = np.linspace(0, 360, 6)
    posP = np.linspace(90, 180, 6)
    for i in range(4):
        print(f'==== target {i}, posTP = ({posT[i]:.3f}, {posP[i]:.3f}) ====')
        request = {'command': 'posintTP',
                   'target': (posT[i], posP[i])}
        requests = {posid: request for posid in ptl.posids}
        ptl.request_targets(requests)
        ptl.schedule_moves(anticollision='adjust')
        ptl.send_and_execute_moves()<|MERGE_RESOLUTION|>--- conflicted
+++ resolved
@@ -15,7 +15,8 @@
 import time
 import os
 import random
-<<<<<<< HEAD
+import numpy as np
+from astropy.table import Table as AstropyTable
 
 # For using simulated petals at KPNO (PETAL90x)
 # Set KPNO_SIM to True
@@ -24,10 +25,6 @@
 if KPNO_SIM:
     from DOSlib.positioner_index import PositionerIndex
 
-=======
-import numpy as np
-from astropy.table import Table as AstropyTable
->>>>>>> b8073d1b
 try:
     # DBSingleton in the code is a class inside the file DBSingleton
     from DBSingleton import DBSingleton
@@ -142,12 +139,9 @@
         assert sync_mode.lower() in ['hard','soft'], f'Invalid sync mode: {sync_mode}'
         self.sync_mode = sync_mode
         
-<<<<<<< HEAD
-=======
         # sim_fail_freq: injects some occasional simulated hardware failures. valid range [0.0, 1.0]
         self.sim_fail_freq = {'send_tables': 0.0} 
         
->>>>>>> b8073d1b
         if not(self.simulator_on):
             import petalcomm
             self.comm = petalcomm.PetalComm(self.petalbox_id, user_interactions_enabled=user_interactions_enabled)
@@ -190,21 +184,16 @@
         # fiducials setup
         self.fidids = {fidids} if isinstance(fidids,str) else set(fidids)
         for fidid in self.fidids:
-<<<<<<< HEAD
             try:
-                self.states[fidid] = posstate.PosState(fidid, logging=self.local_log_on, device_type='fid', printfunc=self.printfunc, petal_id=self.petal_id)
+                self.states[fidid] = posstate.PosState(fidid,
+                                       logging=self.local_log_on, device_type='fid',
+                                       printfunc=self.printfunc, petal_id=self.petal_id,
+                                       alt_move_adder=self._add_to_altered_states,
+                                       alt_calib_adder=self._add_to_altered_calib_states)
                 self.devices[self.states[fidid]._val['DEVICE_LOC']] = fidid
             except Exception as e:
                 self.printfunc('Fidid %r. Exception: %s' % (fidid, str(e)))
                 continue
-=======
-            self.states[fidid] = posstate.PosState(fidid,
-                                   logging=self.local_log_on, device_type='fid',
-                                   printfunc=self.printfunc, petal_id=self.petal_id,
-                                   alt_move_adder=self._add_to_altered_states,
-                                   alt_calib_adder=self._add_to_altered_calib_states)
-            self.devices[self.states[fidid]._val['DEVICE_LOC']] = fidid
->>>>>>> b8073d1b
 
         # pos flags setup
         if FLAGS_AVAILABLE:
@@ -315,21 +304,14 @@
         kwargs = {'printfunc': self.printfunc, 'use_neighbor_loc_dict': True}
         if hasattr(self, 'anticol_settings'):
             self.printfunc('Using provided anticollision settings')
-<<<<<<< HEAD
             if isinstance(self.anticol_settings, str):
                 self.collider = poscollider.PosCollider(configfile=self.anticol_settings)
+                self.anticol_settings = self.collider.config
             else:
                 self.collider = poscollider.PosCollider(config=self.anticol_settings)
         else:
             self.collider = poscollider.PosCollider(configfile=collider_file)
             self.anticol_settings = self.collider.config
-=======
-            kwargs['config'] = self.anticol_settings
-        else:
-            kwargs['configfile'] = collider_file
-        self.collider = poscollider.PosCollider(**kwargs)
-        self.anticol_settings = self.collider.config  # for case where petal does not yet have anticol_settings
->>>>>>> b8073d1b
         self.printfunc(f'Collider setting: {self.collider.config}')
         self.collider.add_positioners(self.posmodels.values())
         self.animator = self.collider.animator
@@ -965,16 +947,6 @@
             if hasattr(self, 'ops_state_sv'):
                 self.ops_state_sv.write('READY')
             return 'OBSERVING' # bypass everything below if in petal sim mode - sim should always be observing
-<<<<<<< HEAD
-        for key, value in pc.PETAL_OPS_STATES[self._last_state].items():
-            ret = self.comm.pbset(key, value[0])
-            if 'FAILED' in ret:
-                #fail message, should only happen if petalcontroller changes - code will raise error later on
-                self.printfunc('_set_hardware_state: WARNING: key %s returned %s from pbset.' % (key,ret))
-        # now check if all state changes are complete
-        # wait for timeout, if still inconsistent raise exception
-        todo = list(pc.PETAL_OPS_STATES[self._last_state].keys())
-=======
         todo = list(pc.PETAL_OPS_STATES[self._last_state].keys())
         for key, value in pc.PETAL_OPS_STATES[self._last_state].items():
             old_state = self.comm.pbget(key)
@@ -990,7 +962,6 @@
                     self.printfunc('_set_hardware_state: WARNING: key %s returned %s from pbset.' % (key,ret))
         # now check if all state changes are complete
         # wait for timeout, if still inconsistent raise exception
->>>>>>> b8073d1b
         failed = {}
         start = time.time()
         while len(todo) != 0:
