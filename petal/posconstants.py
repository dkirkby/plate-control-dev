# -*- coding: utf-8 -*-
import os
import inspect
import numpy as np
import math
from datetime import datetime, timedelta
import time
import pytz
from collections import OrderedDict
import csv
try:
    from DOSlib.flags import POSITIONER_FLAGS_BITS, POSITIONER_FLAGS_MASKS, POSITIONER_FLAGS_VERBOSE
    flags_imported = True
except:
    POSITIONER_FLAGS_BITS = {}
    POSITIONER_FLAGS_MASK = {}
    POSITIONER_FLAGS_VERSOSE = {}
    flags_imported = False

<<<<<<< HEAD
"""Constants and convenience methods used in the control of Fiber Postioners
=======
"""Constants, environment variables, and convenience methods used in the
plate_control code for fiber positioners.
>>>>>>> b8073d1b
"""

# Required environment variables
POSITIONER_LOGS_PATH = os.environ.get('POSITIONER_LOGS_PATH') # corresponds to https://desi.lbl.gov/svn/code/focalplane/positioner_logs
FP_SETTINGS_PATH = os.environ.get('FP_SETTINGS_PATH') # corresponds to https://desi.lbl.gov/svn/code/focalplane/fp_settings

# Interpreter settings
np.set_printoptions(suppress=True) # suppress auto-scientific notation when printing np arrays

# Verson of plate_control code we are running
# Determined by reading what path in the directory structure we are running from.
# This works on assumption of the particular directory structure that we have set up in the SVN, true as of 2017-02-07.
# Should result in either 'trunk' or 'v0.31' or the like.
petal_directory = os.path.dirname(os.path.abspath(inspect.getframeinfo(inspect.currentframe()).filename))
code_version = petal_directory.split(os.path.sep)[-2]

# Directory locations
dirs = {}
if 'DESI_HOME' in os.environ:
    home = os.environ.get('DESI_HOME')
elif 'HOME' in os.environ:
    home = os.environ.get('HOME')
else:
    home = petal_directory
dirs['temp_files'] = os.path.join(home, 'fp_temp_files')
dir_keys_logs = ['pos_logs', 'fid_logs', 'ptl_logs', 'xytest_data',
                 'xytest_logs', 'xytest_plots', 'xytest_summaries',
                 'calib_logs', 'kpno', 'sequence_logs']
dir_keys_settings = ['pos_settings', 'fid_settings', 'test_settings',
                     'collision_settings', 'hwsetups', 'ptl_settings',
                     'other_settings']
for key in dir_keys_logs:
    dirs[key] = os.path.join(POSITIONER_LOGS_PATH, key)
for key in dir_keys_settings:
    dirs[key] = os.path.join(FP_SETTINGS_PATH, key)
for directory in dirs.values():
    if not os.path.isfile(directory):
        os.makedirs(directory, exist_ok=True)
        
# File locations
positioner_locations_file = os.path.join(petal_directory, 'positioner_locations_0530v14.csv')
small_array_locations_file = os.path.join(dirs['hwsetups'], 'SWIntegration_XY.csv')
default_collider_filename = '_collision_settings_DEFAULT.conf'
def get_keepouts_cache_path(petal_id):
    filename = f'keepouts_cache_petal_id_{petal_id}.ecsv'
    return os.path.join(dirs['temp_files'], filename)

# Lookup tables for focal plane coordinate conversions
R_lookup_path = petal_directory + os.path.sep + 'focal_surface_lookup.csv'
R_lookup_data = np.genfromtxt(R_lookup_path, comments="#", delimiter=",")

# Mapping of radial coordinate R to pseudo-radial coordinate S
# (distance along focal surface from optical axis)
def R2S_lookup(R):
    return np.interp(R,R_lookup_data[:,0],R_lookup_data[:,2],left=float('nan'))
def S2R_lookup(S):
    return np.interp(S,R_lookup_data[:,2],R_lookup_data[:,0],left=float('nan'))
def R2Z_lookup(R):
    return np.interp(R,R_lookup_data[:,0],R_lookup_data[:,1],left=float('nan'))
def Z2R_lookup(S):
    return np.interp(S,R_lookup_data[:,1],R_lookup_data[:,0],left=float('nan'))
def R2N_lookup(R):
    return np.interp(R,R_lookup_data[:,0],R_lookup_data[:,3],left=float('nan'))
def N2R_lookup(S):
    return np.interp(S,R_lookup_data[:,3],R_lookup_data[:,0],left=float('nan'))

# composite focal surface lookup methods for 3D out-of-shell QST transforms
def S2N_lookup(S):
    return R2N_lookup(S2R_lookup(S))  # return nutation angles in degrees

def S2Z_lookup(S):
    return R2Z_lookup(S2R_lookup(S))

def Z2S_lookup(Z):
    return R2S_lookup(Z2R_lookup(Z))

def N2S_lookup(N):
    return R2S_lookup(N2R_lookup(N))  # takes nutation angles in degrees

# Generic map of positioner device locs to their neighboring locs
generic_pos_neighbor_locs_path = os.path.join(petal_directory, 'generic_pos_neighbor_locs.csv')
generic_pos_neighbor_locs = {}
if os.path.exists(generic_pos_neighbor_locs_path):
    with open(generic_pos_neighbor_locs_path, 'r', newline='') as file:
        reader = csv.DictReader(file)
        neighbor_fields = [f for f in reader.fieldnames if f != 'DEVICE_LOC']
        for row in reader:
            neighbors = {int(row[f]) for f in neighbor_fields if row[f] not in ['']}
            generic_pos_neighbor_locs[int(row['DEVICE_LOC'])] = neighbors
else:
    generic_pos_neighbor_locs = 'not found: ' + generic_pos_neighbor_locs_path

# Mapping of positioner power supplies to can channels
#  2020-06-25 [JHS] For usage of new petalboxes with 20 can channels, an alternate
#  map will need to be provided here. Selection of which map to use will need to
#  be given by some configuration argument during petal initialization.
power_supply_canbus_map = {'V1':{'can10', 'can11', 'can13', 'can22', 'can23'},
                           'V2':{'can12', 'can14', 'can15', 'can16', 'can17'}}

# Constants
deg = '\u00b0'
mm = 'mm'
um_per_mm = 1000
deg_per_rad = 180./math.pi
rad_per_deg = math.pi/180.
timestamp_format = '%Y-%m-%dT%H:%M:%S%z' # see strftime documentation
filename_timestamp_format = '%Y%m%dT%H%M%S%z'
gear_ratio = {}
gear_ratio['namiki'] = (46.0/14.0+1)**4  # namiki    "337:1", output rotation/motor input
gear_ratio['maxon'] = 4100625.0/14641.0  # maxon     "280:1", output rotation/motor input
gear_ratio['faulhaber'] = 256.0  		 # faulhaber "256:1", output rotation/motor input
T = 0  # theta axis idx -- NOT the motor axis ID!!
P = 1  # phi axis idx -- NOT the motor axis ID!!
axis_labels = ('theta', 'phi')

# some numeric tolerances for scheduling moves
schedule_checking_numeric_angular_tol = 0.01 # deg, equiv to about 1 um at full extension of both arms
near_full_range_reduced_hardstop_clearance_factor = 0.75 # applies to hardstop clearance values in special case of "near_full_range" (c.f. Axis class in posmodel.py)
max_auto_creep_distance = 10.0 # deg, fallback value to prevent huge / long creep moves in case of error in distance calculation -- only affects auto-generated creep moves

# Nominal and tolerance calibration values
nominals = OrderedDict()
nominals['LENGTH_R1']        = {'value':   3.0, 'tol':    1.0}
nominals['LENGTH_R2']        = {'value':   3.0, 'tol':    1.0}
nominals['OFFSET_T']         = {'value':   0.0, 'tol':  200.0}
nominals['OFFSET_P']         = {'value':   0.0, 'tol':   50.0}
nominals['OFFSET_X']         = {'value':   0.0, 'tol': 1000.0}
nominals['OFFSET_Y']         = {'value':   0.0, 'tol': 1000.0}
nominals['PHYSICAL_RANGE_T'] = {'value': 370.0, 'tol':   50.0}
nominals['PHYSICAL_RANGE_P'] = {'value': 190.0, 'tol':   50.0}
nominals['GEAR_CALIB_T']     = {'value':   1.0, 'tol':    0.05}
nominals['GEAR_CALIB_P']     = {'value':   1.0, 'tol':    0.05}

<<<<<<< HEAD
=======
# Tolerance for theta guesses when performing xy2tp transform
default_t_guess_tol = 30.0  # deg

# Nominal value for when positioner is sufficiently off-center, to ensure that
# a theta measurement by the FVC will be valid. Also a tol value meant for identifying
# when the off-center phi would cause an intolerably large theta jump.
_off_center_threshold_mm = 0.5  # radial distance off-center
_ctrd_phi_theta_change_tol_mm = 0.1 # allowable max positioning error induced by sudden theta change while centered phi
_nom_max_r = nominals['LENGTH_R1']['value'] + nominals['LENGTH_R2']['value']
phi_off_center_threshold = 180 - math.floor(_off_center_threshold_mm / nominals['LENGTH_R2']['value'] * deg_per_rad)
ctrd_phi_theta_change_tol = math.ceil(_ctrd_phi_theta_change_tol_mm / _nom_max_r * deg_per_rad)

>>>>>>> b8073d1b
# Hardware (operations) States
PETAL_OPS_STATES = {'INITIALIZED' : OrderedDict({'CAN_EN':(['on','on'], 1.0), #CAN Power ON
                                                 'GFA_FAN':({'inlet':['off',0],'outlet':['off',0]}, 1.0), #GFA Fan Power OFF
                                                 'GFAPWR_EN':('off', 60.0),  #GFA Power Enable OFF
                                                 'TEC_CTRL':('off', 15.0), #TEC Power EN OFF
                                                 'BUFFERS':(['on','on'], 1.0), #SYNC Buffer EN ON
                                                 #GFA CCD OFF
                                                 #GFA CCD Voltages EN OFF
                                                 #TEC Control EN OFF - handeled by camera.py
                                                 #PetalBox Power ON - controlled by physical raritan switch
                                                 'PS1_EN':('off', 1.0), #Positioner Power EN OFF
                                                 'PS2_EN':('off', 1.0)}),
                    'STANDBY' : OrderedDict({'CAN_EN':(['on','on'], 1.0), #CAN Power ON
                                             'GFAPWR_EN':('off', 60.0), #GFA Power Enable OFF
                                             'GFA_FAN':({'inlet':['off',0],'outlet':['off',0]}, 1.0), #GFA Fan Power OFF
                                             'TEC_CTRL': ('off', 15.0), #TEC Power EN OFF
                                             'BUFFERS':(['on','on'], 1.0), #SYNC Buffer EN ON
                                             #GFA CCD OFF
                                             #GFA CCD Voltages EN OFF
                                             #TEC Control EN OFF - handeled by camera.py
                                             #PetalBox Power ON - controlled by physical raritan switch
                                             'PS1_EN':('off', 1.0), #Positioner Power EN OFF
                                             'PS2_EN':('off', 1.0)}),
                    'READY' : OrderedDict({'CAN_EN':(['on','on'], 1.0), #CAN Power ON
<<<<<<< HEAD
                                           'GFA_FAN':({'inlet':['on',15],'outlet':['on',15]}, 1.0), #GFA Fan Power ON
                                           'GFAPWR_EN':('on', 60.0), #GFA Power Enable ON
=======
                                           'GFA_FAN':({'inlet':['off',0],'outlet':['off',0]}, 1.0), #GFA Fan Power ON
                                           'GFAPWR_EN':('off', 60.0), #GFA Power Enable ON
>>>>>>> b8073d1b
                                           'TEC_CTRL': ('off', 15.0), #TEC Power EN OFF for now
                                           'BUFFERS':(['on','on'], 1.0), #SYNC Buffer EN ON
                                           #GFA CCD OFF
                                           #GFA CCD Voltages EN OFF
                                           #TEC Control EN ON - controlled by camera.py
                                           #PetalBox Power ON - controlled by physical raritan switch
                                           'PS1_EN': ('off', 1.0), #Positioner Power EN OFF
                                           'PS2_EN': ('off', 1.0)}),
                    'OBSERVING' : OrderedDict({'CAN_EN':(['on','on'], 1.0), #CAN Power ON
<<<<<<< HEAD
                                               'GFA_FAN':({'inlet':['on',15],'outlet':['on',15]}, 1.0), #GFA Fan Power ON
                                               'GFAPWR_EN':('on', 60.0), #GFA Power Enable ON
=======
                                               'GFA_FAN':({'inlet':['off',0],'outlet':['off',0]}, 1.0), #GFA Fan Power ON
                                               'GFAPWR_EN':('off', 60.0), #GFA Power Enable ON
>>>>>>> b8073d1b
                                               'TEC_CTRL':('off', 15.0), #TEC Power EN OFF for now
                                               'BUFFERS':(['on','on'], 1.0), #SYNC Buffer EN ON
                                               #GFA CCD ON
                                               #GFA CCD Voltages EN ON
                                               #TEC Control EN ON - controlled by camera.py
                                               #PetalBox Power ON - controlled by physical raritan switch
                                               'PS1_EN':('on', 1.0), #Positioner Power EN ON
                                               'PS2_EN':('on', 1.0)})}

<<<<<<< HEAD
=======

# Conservatively accessible angle ranges (intended to be valid for any basically
# functional postioner, and for which a seed calibration is at least roughly known).
# All angles in deg.
conservative_min_posintP_extended = 10.0
conservative_min_posintP_retracted = 120.0
conservative_max_posintP = 170.0
conservative_min_posintT = -170.0
conservative_max_posintT = 170.0

>>>>>>> b8073d1b
# keepout envelope expansion parameter keys
keepout_expansion_keys = ['KEEPOUT_EXPANSION_PHI_RADIAL',
                          'KEEPOUT_EXPANSION_PHI_ANGULAR',
                          'KEEPOUT_EXPANSION_THETA_RADIAL',
                          'KEEPOUT_EXPANSION_THETA_ANGULAR']
keepout_keys = keepout_expansion_keys + ['CLASSIFIED_AS_RETRACTED']

# other "calib" keys, meaning keys that for whatever historical or other reason,
# are kept in the "calib" tables in the online db rather than "moves"
other_pos_calib_keys = {'TOTAL_LIMIT_SEEKS_T', 'TOTAL_LIMIT_SEEKS_P',
                        'LAST_PRIMARY_HARDSTOP_DIR_T', 'LAST_PRIMARY_HARDSTOP_DIR_P',
                        'CALIB_NOTE', 'DEVICE_CLASSIFIED_NONFUNCTIONAL', 'FIBER_INTACT'}
fiducial_calib_keys = {'DUTY_STATE', 'DUTY_DEFAULT_ON', 'DUTY_DEFAULT_OFF'}

# test for whether certain posstate keys are classified as "calibration" vals
calib_keys = set(nominals.keys()) | set(keepout_keys) | other_pos_calib_keys | fiducial_calib_keys
def is_calib_key(key):
    return key.upper() in calib_keys

# keys / default types in constants DB
constants_keys = {"ALLOW_EXCEED_LIMITS": False,
                  "ANTIBACKLASH_FINAL_MOVE_DIR_P":  1,
                  "ANTIBACKLASH_FINAL_MOVE_DIR_T": -1,
                  "ANTIBACKLASH_ON": True,
                  "BACKLASH": 3.0,
                  "BUMP_CCW_FLG": False,
                  "BUMP_CW_FLG": False,
                  "CREEP_PERIOD": 2,
                  "CREEP_TO_LIMITS": False,
                  "CURR_CREEP": 70,
                  "CURR_CRUISE": 70,
                  "CURR_HOLD": 0,
                  "CURR_SPIN_UP_DOWN": 70,
                  "FINAL_CREEP_ON": True,
                  "GEAR_TYPE_P": "namiki",
                  "GEAR_TYPE_T": "namiki",
                  "LIMIT_SEEK_EXCEED_RANGE_FACTOR": 1.3,
                  "MIN_DIST_AT_CRUISE_SPEED": 180.0,
                  "MOTOR_CCW_DIR_P": -1,
                  "MOTOR_CCW_DIR_T": -1,
                  "MOTOR_ID_P": 0,
                  "MOTOR_ID_T": 1,
                  "ONLY_CREEP": False,
                  "PRINCIPLE_HARDSTOP_CLEARANCE_P": 3.0,
                  "PRINCIPLE_HARDSTOP_CLEARANCE_T": 3.0,
                  "PRINCIPLE_HARDSTOP_DIR_P": 1,
                  "PRINCIPLE_HARDSTOP_DIR_T": -1,
                  "SECONDARY_HARDSTOP_CLEARANCE_P": 3.0,
                  "SECONDARY_HARDSTOP_CLEARANCE_T": 3.0,
                  "SPINUPDOWN_PERIOD": 12,
                  }
def is_constants_key(key):
    return key.upper() in constants_keys

# state data fields associated with "late" committing to database
late_commit_defaults = {'OBS_X': None,
                        'OBS_Y': None,
                        'PTL_X': None,
                        'PTL_Y': None,
                        'PTL_Z': None,
                        'FLAGS': None,
                        'POSTSCRIPT': None}

# ordered lists of motor parameters (in order that petalcontroller expects them)
# interface is funky, for example the doubling in some cases for the two motors
ordered_motor_current_keys = ['CURR_SPIN_UP_DOWN', 'CURR_CRUISE', 'CURR_CREEP', 'CURR_HOLD'] * 2
ordered_motor_period_keys = ['CREEP_PERIOD'] * 2 + ['SPINUPDOWN_PERIOD']
motor_param_keys = set(ordered_motor_current_keys + ordered_motor_period_keys)

# state keys which posmodel keeps a cache of (for speed)
keys_cached_in_posmodel = {'BACKLASH',
                           'PRINCIPLE_HARDSTOP_CLEARANCE_T',
                           'PRINCIPLE_HARDSTOP_CLEARANCE_P',
                           'SECONDARY_HARDSTOP_CLEARANCE_T',
                           'SECONDARY_HARDSTOP_CLEARANCE_P',
                           'ANTIBACKLASH_FINAL_MOVE_DIR_T',
                           'ANTIBACKLASH_FINAL_MOVE_DIR_P',
                           'PRINCIPLE_HARDSTOP_DIR_T',
                           'PRINCIPLE_HARDSTOP_DIR_P',
                           'GEAR_TYPE_T',
                           'GEAR_TYPE_P',
                           'MOTOR_CCW_DIR_T',
                           'MOTOR_CCW_DIR_P',
                           'GEAR_CALIB_T',
                           'GEAR_CALIB_P',
                           'PHYSICAL_RANGE_T',
                           'PHYSICAL_RANGE_P',
                           }
def is_cached_in_posmodel(key):
    return key.upper() in keys_cached_in_posmodel

# performance grade letters
grades = ['A', 'B', 'C', 'D', 'F', 'N/A']

<<<<<<< HEAD
=======
# move command strings
valid_move_commands = {'QS', 'dQdS', 'obsXY', 'obsdXdY', 'ptlXY', 'poslocXY',
                       'poslocdXdY', 'poslocTP', 'posintTP', 'dTdP'}

# common formatting / split-up names
coord_formats = {key: '6.1f' for key in ['posintTP', 'poslocTP']}
coord_formats.update({key: '7.3f' for key in ['poslocXY']})
coord_formats.update({key: '8.3f' for key in ['QS', 'flatXY', 'obsXY', 'ptlXY']})
coord_pair2single = {c: (c[:-1], c[:-2] + c[-1]) for c in coord_formats}
coord_formats.update({s[i]: coord_formats[c] for i in [0,1] for c, s in coord_pair2single.items()})
single_coords = set(coord_formats) - set(coord_pair2single)
coord_single2pair = {}
for pair_key, coord_tuple in coord_pair2single.items():
    for single_key in coord_tuple:
        coord_single2pair[single_key] = pair_key
>>>>>>> b8073d1b

def decipher_posflags(flags, sep=';', verbose=True):
    '''translates posflag to readable reasons, bits taken from petal.py
    simple problem of locating the leftmost set bit, always 0b100 on the
    right input flags. presence of non-positioner bits from FVC/PM is OK
    input flags must be an array-like or list-like object'''

    def decipher_flag(flag, sep, verbose):
            if flags_imported:
                status_list = []
                for key, val in POSITIONER_FLAGS_MASKS.items():
                    if (flag & val) != 0:
                        if verbose:
                            status_list.append(POSITIONER_FLAGS_VERBOSE[key])
                        else:
                            status_list.append(key)
                return sep.join(status_list)
            else:
                return 'Flags not imported'
    flags = np.array(flags).reshape(-1,).astype(int)  # 1d to enable indexing
<<<<<<< HEAD

    return [decipher_flag(flag, sep, verbose) for flag in flags]
=======
>>>>>>> b8073d1b

    return [decipher_flag(flag, sep, verbose) for flag in flags]

class collision_case(object):
    """Enumeration of collision cases. The I, II, and III cases are described in
    detail in DESI-0899.
    """
    def __init__(self):
        self.I    = 0  # no collision
        self.II   = 1  # phi arm against neighboring phi arm
        self.III  = 2  # phi arm against neighboring central body
        self.IV   = 3  # phi arm against neighboring circular keepout
        self.GFA  = 4  # phi arm against the GFA fixed keepout envelope
        self.PTL  = 5  # phi arm against the Petal edge keepout envelope
        self.fixed_cases = {self.PTL, self.GFA}
        self.names = {self.I:   'no collision',
                      self.II:  'phi',
                      self.III: 'central body',
                      self.IV:  'circular keepout',
                      self.GFA: 'GFA',
                      self.PTL: 'PTL'}
        self.fixed_case_names = {self.names[c] for c in self.fixed_cases}
case = collision_case()

# Collision resolution methods
nonfreeze_adjustment_methods = ['pause',
                                'extend_A', 'retract_A',
                                'extend_B', 'retract_B',
                                'rot_ccw_A', 'rot_cw_A',
                                'rot_ccw_B', 'rot_cw_B',
                                'repel_ccw_A', 'repel_cw_A',
                                'repel_ccw_B', 'repel_cw_B']
all_adjustment_methods = nonfreeze_adjustment_methods + ['freeze']
useless_with_unmoving_neighbor = {'pause'} | {m for m in nonfreeze_adjustment_methods if 'repel' in m}
useless_with_fixed_boundary = useless_with_unmoving_neighbor | {m for m in nonfreeze_adjustment_methods if 'extend' in m}
num_timesteps_clearance_margin = 2  # this value * PosCollider.timestep --> small extra wait for a neighbor to move out of way

# Initial polygon debouncing settings
num_timesteps_ignore_overlap = 1  # ignore collisions during these first few timesteps (just during debounce stage)
debounce_polys_distance = 5  # deg, for attempts to slightly step one polygon off another when barely touching


# Convenience methods
rotmat2D = lambda angle: [math.cos(angle*rad_per_deg), - math.sin(angle*rad_per_deg), math.sin(angle*rad_per_deg), math.cos(angle*rad_per_deg)]
transpose = lambda matrix: [list(x) for x in zip(*matrix)] # slower than numpy.transpose() if you *already* have a numpy array, but much faster on small python lists

def sign(x):
    """Return the sign of the value x as +1, -1, or 0."""
    if x > 0.:
        return 1
    elif x < 0.:
        return -1
    else:
        return 0

def join_notes(*args):
    '''Concatenate items into a "note" string with standard format. A list or
    tuple arg is treated as a single "item". So for example if you want the
    subelements of a list "joined", then argue it expanded, like *mylist
    '''
    separator = '; '
    if len(args) == 0:
        return ''
    elif len(args) == 1:
        return str(args[0])
    strings = (str(x) for x in args if x != '')
    return separator.join(strings)

def linspace(start,stop,num):
    """Return a list of floats linearly spaced from start to stop (inclusive).
    List has num elements."""
    return [i*(stop-start)/(num-1)+start for i in range(num)]

# Functions for handling mixes of [M][N] vs [M] dimension lists
def listify(uv, keep_flat=False):
    """Turn [u,v] into [[u],[v]], if it isn't already.
    Turn uv into a list [uv] if it isn't already.
    In the special case where uv is a single item list, it remains so in the return.
    A boolean is returned saying whether the item was modified.
    If optional argument 'flat' is true, then [u,v] remains [u,v].
    """
    if not(isinstance(uv,list)):
        return [uv], True
    if len(uv) == 1 or keep_flat:
        return uv, False
    new_uv = []
    was_listified = False
    for i in range(len(uv)):
        if not(isinstance(uv[i],list)):
            new_uv.append([uv[i]])
            was_listified = True
        else:
            new_uv.append(uv[i].copy())
    return new_uv, was_listified

def delistify(uv):
    """Turn [[u],[v]] into [u,v], if it isn't already.
    For a non-list, there is no modification.
    For a list with one item only, the element inside is returned.
    For a list with multiple items, the return is a flat list of multiple items.
    """
    if not(isinstance(uv,list)):
        return uv
    if len(uv) == 1:
        return uv[0]
    new_uv = []
    for i in range(len(uv)):
        if isinstance(uv[i],list):
            new_uv.extend(uv[i][:])
        else:
            new_uv.append(uv[i])
    return new_uv

def listify2d(uv):
    """If uv is [u,v], return [[u,v]]. Otherwise return uv.
    I.e., so [[u1,v1],[u2,v2],...] would stay the same
    """
    if isinstance(uv,list):
        if not(isinstance(uv[0],list)) and len(uv) == 2:
            return [uv]
        else:
            return uv

def concat_lists_of_lists(L1, L2):
    """Always output an [N][M] list, for M dimensional coordinate inputs initial and new.
    E.g.
    [] + [u,v] --> [[u,v]]
    [] + [[u1,v1],[u2,v2],...] --> same
    [[u1,v1],[u2,v2]] + [u3,v3] --> [[u1,v1],[u2,v2],[u3,v3]]
    [[u1,v1],[u2,v2]] + [[u3,v3],[u4,v4],...] --> [[u1,v1],[u2,v2],[u3,v3],[u4,v4],...]
    """
    if not(L1):
        L1 = []
    elif not(isinstance(L1[0],list)):
        L1 = [L1]
    if not(L2):
        L2 = []
    elif not(isinstance(L2[0],list)):
        L2 = [L2]
    return L1 + L2        

# Enumeration of verbosity level to stdout
not_verbose = 0
verbose = 1
very_verbose = 2


def is_verbose(verbosity_enum):
    boole = True
    if verbosity_enum == not_verbose:
        boole = False
    return boole


def is_very_verbose(verbosity_enum):
    boole = False
    if verbosity_enum == very_verbose:
        boole = True
    return boole


# timestamp functions
def now():
    # current TZ unaware local time (), then TZ aware in local timezone
    return datetime.now().astimezone()


def utcnow():
    return datetime.now().astimezone(pytz.timezone('UTC'))


def timestamp_str(t=None):
    if t is None:
        t = utcnow()
    return t.strftime(timestamp_format)


def filename_timestamp_str(t=None):
    if t is None:
        t = utcnow()
    return t.strftime(filename_timestamp_format)


def dir_date_str(t=None):
    '''returns date string for the directory name, changes at noon Arizona'''
    if t is None:
        t = now()
    t = t.astimezone(pytz.timezone('America/Phoenix')) - timedelta(hours=12)
    return f'{t.year:04}{t.month:02}{t.day:02}'

def compact_timestamp(nowtime=None, basetime=1582915648):
    '''Compact, readable time code. Default return string is six characters
    in length; will exceed this length at basetime + 69 years. Precision is
    rounded to seconds. Default argument baselines it at a recent time on
    Feb 28, 2020, 10:47 AM PST. The argument nowtime is just there for testing.
    '''
    maxchar = 6
    nowtime = time.time() if not nowtime else nowtime
    relative_now = math.floor(nowtime - basetime)
    converted = np.base_repr(relative_now, base=36)
    padded = converted.rjust(maxchar,'0') if len(converted) < maxchar else converted
    return padded

# other misc functions
def ordinal_str(number):
    '''
    Returns a string of the number plus 'st', 'nd', 'rd', 'th' as appropriate.
    '''
    numstr = str(number)
    last_digit = numstr[-1]
    if last_digit == '1':
        return numstr + 'st'
    if last_digit == '2':
        return numstr + 'nd'
    if last_digit == '3':
        return numstr + 'rd'
    return numstr + 'th'

def is_integer(x):
    return isinstance(x, (int, np.integer))

def is_float(x):
    return isinstance(x, (float, np.floating))

def is_string(x):
    return isinstance(x, (str, np.str))

def is_boolean(x):
    return x in [True, False, 0, 1] or str(x).lower() in ['true', 'false', '0', '1']

def is_none(x):
    return x in [None, 'None', 'none', 'NONE']

def is_collection(x):
    if isinstance(x, (dict, list, tuple, set)):
        return True
    if is_integer(x) or is_float(x) or is_string(x) or is_boolean(x):
        return False
    return '__len__' in dir(x)

def boolean(x):
    '''Cast input to boolean.'''
    if x in [True, False]:
        return x
    if x == None or is_integer(x) or is_float(x):
        return bool(x)
    if is_string(x):
        return x.lower() not in {'false', '0', 'none', 'null', 'no', 'n'}
    if is_collection(x):
        return len(x) > 0
    assert False, f'posconstants.boolean(): undefined interpretation for {x}'

# style info for plotting positioners
plot_styles = {
    'ferrule':
        {'linestyle' : '-',
         'linewidth' : 0.5,
         'edgecolor' : 'green',
         'facecolor' : 'none'},

    'phi arm':
        {'linestyle' : '-',
         'linewidth' : 1,
         'edgecolor' : 'green',
         'facecolor' : 'none'},

    'central body':
        {'linestyle' : '-',
         'linewidth' : 1,
         'edgecolor' : 'green',
         'facecolor' : 'none'},
        
    'positioner element unbold':
        {'linestyle' : '--',
         'linewidth' : 0.5,
         'edgecolor' : '0.6',
         'facecolor' : 'none'},

    'collision':
        {'linestyle' : '-',
         'linewidth' : 2,
         'edgecolor' : 'red',
         'facecolor' : 'none'},

    'frozen':
        {'linestyle' : '-',
         'linewidth' : 2,
         'edgecolor' : 'blue',
         'facecolor' : 'none'},                            

    'line t0':
        {'linestyle' : '-.',
         'linewidth' : 0.5,
         'edgecolor' : 'gray',
         'facecolor' : 'none'},
        
    'arm lines':
        {'linestyle' : '--',
         'linewidth' : 0.7,
         'edgecolor' : 'black',
         'facecolor' : 'none'},        

    'Eo':
        {'linestyle' : '-',
         'linewidth' : 0.5,
         'edgecolor' : '0.9',
         'facecolor' : 'none'},
        
    'Eo bold':
        {'linestyle' : '-',
         'linewidth' : 1,
         'edgecolor' : 'green',
         'facecolor' : 'none'},

    'Ei':
        {'linestyle' : '-',
         'linewidth' : 0.5,
         'edgecolor' : '0.9',
         'facecolor' : 'none'},

    'Ee':
        {'linestyle' : '-',
         'linewidth' : 0.5,
         'edgecolor' : '0.9',
         'facecolor' : 'none'},

    'PTL':
        {'linestyle' : '--',
         'linewidth' : 1,
         'edgecolor' : '0.5',
         'facecolor' : 'none'},

    'GFA':
        {'linestyle' : '--',
         'linewidth' : 1,
         'edgecolor' : '0.5',
         'facecolor' : 'none'}
    }<|MERGE_RESOLUTION|>--- conflicted
+++ resolved
@@ -17,12 +17,8 @@
     POSITIONER_FLAGS_VERSOSE = {}
     flags_imported = False
 
-<<<<<<< HEAD
-"""Constants and convenience methods used in the control of Fiber Postioners
-=======
 """Constants, environment variables, and convenience methods used in the
 plate_control code for fiber positioners.
->>>>>>> b8073d1b
 """
 
 # Required environment variables
@@ -156,8 +152,6 @@
 nominals['GEAR_CALIB_T']     = {'value':   1.0, 'tol':    0.05}
 nominals['GEAR_CALIB_P']     = {'value':   1.0, 'tol':    0.05}
 
-<<<<<<< HEAD
-=======
 # Tolerance for theta guesses when performing xy2tp transform
 default_t_guess_tol = 30.0  # deg
 
@@ -170,7 +164,6 @@
 phi_off_center_threshold = 180 - math.floor(_off_center_threshold_mm / nominals['LENGTH_R2']['value'] * deg_per_rad)
 ctrd_phi_theta_change_tol = math.ceil(_ctrd_phi_theta_change_tol_mm / _nom_max_r * deg_per_rad)
 
->>>>>>> b8073d1b
 # Hardware (operations) States
 PETAL_OPS_STATES = {'INITIALIZED' : OrderedDict({'CAN_EN':(['on','on'], 1.0), #CAN Power ON
                                                  'GFA_FAN':({'inlet':['off',0],'outlet':['off',0]}, 1.0), #GFA Fan Power OFF
@@ -195,13 +188,8 @@
                                              'PS1_EN':('off', 1.0), #Positioner Power EN OFF
                                              'PS2_EN':('off', 1.0)}),
                     'READY' : OrderedDict({'CAN_EN':(['on','on'], 1.0), #CAN Power ON
-<<<<<<< HEAD
-                                           'GFA_FAN':({'inlet':['on',15],'outlet':['on',15]}, 1.0), #GFA Fan Power ON
-                                           'GFAPWR_EN':('on', 60.0), #GFA Power Enable ON
-=======
                                            'GFA_FAN':({'inlet':['off',0],'outlet':['off',0]}, 1.0), #GFA Fan Power ON
                                            'GFAPWR_EN':('off', 60.0), #GFA Power Enable ON
->>>>>>> b8073d1b
                                            'TEC_CTRL': ('off', 15.0), #TEC Power EN OFF for now
                                            'BUFFERS':(['on','on'], 1.0), #SYNC Buffer EN ON
                                            #GFA CCD OFF
@@ -211,13 +199,8 @@
                                            'PS1_EN': ('off', 1.0), #Positioner Power EN OFF
                                            'PS2_EN': ('off', 1.0)}),
                     'OBSERVING' : OrderedDict({'CAN_EN':(['on','on'], 1.0), #CAN Power ON
-<<<<<<< HEAD
-                                               'GFA_FAN':({'inlet':['on',15],'outlet':['on',15]}, 1.0), #GFA Fan Power ON
-                                               'GFAPWR_EN':('on', 60.0), #GFA Power Enable ON
-=======
                                                'GFA_FAN':({'inlet':['off',0],'outlet':['off',0]}, 1.0), #GFA Fan Power ON
                                                'GFAPWR_EN':('off', 60.0), #GFA Power Enable ON
->>>>>>> b8073d1b
                                                'TEC_CTRL':('off', 15.0), #TEC Power EN OFF for now
                                                'BUFFERS':(['on','on'], 1.0), #SYNC Buffer EN ON
                                                #GFA CCD ON
@@ -227,8 +210,6 @@
                                                'PS1_EN':('on', 1.0), #Positioner Power EN ON
                                                'PS2_EN':('on', 1.0)})}
 
-<<<<<<< HEAD
-=======
 
 # Conservatively accessible angle ranges (intended to be valid for any basically
 # functional postioner, and for which a seed calibration is at least roughly known).
@@ -239,7 +220,6 @@
 conservative_min_posintT = -170.0
 conservative_max_posintT = 170.0
 
->>>>>>> b8073d1b
 # keepout envelope expansion parameter keys
 keepout_expansion_keys = ['KEEPOUT_EXPANSION_PHI_RADIAL',
                           'KEEPOUT_EXPANSION_PHI_ANGULAR',
@@ -334,8 +314,6 @@
 # performance grade letters
 grades = ['A', 'B', 'C', 'D', 'F', 'N/A']
 
-<<<<<<< HEAD
-=======
 # move command strings
 valid_move_commands = {'QS', 'dQdS', 'obsXY', 'obsdXdY', 'ptlXY', 'poslocXY',
                        'poslocdXdY', 'poslocTP', 'posintTP', 'dTdP'}
@@ -351,7 +329,6 @@
 for pair_key, coord_tuple in coord_pair2single.items():
     for single_key in coord_tuple:
         coord_single2pair[single_key] = pair_key
->>>>>>> b8073d1b
 
 def decipher_posflags(flags, sep=';', verbose=True):
     '''translates posflag to readable reasons, bits taken from petal.py
@@ -372,13 +349,9 @@
             else:
                 return 'Flags not imported'
     flags = np.array(flags).reshape(-1,).astype(int)  # 1d to enable indexing
-<<<<<<< HEAD
 
     return [decipher_flag(flag, sep, verbose) for flag in flags]
-=======
->>>>>>> b8073d1b
-
-    return [decipher_flag(flag, sep, verbose) for flag in flags]
+
 
 class collision_case(object):
     """Enumeration of collision cases. The I, II, and III cases are described in
