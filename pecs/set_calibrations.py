'''Store fiber positioner calibration values to the online database. This is a
powerful function with risk of major operational errors if used incorrectly.
Only for focal plane experts, and only to be used with consensus of the focal
plane team.
'''

import os
script_name = os.path.basename(__file__)

# input file format
format_info = 'For data model and procedures to generate these values, see DESI-5732.'
valid_keys = {'LENGTH_R1', 'LENGTH_R2', 'OFFSET_T', 'OFFSET_P', 'OFFSET_X',
              'OFFSET_Y', 'PHYSICAL_RANGE_T', 'PHYSICAL_RANGE_P',
              'GEAR_CALIB_T', 'GEAR_CALIB_P', 'SCALE_T', 'SCALE_P',
              'DEVICE_CLASSIFIED_NONFUNCTIONAL','CLASSIFIED_AS_RETRACTED',
              'POS_T', 'POS_P', 'LOC_T', 'LOC_P',
              'KEEPOUT_EXPANSION_THETA_RADIAL', 'KEEPOUT_EXPANSION_PHI_RADIAL',
              'KEEPOUT_EXPANSION_THETA_ANGULAR', 'KEEPOUT_EXPANSION_PHI_ANGULAR',
              'ZENO_MOTOR_P', 'ZENO_MOTOR_T', 'SZ_CW_P', 'SZ_CCW_P',  'SZ_CW_T', 'SZ_CCW_T'}
fit_err_keys = {'FIT_ERROR_STATIC', 'FIT_ERROR_DYNAMIC', 'FIT_ERROR',
                'NUM_POINTS_IN_FIT_STATIC', 'NUM_POINTS_IN_FIT_DYNAMIC',
                'NUM_OUTLIERS_EXCLUDED_STATIC', 'NUM_OUTLIERS_EXCLUDED_DYNAMIC'}
commit_prefix = 'COMMIT_'
commit_keys = {key: commit_prefix + key for key in valid_keys}
<<<<<<< HEAD
boolean_keys = set(commit_keys.values()) | {'DEVICE_CLASSIFIED_NONFUNCTIONAL', 'CLASSIFIED_AS_RETRACTED','ZENO_MOTOR_P','ZENO_MOTOR_T',}
=======
boolean_keys = set(commit_keys.values()) | {'DEVICE_CLASSIFIED_NONFUNCTIONAL', 'CLASSIFIED_AS_RETRACTED',}
>>>>>>> 092bfc54
float_keys = (valid_keys | fit_err_keys) - boolean_keys
no_nominal_val = {'DEVICE_CLASSIFIED_NONFUNCTIONAL', 'CLASSIFIED_AS_RETRACTED', 'POS_P', 'POS_T',
                  'KEEPOUT_EXPANSION_THETA_RADIAL', 'KEEPOUT_EXPANSION_PHI_RADIAL',
                  'KEEPOUT_EXPANSION_THETA_ANGULAR', 'KEEPOUT_EXPANSION_PHI_ANGULAR',
                  'ZENO_MOTOR_P', 'ZENO_MOTOR_T', 'SZ_CW_P', 'SZ_CCW_P',  'SZ_CW_T', 'SZ_CCW_T'}
def dbkey_for_key(key):
    '''Maps special cases of keys that may have different terminology in input file
    online database.'''
    remap = {'SCALE_T': 'GEAR_CALIB_T',
             'SCALE_P': 'GEAR_CALIB_P',
             'COMMIT_SCALE_T': 'COMMIT_GEAR_CALIB_T',
             'COMMIT_SCALE_P': 'COMMIT_GEAR_CALIB_P',
             'LOC_T': 'POS_T',
             'LOC_P': 'POS_P',
             'COMMIT_LOC_T': 'COMMIT_POS_T',
             'COMMIT_LOC_P': 'COMMIT_POS_P',}
    if key in remap:
        return remap[key]
    return key

# command line argument parsing
import argparse
doc = f'{__doc__} Input CSV file must contain a POS_ID column. Input should'
doc += f' contain all or any subset of the following parameter columns: {valid_keys}.'
doc +=  ' For every parameter column there must be a corresponding boolean column'
doc += f' prefixed with "{commit_prefix}", stating in each row whether that value is'
doc += f' intended to be saved to the online db. {format_info}'
parser = argparse.ArgumentParser(description=doc)
parser.add_argument('-i', '--infile', type=str, required=True, help='path to input csv file')
parser.add_argument('-s', '--simulate', action='store_true', help='perform the script "offline" with no storing to memory or database')
<<<<<<< HEAD
=======
parser.add_argument('-t', '--talkative', action='store_true', help='be talkative')
>>>>>>> 092bfc54
args = parser.parse_args()

# read input data
from astropy.table import Table
table = Table.read(args.infile)

# set up a log file
import simple_logger
try:
    import posconstants as pc
except:
    import os, sys
    path_to_petal = '../petal'
    sys.path.append(os.path.abspath(path_to_petal))
    print('Couldn\'t find posconstants the usual way, resorting to sys.path.append')
    import posconstants as pc

# yes, as of 2020-06-17, I'm saving it in two places
# to be absolutely sure we have a record
# can cut back to one, once we are confident of logs getting properly saved at KPNO
log_dirs = [os.path.dirname(args.infile), pc.dirs['calib_logs']]
log_name = pc.filename_timestamp_str() + '_set_calibrations.log'
log_paths = [os.path.join(d, log_name) for d in log_dirs]
logger, _, _ = simple_logger.start_logger(log_paths)
logger.info(f'Running {script_name} to set positioner calibration parameters.')
logger.info(f'Input file is: {args.infile}')
logger.info(f'Table contains {len(table)} rows')
if args.simulate:
    logger.info('Running in simulation mode. No data will stored to petal memory nor database.')
assert2 = simple_logger.assert2
input2 = simple_logger.input2

# deal with astropy's idiotic handling of booleans as strings
for key in boolean_keys & set(table.columns):
    table[key] = [pc.boolean(x) for x in table[key]]

# deal with astropy's annoying restrictions on integer values
truefalse = {'TRUE': True, 'FALSE': False}

for key in float_keys & set(table.columns):
    table[key] = [float(x) if x not in truefalse else truefalse[x] for x in table[key]]

# validate the table format
<<<<<<< HEAD
=======
if args.talkative:
    logger.info(f'Columns: "{table.columns}"')
>>>>>>> 092bfc54
assert2('POS_ID' in table.columns, 'No POS_ID column found in input table')
for key in set(table.columns):  # set op provides a copy
    remapped_key = dbkey_for_key(key)
    if key != remapped_key:
        remap_conflict = key in table.columns and remapped_key in table.columns
        assert2(not(remap_conflict), f'Columns {key} and {remapped_key} conflict in the input file (two columns with same meaning, so cannot disambiguate)')
        table.rename_column(key, dbkey_for_key(key))
        logger.warning(f'For compatibility with online DB, renamed column {key} to {remapped_key}')
keys = valid_keys & set(table.columns)
<<<<<<< HEAD
=======
if args.talkative:
    logger.info(f'keys: "{keys}"')
>>>>>>> 092bfc54
assert2(len(keys) > 0, 'No valid parameter columns found in input table')
no_commit_key = {key for key in keys if commit_keys[key] not in table.columns}
assert2(len(no_commit_key) == 0, f'Input table params {no_commit_key} lack {commit_prefix}-prefixed fields. {format_info}')
logger.info('Checked formatting of input table')

# some basic data validation (type and bounds checking)
# not a guarantee of quality of parameters
import numpy as np
requested_posids = set()
for key in keys:
    column = table[key]
    commit_key = commit_keys[key]
<<<<<<< HEAD
    commit_type_ok = table[commit_key].dtype in [int, bool]  #[np.int, np.bool]
    assert2(commit_type_ok, f'{commit_key} data type must be boolean or integer representing boolean')
    data_type_ok = column.dtype in [int, float, bool]     #[np.int, np.float, np.bool]
=======
    commit_type_ok = table[commit_key].dtype in [int, bool]     # [np.int, np.bool]
    assert2(commit_type_ok, f'{commit_key} data type must be boolean or integer representing boolean')
    data_type_ok = column.dtype in [int, float, bool]    # [np.int, np.float, np.bool]
>>>>>>> 092bfc54
    assert2(data_type_ok, f'{key} data type must be numeric or boolean')
    commit_requested = table[commit_key]
    def assert_ok(is_valid_array, err_desc):
        rng = range(len(table))
        cannot_commit = [table['POS_ID'][i] for i in rng if not is_valid_array[i] and commit_requested[i]]
        assert2(not(any(cannot_commit)), f'Input table rejected: {key} contains {err_desc} for posid(s) {cannot_commit}')
    isfinite = np.isfinite(column)
    assert_ok(isfinite, 'non-finite value(s)')
    if key not in no_nominal_val:
        nom = pc.nominals[key]
        nom_min = nom['value'] - nom['tol']
        nom_max = nom['value'] + nom['tol']
        column[isfinite == False] = np.inf  # dummy value to suppress astropy warnings when performing >= or <= ops below, on values that we don't plan to commit anyway. ok to do here because already checked commit values for finitude above
        assert_ok(column >= nom_min, f'value(s) below limit {nom_min}')
        assert_ok(column <= nom_max, f'value(s) above limit {nom_max}')
    requested_posids |= set(table['POS_ID'][commit_requested])
logger.info('Checked data types and bounds')

# set up pecs (access to online system)
try:
    from pecs import PECS
    pecs = PECS(interactive=False, fvc=False, no_expid=True)
    logger.info(f'PECS initialized, discovered PC ids {pecs.pcids}')
    posids = set(table['POS_ID'])
    pecs.ptl_setup(pecs.pcids, posids=posids)
    pecs_on = True
except Exception as e:
    logger.warning(f'PECS initialization failed: {e}')
    pecs_on = False

# gather some interactive information from the user
user = ''
while not user:
    user = input2('For the log, please enter your NAME or INITIALS:')
archive_ref = ''
while not archive_ref:
    archive_ref = input2('For the log, enter DESI-XXXX DOCUMENT where this input csv table is archived:')
comment = ''
while not comment:
    comment = input2('For the log, enter any additional COMMENT, giving context/rationale for posting these new values:')

# interactive human checks, since it is important to get everything right
if pecs_on:
    # Most checks should be done ahead of time with preparation script in desimeter.
    # Here we would only check about stuff that is known to the online system.
    # Like maybe validating the posids, etc. Might not be essential to do so here.
    pass
else:
    #logger.warning('Skipping interactive checks, since PECS not initialized')
    pass

# store the data
logger.info(f'Storing data to memory (not yet to database) for {len(table)} positioners.')
any_stored = False
for row in table:
    posid = row['POS_ID']
    role = -1 if args.simulate else pecs.ptl_role_lookup(posid)
    stored = {}
    for key in keys:
        if row[commit_keys[key]]:
            value = row[key]
            kwargs = {'device_id': posid,
                      'key': key,
                      'value': value,
                      'participating_petals': role
                      }
            updates = [kwargs]
            if key == 'DEVICE_CLASSIFIED_NONFUNCTIONAL':
                kwargs['comment'] = row['ENABLE_DISABLE_RATIONALE']
                fiber_intact = True if args.simulate else pecs.ptlm.get_posfid_val(posid, 'FIBER_INTACT', participating_petals=role)
                ctrl_enabled = True if args.simulate else pecs.ptlm.get_posfid_val(posid, 'CTRL_ENABLED', participating_petals=role)
                new_ctrl_enabled = not(value) & fiber_intact
                if ctrl_enabled != new_ctrl_enabled:
                    kwargs2 = kwargs.copy()
                    kwargs2['key'] = 'CTRL_ENABLED'
                    kwargs2['value'] = new_ctrl_enabled
                    kwargs2['comment'] = f'auto-{"enabled" if new_ctrl_enabled else "disabled"} by set_calibrations.py upon setting {key}={value}'
                    updates = [kwargs, kwargs2]
            elif key == 'CLASSIFIED_AS_RETRACTED':
                kwargs['comment'] = row['ENABLE_DISABLE_RATIONALE']
            for kwargs in updates:
                val_accepted = True if args.simulate else pecs.ptlm.set_posfid_val(**kwargs)
                if val_accepted:
                    stored[kwargs['key']] = kwargs['value']
                else:
                    logger.error(f'set_posfid_val({kwargs})')
    if stored:
        # [JHS] Would be nice to include analysis metadata fields in the note, drawn
        # from the input table. Presumably when that table is in ecsv format.
        note = pc.join_notes(script_name, f'user {user}', f'comment {comment}',
                                 f'input_file {args.infile}', f'archive_ref {archive_ref}',
                                 f'params {stored}')
        for key in fit_err_keys:
            if key in row.columns:
                note = pc.join_notes(note, f'{key.lower()} {row[key]}')
        if not args.simulate:
            pecs.ptlm.set_posfid_val(posid, 'CALIB_NOTE', note, participating_petals=role)
        logger.info(f'{posid}: {stored}')
        any_stored = True

# commit to online database
if any_stored:
    logger.info('Committing the data set to online database.')
    if not args.simulate:
        pecs.ptlm.commit(mode='both')
    logger.info('Commit complete.')
else:
    logger.warning('No data found to commit. Nothing will be changed in the online db.')
logger.info('Please remember to archive the input CSV file, and the .log file' +
            ' (generated in the same folder) to docdb.')<|MERGE_RESOLUTION|>--- conflicted
+++ resolved
@@ -22,11 +22,7 @@
                 'NUM_OUTLIERS_EXCLUDED_STATIC', 'NUM_OUTLIERS_EXCLUDED_DYNAMIC'}
 commit_prefix = 'COMMIT_'
 commit_keys = {key: commit_prefix + key for key in valid_keys}
-<<<<<<< HEAD
 boolean_keys = set(commit_keys.values()) | {'DEVICE_CLASSIFIED_NONFUNCTIONAL', 'CLASSIFIED_AS_RETRACTED','ZENO_MOTOR_P','ZENO_MOTOR_T',}
-=======
-boolean_keys = set(commit_keys.values()) | {'DEVICE_CLASSIFIED_NONFUNCTIONAL', 'CLASSIFIED_AS_RETRACTED',}
->>>>>>> 092bfc54
 float_keys = (valid_keys | fit_err_keys) - boolean_keys
 no_nominal_val = {'DEVICE_CLASSIFIED_NONFUNCTIONAL', 'CLASSIFIED_AS_RETRACTED', 'POS_P', 'POS_T',
                   'KEEPOUT_EXPANSION_THETA_RADIAL', 'KEEPOUT_EXPANSION_PHI_RADIAL',
@@ -57,10 +53,7 @@
 parser = argparse.ArgumentParser(description=doc)
 parser.add_argument('-i', '--infile', type=str, required=True, help='path to input csv file')
 parser.add_argument('-s', '--simulate', action='store_true', help='perform the script "offline" with no storing to memory or database')
-<<<<<<< HEAD
-=======
 parser.add_argument('-t', '--talkative', action='store_true', help='be talkative')
->>>>>>> 092bfc54
 args = parser.parse_args()
 
 # read input data
@@ -104,11 +97,8 @@
     table[key] = [float(x) if x not in truefalse else truefalse[x] for x in table[key]]
 
 # validate the table format
-<<<<<<< HEAD
-=======
 if args.talkative:
     logger.info(f'Columns: "{table.columns}"')
->>>>>>> 092bfc54
 assert2('POS_ID' in table.columns, 'No POS_ID column found in input table')
 for key in set(table.columns):  # set op provides a copy
     remapped_key = dbkey_for_key(key)
@@ -118,11 +108,8 @@
         table.rename_column(key, dbkey_for_key(key))
         logger.warning(f'For compatibility with online DB, renamed column {key} to {remapped_key}')
 keys = valid_keys & set(table.columns)
-<<<<<<< HEAD
-=======
 if args.talkative:
     logger.info(f'keys: "{keys}"')
->>>>>>> 092bfc54
 assert2(len(keys) > 0, 'No valid parameter columns found in input table')
 no_commit_key = {key for key in keys if commit_keys[key] not in table.columns}
 assert2(len(no_commit_key) == 0, f'Input table params {no_commit_key} lack {commit_prefix}-prefixed fields. {format_info}')
@@ -135,15 +122,9 @@
 for key in keys:
     column = table[key]
     commit_key = commit_keys[key]
-<<<<<<< HEAD
-    commit_type_ok = table[commit_key].dtype in [int, bool]  #[np.int, np.bool]
-    assert2(commit_type_ok, f'{commit_key} data type must be boolean or integer representing boolean')
-    data_type_ok = column.dtype in [int, float, bool]     #[np.int, np.float, np.bool]
-=======
     commit_type_ok = table[commit_key].dtype in [int, bool]     # [np.int, np.bool]
     assert2(commit_type_ok, f'{commit_key} data type must be boolean or integer representing boolean')
     data_type_ok = column.dtype in [int, float, bool]    # [np.int, np.float, np.bool]
->>>>>>> 092bfc54
     assert2(data_type_ok, f'{key} data type must be numeric or boolean')
     commit_requested = table[commit_key]
     def assert_ok(is_valid_array, err_desc):
