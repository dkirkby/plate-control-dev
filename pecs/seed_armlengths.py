from pecs import PECS
import posconstants as pc


class SeedArmlengths(PECS):
<<<<<<< HEAD
    def __init__(self, fvc=None, ptlm=None,
                 petal_roles=None, posids=None, interactive=False):
        super().__init__(fvc=fvc, ptlm=ptlm)
=======
    def __init__(self, fvc=None, ptls=None,
                 pcid=None, posids=None, interactive=False):
        super().__init__(fvc=fvc, ptls=ptls)
>>>>>>> 8dd4bf02
        self.printfunc('\nSeeding armlengths...\n')
        if interactive:
            self.interactive_ptl_setup()
        else:
<<<<<<< HEAD
            self.ptl_setup(petal_roles, posids)
=======
            self.ptl_setup(pcid, posids)
>>>>>>> 8dd4bf02
        self.seed_vals()
        self.printfunc('Please check DB to ensure new values are committed.')

    def seed_vals(self):
        for posid in self.posids:
            ptl = self.get_owning_ptl(posid)
            self.ptlm.set_posfid_val(posid, 'LENGTH_R1',
                                    pc.nominals['LENGTH_R1']['value'],
                                    participating_petals=[ptl])
            self.ptlm.set_posfid_val(posid, 'LENGTH_R2',
                                    pc.nominals['LENGTH_R2']['value'],
                                    participating_petals=[ptl])
        self.ptlm.commit(mode='calib')


if __name__ == '__main__':
    SeedArmlengths(interactive=True)<|MERGE_RESOLUTION|>--- conflicted
+++ resolved
@@ -3,24 +3,15 @@
 
 
 class SeedArmlengths(PECS):
-<<<<<<< HEAD
+
     def __init__(self, fvc=None, ptlm=None,
                  petal_roles=None, posids=None, interactive=False):
         super().__init__(fvc=fvc, ptlm=ptlm)
-=======
-    def __init__(self, fvc=None, ptls=None,
-                 pcid=None, posids=None, interactive=False):
-        super().__init__(fvc=fvc, ptls=ptls)
->>>>>>> 8dd4bf02
         self.printfunc('\nSeeding armlengths...\n')
         if interactive:
             self.interactive_ptl_setup()
         else:
-<<<<<<< HEAD
             self.ptl_setup(petal_roles, posids)
-=======
-            self.ptl_setup(pcid, posids)
->>>>>>> 8dd4bf02
         self.seed_vals()
         self.printfunc('Please check DB to ensure new values are committed.')
 
@@ -28,12 +19,12 @@
         for posid in self.posids:
             ptl = self.get_owning_ptl(posid)
             self.ptlm.set_posfid_val(posid, 'LENGTH_R1',
-                                    pc.nominals['LENGTH_R1']['value'],
-                                    participating_petals=[ptl])
+                                     pc.nominals['LENGTH_R1']['value'],
+                                     participating_petals=[ptl])
             self.ptlm.set_posfid_val(posid, 'LENGTH_R2',
-                                    pc.nominals['LENGTH_R2']['value'],
-                                    participating_petals=[ptl])
-        self.ptlm.commit(mode='calib')
+                                     pc.nominals['LENGTH_R2']['value'],
+                                     participating_petals=[ptl])
+        self.ptlm.commit(mode='calib', log_note='seed_armlengths')
 
 
 if __name__ == '__main__':
