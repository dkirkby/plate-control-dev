--- conflicted
+++ resolved
@@ -1,661 +1,656 @@
-'''
-P.E.C.S. - Petal Engineer Control System
-Kevin Fanning fanning.59@osu.edu
-
-Simple wrapper of PETAL and FVC proxies to make mock daytools that call
-commands in PetalApp in a similar manner to an OCS sequence.
-FVC/Spotmatch/Platemaker handling are hidden behind the FVC proxy measure
-function. See FVChandler.py for use.
-Requires a running DOS Instance with one PetalApp
-(multiple petals are not supported at the moment)
-along with FVC, Spotmatch and Platemaker.
-
-'''
-import os
-import sys
-import time
-import numpy as np
-import pandas as pd
-from configobj import ConfigObj
-import posconstants as pc
-from DOSlib.proxies import FVC, PetalMan, SimpleProxy  # , Illuminator
-from DOSlib.exposure import Exposure
-from fvc_sim import FVC_proxy_sim
-
-# Required environment variable
-PECS_CONFIG_FILE = os.environ.get('PECS_CONFIG_FILE') # corresponds to e.g. 'pecs_default.cfg' or 'pecs_lbnl.cfg'
-assert PECS_CONFIG_FILE
-
-class PECS:
-    '''if there is already a PECS instance from which you want to re-use
-       the proxies, simply pass in pecs.fvc and pecs.ptls
-       
-        All available petal role names:     self.ptlm.Petals.keys()
-        All selected petals:                self.ptlm.participating_petals
-        Selected PCIDs:                     self.pcids from pecs_*.cfg
-        
-        For different hardware setups, you need to intialize including the
-        correct config file for that local setup. This will be stored in
-        fp_settings/hwsetups/ with a name like pecs_default.cfg or pecs_lbnl.cfg.
-    '''
-    def __init__(self, fvc=None, ptlm=None, printfunc=print, interactive=None,
-                 test_name='PECS', device_locs=None, no_expid=False):
-        # Allow local config so scripts do not always have to collect roles
-        # and names from the user. No check for illuminator at the moment
-        # since it is not used in tests.
-        self._pcid2role = lambda pcid: f'PETAL{pcid}'
-        self._role2pcid = lambda role: int(role.replace('PETAL', ''))
-        self.use_desimeter = False
-        self.match_to_positioner_centers = False
-        self.match_radius = 50
-        self.exptime = 1.
-        self.start_time = pc.now()
-        self.test_name = test_name
-        self.interactive = interactive
-
-        pecs_local = ConfigObj(PECS_CONFIG_FILE, unrepr=True, encoding='utf-8')
-        for attr in pecs_local.keys():
-            setattr(self, attr, pecs_local[attr])
-        if self.exposure_dir is None:
-            self.exposure_dir = '/exposures/desi/'
-        self.printfunc = printfunc
-        if fvc is None:  # instantiate FVC proxy, sim or real
-            if 'SIM' in self.fvc_role.upper():
-                self.fvc = FVC_proxy_sim(max_err=0.0001)
-            else:
-                self.fvc = FVC(self.pm_instrument, fvc_role=self.fvc_role,
-                               constants_version=self.constants_version,
-                               use_desimeter=self.use_desimeter,
-                               match_to_positioner_centers=self.match_to_positioner_centers,
-                               use_arcprep=self.use_arcprep)
-            self.print(f"FVC proxy created for instrument: "
-                       f"{self.fvc.get('instrument')}")
-        elif not(fvc): # if FVC is False don't startup FVC stuff
-            self.fvc = fvc
-            self.print('Starting PECS with no FVC proxy.')
-        else:
-            self.fvc = fvc
-            self.print(f"Reusing existing FVC proxy: "
-                       f"{self.fvc.get('instrument')}")
-        if ptlm is None:
-            self.ptlm = PetalMan()
-            pcids = [self._role2pcid(role)
-                     for role in self.ptlm.participating_petals]
-            # Only use petals that are availible in Petalman
-            self.pcids = list(set(self.pcids) & set(pcids))
-            self.print(f'PetalMan proxy initialised with active petal '
-                       f'role numbers (PCIDs): {pcids}')
-        else:
-            self.ptlm = ptlm
-            self.print(f'Reusing existing PetalMan proxy with active petals: '
-                       f'{self.ptlm.participating_petals}')
-        if self.illuminated_pcids == 'all':
-            self.illuminated_ptl_roles = list(self.ptlm.Petals.keys())
-        else:
-            self.illuminated_ptl_roles = [self._pcid2role(pcid)
-                                          for pcid in self.illuminated_pcids
-                                          if self._pcid2role(pcid)
-                                          in list(self.ptlm.Petals.keys())]
-        assert set(self.illuminated_ptl_roles) <= set(
-            self.ptlm.Petals.keys()), (
-            'Illuminated petals must be in availible petals!')
-        if self.interactive or (self.pcids is None):
-            self.interactive_ptl_setup(device_locs)  # choose which petal to operate
-        elif self.interactive is False:
-            self.ptl_setup(self.pcids)  # use PCIDs specified in cfg
-        # Do this after interactive_ptl_setup
-        if self.interactive:
-            self.home_adc() #asks to home, not automatic
-            self.turn_on_fids()
-<<<<<<< HEAD
-        if not(no_expid):
-            #Setup exposure ID last incase aborted doing the above
-=======
-        #Setup exposure ID last incase aborted doing the above
-        if not(no_expid):
->>>>>>> ef8e0ddc
-            self._get_expid()
-
-    def exp_setup(self):
-        '''
-        Temp function to setup fptestdata while PECS still has some integration with it
-        '''
-        assert hasattr(self, 'data'), (
-            'FPTestData must be initialised before calling exposure setup.')
-        self.test_name = self.data.test_name
-        self.exp.program = self.test_name
-        self.data.set_dirs(self.exp.id)
-        self.start_time = self.data.t_i
-        self.fvc.save_centers = True
-        # fvc centre jsons are written by non-msdos account, note access
-        self.fvc.save_centers_path = self.data.dir
-
-    def _get_expid(self):
-        '''
-        Setup entry in exposureDB to get and exposure ID. 
-        '''
-        self.exp = Exposure(readonly=False)
-        self.exp.sequence = 'Focalplane'
-        self.exp.program = self.test_name
-        self.exp.exptime = self.exptime
-        self.iteration = 0
-        self.print(f'DESI exposure ID set up as: {self.exp.id}')
-
-    def print(self, msg):
-        if hasattr(self, 'logger'):
-            self.logger.info(msg)  # use broadcast logger to log to all pcids
-        else:
-            self.printfunc(msg)
-
-    def _parse_yn(self, yn_str):
-        #  Trying to accept varieties like y/n, yes/no
-        if 'y' in yn_str.lower():
-            return True
-        elif 'n' in yn_str.lower():
-            return False
-        else:
-            return self._parse_yn(
-                input(f'Invalid input: {yn_str}, must be y/n:'))
-
-    def ptl_setup(self, pcids, posids=None, illumination_check=False, device_locs=None):
-        '''input pcids must be a list of integers'''
-        self.print(f'Setting up petals and positioners for {len(pcids)} '
-                   f'selected petals, PCIDs: {pcids}')
-        if illumination_check:
-            for pcid in pcids:  # illumination check
-                assert self._pcid2role(pcid) in self.illuminated_ptl_roles, (
-                    f'PC{pcid:02} must be illuminated.')
-        self.ptlm.participating_petals = [self._pcid2role(pcid) for pcid in self.pcids]
-        if posids is None:
-            posids0, posinfo = self.get_enabled_posids(posids='all', include_posinfo=True)
-            if device_locs:
-                self.print(f'Looking for enabled positioners at {len(device_locs)} specific' +
-                           ' device locations on each petal')
-                drop_idxs = set()
-                for idx, row in posinfo.iterrows():
-                    if row['DEVICE_LOC'] not in device_locs:
-                        drop_idxs.add(idx)
-                posinfo = posinfo.drop(drop_idxs, axis=0)
-                if posinfo.index.name == 'DEVICE_ID':
-                    posids0 = sorted(posinfo.index)
-                else:
-                    posids0 = sorted(posinfo['DEVICE_ID'])
-                self.print(f'Found {len(posids0)} enabled posids matching specified device locations')
-            else:
-                self.print('Defaulting to all enabled positioners')
-        else:
-            ret = self.ptlm.get_positioners(posids=posids, enabled_only=False)
-            posinfo = pd.concat(list(ret.values())).set_index('DEVICE_ID')
-            posids0 = sorted(set(posids) & set(posinfo.index))  # double check
-            self.print(f'Validated {len(posids0)} of {len(posids)} positioners specified')
-        self.posids = posids0
-        self.posinfo = posinfo
-        self.ptl_roles = self.ptlm.participating_petals
-
-    def interactive_ptl_setup(self, device_locs=None):
-        self.print('Running interactive setup for PECS')
-        pcids = self._interactively_get_pcid()  # set selected ptlid
-        if device_locs:
-            posids = None
-        else:
-            posids = self._interactively_get_posids()  # set selected posids
-        self.ptl_setup(pcids, posids=posids, device_locs=device_locs)
-
-    def pcid_lookup(self, posid):
-        if posid in self.posinfo.index:
-            return self.posinfo.loc[posid, 'PETAL_LOC']
-        else:
-            raise ValueError(f'Invalid posid {posid} not found in PCIDs: '
-                             f'{self.pcids}')
-
-    def ptl_role_lookup(self, posid):
-        return self._pcid2role(self.pcid_lookup(posid))
-
-    def _interactively_get_pcid(self):
-        pcids = input('Please enter integer PCIDs seperated by spaces. '
-                      'Leave blank to select petal specified in cfg: ')
-        if pcids == '':
-            pcids = self.pcids
-        for pcid in pcids:  # validate pcids against petalman available roles
-            assert f'PETAL{pcid}' in self.ptlm.Petals.keys(), (
-                f'PC{pcid:02} unavailable, all available ICS petal roles: '
-                f'{self.ptlm.Petals.keys()}')
-        self.print(f'Selected {len(self.pcids)} petals, PCIDs: {self.pcids}')
-        self.ptlm.participating_petals = [self._pcid2role(p) for p in pcids]
-        return pcids
-
-    def _interactively_get_posids(self):
-        user_text = input('Please list canids (can??) or posids, seperated by '
-                          'spaces. Leave blank to select all positioners: ')
-        enabled_only, kwarg = True, {}
-        if user_text == '':
-            self.print('Defaulting to all enabled positioners...')
-            posids = None
-        else:
-            selection = user_text.split()
-            selection = list(set(selection)) # Stop repeated entries.
-            kw = 'busids' if 'can' in selection[0] else 'posids'
-            kwarg.update({kw: selection})
-            enabled_only = False
-            self.print(f'{len(selection)} items specified, '
-                       'allowing disabled positioners to be selected...')
-            ret = self.ptlm.get_positioners(enabled_only=enabled_only, **kwarg)
-            posinfo = pd.concat(list(ret.values()))
-            posids = sorted(posinfo['DEVICE_ID'])
-            self.print(f'Selected {len(posids)} positioners')
-        return posids
-
-    def fvc_measure(self, exppos=None, match_radius=None, matched_only=True,
-                    check_unmatched=False, test_tp=False, num_meas=1):
-        '''Measure positioner locations.
-        
-        INPUTS:  exppos ... expected positions in some format (?), though if None
-                            the code will just use the current expected positions
-                            (almost always what you want)
-                 match_radius ... passed to fvc proxy
-                 matched_only ... passed to fvc proxy
-                 check_unmatched ... passed to PetalApp.handle_fvc_feedback()
-                 test_tp ... passed to PetalApp.handle_fvc_feedback()
-                 num_meas ... how many FVC images to take (the results will be
-                                                           median-ed in XY space)
-        
-        OUTPUTS: exppos ... expected positions in some format (?)
-                 meapos ... measured results. pandas dataframe with columns:
-                            ['DQ', 'DS', 'FLAGS', 'FWHM', 'MAG', 'MEAS_ERR', 'Q', 'S']
-                            Additionally, each sub-measurement (see num_meas arg) will
-                            have a complete set of identically-named columns, except with
-                            a suffix like '0', '1', '2' ... apended. So for example you
-                            would see columns ['Q0', 'Q1', 'Q2', ...]. If num_meas=1, you
-                            would only find 'Q0', and it would be identical to the values
-                            in column 'Q'.
-                 matched ... set of positioner ids matched to measured centroids
-                 unmatched ... set of unmatched positioner ids
-        '''
-        assert self.fvc, 'fvc_measure called when FVC not availible in PECS instance!'
-        assert num_meas > 0, f'argued num_meas={num_meas}, but must do at least one measurement'
-        if match_radius is None :
-            match_radius = self.match_radius
-        if exppos is None:
-            # participating_petals=None gets responses from all
-            # not just selected petals
-            exppos = (self.ptlm.get_positions(
-                          return_coord='QS',
-                          participating_petals=self.illuminated_ptl_roles)
-                      .sort_values(by='DEVICE_ID').reset_index(drop=True))
-        if np.any(['P' in device_id for device_id in exppos['DEVICE_ID']]):
-            self.print('Expected positions of positioners by PetalApp '
-                       'are contaminated by fiducials.')
-        centers = self.ptlm.get_centers(return_coord='QS', drop_devid=False)
-        seqid = None
-        if hasattr(self, 'exp'):
-            seqid = self.exp.id
-        for i in range(num_meas):
-            self.print(f'Calling FVC.measure with exptime = {self.exptime} s, '
-                   f'expecting {len(exppos)} backlit positioners. Image {i+1} of {num_meas}.')
-            positions =self.fvc.measure(expected_positions=exppos, seqid=seqid,
-                                        exptime=self.exptime, match_radius=match_radius,
-                                        matched_only=matched_only,
-                                        all_fiducials=self.all_fiducials,centers=centers)
-            # Positions is a dictionary (from np.rec_array). Is empty when no posiitoners are present
-            assert positions, 'Return from fvc.measure is empty! Check that positioners are back illuminated!'
-            this_meapos = pd.DataFrame(positions).rename(columns=
-                            {'id': 'DEVICE_ID'}).set_index('DEVICE_ID').sort_index()
-            if np.any(['P' in device_id for device_id in this_meapos.index]):
-                self.print('Measured positions of positioners by FVC '
-                           'are contaminated by fiducials.')
-            this_meapos.columns = this_meapos.columns.str.upper()  # clean up header to save
-            this_meapos = self._batch_transform(this_meapos, 'QS', 'obsXY')
-            if i == 0:
-                meapos = this_meapos
-            for column in ['obsX', 'obsY', 'Q', 'S']:
-                meapos[f'{column}{i}'] = this_meapos[column]
-            self.iteration += 1
-        median_columns = ['obsX', 'obsY']
-        for column in median_columns:
-            these_columns = [f'{column}{i}' for i in range(num_meas)]
-            medians = meapos[these_columns].median(axis=1)
-            meapos[column] = medians
-        meapos = self._batch_transform(meapos, 'obsXY', 'QS')
-        exppos = (exppos.rename(columns={'id': 'DEVICE_ID'})
-                  .set_index('DEVICE_ID').sort_index())
-        exppos.columns = exppos.columns.str.upper()
-        # recover flags
-        meapos['FLAGS'] |= exppos.loc[list(meapos.index)]['FLAGS']
-        # find the posids that are unmatched, missing from FVC return
-        matched = set(exppos.index) & set(meapos.index)
-        unmatched = set(exppos.index) - matched
-        if len(unmatched) == 0:
-            self.print(f'All {len(exppos.index)} back-illuminated '
-                       f'positioners measured by FVC')
-        else:
-            self.print(f'Missing {len(unmatched)} of expected backlit fibres:'
-                       f'\n{sorted(unmatched)}')
-        fvc_data = pd.concat([meapos,
-                    exppos[exppos.index.isin(meapos.index)][['PETAL_LOC','DEVICE_LOC']]],
-                    axis=1)
-        submeas = {}
-        if num_meas > 1:
-            submeas = self.summarize_submeasurements(meapos)
-        self.ptlm.handle_fvc_feedback(fvc_data, check_unmatched=check_unmatched,
-                                      test_tp=test_tp, auto_update=True,
-                                      err_thresh=self.max_err, up_tol=self.tp_tol,
-                                      up_frac=self.tp_frac, postscript=submeas)
-        return exppos, meapos, matched, unmatched
-
-    def move_measure(self, request, match_radius=None, check_unmatched=False,
-                     test_tp=False, anticollision=None, num_meas=1):
-        '''
-        Wrapper for often repeated moving and measuring sequence.
-        Returns data merged with request.
-        
-        INPUTS:  request ... pandas dataframe that includes columns:
-                             ['DEVICE_ID', 'COMMAND', 'X1', 'X2', 'LOG_NOTE']
-                 match_radius ... passed to fvc_measure()
-                 check_umatched ... passed to PetalApp.handle_fvc_feedback()
-                 test_tp ... passed to PetalApp.handle_fvc_feedback()
-                 anticollison ... mode like 'default', 'freeze', 'adjust', or None
-                 num_meas ... how many FVC images to take (the results will be median-ed)
-        
-        OUTPUTS: result ... pandas dataframe that includes columns:
-                            ['DQ', 'DS', 'FLAGS', 'FWHM', 'MAG', 'MEAS_ERR',
-                             'mea_Q', 'mea_S', 'COMMAND', 'tgt_posintT',
-                             'tgt_posintP', 'LOG_NOTE', 'BUS_ID', 'DEVICE_LOC',
-                             'PETAL_LOC', 'STATUS', 'posintT', 'posintP']
-                            
-                            And also, ['Q0', 'Q1', 'Q2', etc ...]
-                            for the sub-measurements, depending on the value of
-                            argument num_meas. See fvc_measure() for details on
-                            this. These sub-meas columns I am not bothering to
-                            rename with the 'mea_' prefix.
-                            
-                            The dataframe has index column 'DEVICE_ID'
-        '''
-        self.print(f'Moving positioners... Exposure {self.exp.id}, iteration {self.iteration}')
-        self.ptlm.set_exposure_info(self.exp.id, self.iteration)
-        self.ptlm.prepare_move(request, anticollision=anticollision)
-        self.ptlm.execute_move(reset_flags=False, control={'timeout': 120})
-        _, meapos, matched, _ = self.fvc_measure(
-            exppos=None, matched_only=True, match_radius=match_radius, 
-            check_unmatched=check_unmatched, test_tp=test_tp, num_meas=num_meas)
-        result = self._merge_match_and_rename_fvc_data(request, meapos, matched)
-        self.ptlm.clear_exposure_info()
-        return result
-    
-    def rehome_and_measure(self, posids, axis='both', debounce=True, log_note='',
-                           match_radius=None, check_unmatched=False, test_tp=False,
-                           anticollision=None):
-        '''Wrapper for sending rehome command and then measuring result.
-        Returns whatever fvc_measure returns.
-        '''
-        assert axis in {'both', 'phi', 'phi_only', 'theta', 'theta_only'}
-        assert debounce in {True, False}
-        if anticollision not in {'freeze', None}:
-            anticollision = 'freeze'
-            self.print(f'Anticollision method {anticollision} is not supported during rehome.' +
-                       f' Reverting to {anticollision}')
-        self.print(f'Rehoming positioners, axis={axis}, anticollision={anticollision}' +
-                   f', debounce={debounce}, exposure={self.exp.id}, iteration={self.iteration}')
-        return self._rehome_or_park_and_measure(ids=posids, axis=axis, debounce=debounce,
-                                                log_note=log_note, match_radius=match_radius, 
-                                                check_unmatched=check_unmatched,
-                                                test_tp=test_tp, anticollision=anticollision)
-    
-    def park_and_measure(self, posids, mode='normal', coords='poslocTP', log_note='',
-                         match_radius=None, check_unmatched=False, test_tp=False):
-        '''Wrapper for sending park_positioners command and then measuring result.
-        Returns whatever fvc_measure returns.
-        '''
-        assert mode in {'normal', 'center'}
-        assert coords in {'posintTP', 'poslocTP'}
-        self.print(f'Parking positioners, mode={mode}, coords={coords}' +
-                   f', exposure={self.exp.id}, iteration={self.iteration}')
-        return self._rehome_or_park_and_measure(move='park', ids=posids, mode=mode,
-                                                coords=coords, log_note=log_note,
-                                                match_radius=match_radius, 
-                                                check_unmatched=check_unmatched,
-                                                test_tp=test_tp)
-        
-    def _rehome_or_park_and_measure(self, move='rehome', **kwargs):
-        '''Common operations for both "rehome_and_measure" and "park_and_measure".
-        '''
-        funcs = {'rehome': self.ptlm.rehome_pos,
-                 'park': self.ptlm.park_positioners}
-        move_args = {'rehome': {'ids', 'axis', 'anticollision', 'debounce', 'log_note'},
-                     'park': {'ids', 'mode', 'coords', 'log_note'}}
-        meas_args = {'match_radius', 'check_unmatched', 'test_tp'}
-        missing_args = (move_args[move] | meas_args) - set(kwargs)
-        assert move in funcs, f'unrecognized move type {move}'
-        assert not(any(missing_args)), f'missing args {missing_args}'
-        self.ptlm.set_exposure_info(self.exp.id, self.iteration)
-        posids = kwargs['ids']
-        enabled = self.get_enabled_posids(posids)
-        posids_by_petal = {}
-        for posid in enabled:
-            pcid = self.pcid_lookup(posid)
-            if pcid not in posids_by_petal:
-                posids_by_petal[pcid] = set()
-            posids_by_petal[pcid].add(posid)
-        for pcid, these_posids in posids_by_petal.items():
-            # 2020-07-12 [JHS] this happens sequentially petal by petal, only because
-            # I haven't studied the PetalMan / PECS interfaces sufficiently well to
-            # understand how to call the rehome_pos commands simultanously across
-            # multiple petals. That said, this is probably such a rarely called function
-            # that it's not critical to achieve that parallelism right now.
-            role = self._pcid2role(pcid)
-            move_kwargs = {key: kwargs[key] for key in move_args[move] if key != 'ids'}
-            move_kwargs.update({'ids': these_posids, 'participating_petals': role})
-            funcs[move](**move_kwargs)
-        
-        # 2020-07-21 [JHS] dissimilar results than move_measure func, since no "request" data structure here
-        meas_kwargs = {key:kwargs[key] for key in meas_args}
-        meas_kwargs.update({'exppos': None, 'matched_only': True})
-        # 20200-10-21 [KF] only use the meapos as result, not the whole tuple return
-        _, result, _, _ = self.fvc_measure(**meas_kwargs)
-        self.ptlm.clear_exposure_info()
-        return result
-
-    def home_adc(self):
-        if self.adc_available:
-            try:
-                adc = SimpleProxy('ADC')
-                if self._parse_yn(input('Home ADC? (y/n): ')):
-                    self.print('Homing ADC...')
-                    retcode = adc._send_command('home', controllers=[1, 2])
-                    self.print(f'ADC.home returned code: {retcode}')
-            except Exception as e:
-                print(f'Exception homing ADC, {e}')
-        else:
-            return
-
-    def turn_on_fids(self):
-        if self._parse_yn(input('Turn on fiducials (y/n): ')):
-            responses = self.ptlm.set_fiducials(setting='on')
-        else:
-            responses = self.ptlm.get_fiducials()
-        self.print(f'Petals report fiducials in the following states: {responses}')
-
-
-    def fvc_collect(self):
-        destination = os.path.join(
-            self.exposure_dir, pc.dir_date_str(t=self.start_time),
-            f'{self.exp.id:08}')
-        # os.makedirs(destination, exist_ok=True)  # no permission anyway
-        try:
-            fvccoll = SimpleProxy('FVCCOLLECTOR')
-            retcode = fvccoll._send_command('configure')
-            self.print(f'FVCCollector.configure returned code: {retcode}')
-            retcode = fvccoll._send_command(
-                'collect', expid=self.exp.id, output_dir=destination,
-                logbook=False, remove_after_transfer=self.fvc_cleanup)
-            self.print(f'FVCCollector.collect returned code: {retcode}')
-            if retcode == 'SUCCESS':
-                self.print('FVC data associated with exposure ID '
-                           f'{self.exp.id} collected to: {destination}')
-            expserv = SimpleProxy('EXPOSURESERVER')
-            retcode = expserv._send_command('distribute', source=destination)
-            self.print(f'ExposureServer.distribute returned code: {retcode}')
-            if retcode == 'SUCCESS':
-                self.print(f'symlink created for: {destination}')
-        except Exception as e:
-            self.print(f'FVC collection failed with exception: {e}')
-
-    @staticmethod
-    def countdown_sec(t):  # in seconds
-        t = int(t)
-        for i in reversed(range(t)):
-            sys.stderr.write(f'\rSleeping... ({i} s / {t} s)')
-            time.sleep(1)
-            sys.stdout.flush()
-        print(f'\nSleep finished ({t} s)')
-
-    def pause(self, press_enter=False):
-        '''pause operation between positioner moves for heat monitoring'''
-        if self.pause_interval is None or press_enter:
-            input('Paused for heat load monitoring for unspecified interval. '
-                  'Press enter to continue: ')
-        elif self.pause_interval == 0:  # no puase needed, just continue
-            self.print('pause_interval = 0, continuing without pause...')
-        elif self.pause_interval > 0:
-            self.print(f'Pausing for {self.pause_interval} s...')
-            self.countdown_sec(self.pause_interval)
-
-    def decorate_note(self, log_note=''):
-        '''Adds additional information to a positioner log note. The intended
-        usage is to include important facts known only to PECS, when constructing
-        the LOG_NOTE field that gets saved to the posmovedb.'''
-        log_note = pc.join_notes(log_note, f'expid={self.exp.id}')
-        log_note = pc.join_notes(log_note, f'use_desimeter={self.use_desimeter}')
-        return log_note
-                
-    def get_enabled_posids(self, posids='sub', include_posinfo=False):
-        '''Returns list of the enabled posids.
-        
-        INPUTS:
-            posids ... 'sub' --> return enabled subset of PECS' self.posids property
-                   ... 'all' --> return all currently enabled posids
-                   ... some iterable --> return just the enabled subset of iterable
-        
-            include_posinfo ... boolean, whether to return a second item with
-                                additional "posinfo" data
-        '''
-        if posids == 'sub':
-            selected_posids = self.posids
-        elif posids == 'all':
-            selected_posids = None
-        else:
-            try:
-                iterator = iter(posids)
-                selected_posids = [p for p in iterator]
-            except:
-                assert False, f'error, could not iterate arg posids={posids}'
-        ret = self.ptlm.get_positioners(enabled_only=True, posids=selected_posids)
-        posinfo = pd.concat(list(ret.values()))
-        posinfo = posinfo.set_index('DEVICE_ID')
-        posids = sorted(posinfo.index)
-        if include_posinfo:
-            return posids, posinfo
-        return posids
-    
-    def summarize_submeasurements(self, meapos):
-        '''Collects submeasurements (like from fvc_measure with num_meas > 1)
-        by positioner ID into suitable strings for logging purposes.
-        
-        INPUTS:   meapos ... dataframe including columns ['Q0', 'S0', 'Q1', 'S1', ...]
-                             and index 'DEVICE_ID'
-
-        OUTPUTS:  Dictionary with keys = posids and values = strings.
-                  Only includes entries for posids as defined by calling
-                  get_enabled_posids(posids, False)
-        
-        In cases where only the 0-th terms are found (i.e. we had num_meas==1)
-        the strings in the return dict will be empty, ''.
-        '''
-        posids = set(meapos.index)
-        num_meas = 0
-        crazy_number_of_iterations = 100
-        for i in range(crazy_number_of_iterations):
-            if f'Q{i}' in meapos.columns and f'S{i}' in meapos.columns:
-                num_meas += 1
-            else:
-                break
-        assert num_meas != 0, 'meapos is missing columns "Q0" and/or "S0"'
-        if num_meas == 1:
-            return {posid: '' for posid in posids}
-        out = {}
-        for posid in posids:
-            data = meapos.loc[posid]
-            this_dict = {'Q':[], 'S':[], 'obsX':[], 'obsY':[]}
-            for key in this_dict:
-                for i in range(num_meas):
-                    this_dict[key] += [data[f'{key}{i}']]
-            fmt1 = lambda X: str([f'{x:.4f}' for x in X]).replace("'", '')
-            s = 'submeas={'
-            for k,v in this_dict.items():
-                s += f'\'{k}\': {fmt1(v)}, '
-            s = s[:-2] + '}'
-            out[posid] = s
-        return out
-    
-    def _merge_match_and_rename_fvc_data(self, request, meapos, matched):
-        '''Returns results of fvc measurement after checking for target matches
-        and doing ome pandas juggling, very specifc to the other data interchange
-        formats in pecs etc.
-        
-        request ... pandas dataframe with index column DEVICE_ID and request data
-        meapos ... pandas dataframe with index column DEVICE_ID and fvc data
-        matched ... set of posids
-        '''
-        # meapos may contain not only matched but all posids in expected pos
-        matched_df = meapos.loc[sorted(matched & set(self.posids))]
-        merged = matched_df.merge(request, on='DEVICE_ID')
-        if not(merged.index.name == 'DEVICE_ID'):
-            merged = merged.set_index('DEVICE_ID')
-        
-        # columns get renamed
-        merged.rename(columns={'X1': 'tgt_posintT', 'X2': 'tgt_posintP',
-                               'Q': 'mea_Q', 'S': 'mea_S', 'FLAG': 'FLAGS'},
-                      inplace=True)
-        mask = merged['FLAGS'].notnull()
-        merged.loc[mask, 'STATUS'] = pc.decipher_posflags(merged.loc[mask, 'FLAGS'])
-        
-        # get expected (tracked) posintTP angles
-        exppos = (self.ptlm.get_positions(return_coord='posintTP',
-                                          participating_petals=self.ptl_roles)
-                  .set_index('DEVICE_ID')[['X1', 'X2']])
-        exppos.rename(columns={'X1': 'posintT', 'X2': 'posintP'}, inplace=True)
-        result = merged.join(exppos, on='DEVICE_ID')
-        return result
-    
-    def _batch_transform(self, frame, cs1, cs2):
-        '''Calculate values in cs2 for a frame that has columns for coordinate
-        system cs1. E.g. cs1='QS', cs2='obsXY'. Index is 'DEVICE_ID'. Then return
-        a new frame that now includes new columns (or replaces existing columns)
-        for coordinate system 2. E.g. you could start with only 'Q' and 'S' in
-        frame, and then 'obsX' and 'obsY' will be added.
-        '''
-        # I know, I know... the implementation is hacky madness... But it's very
-        # hard to predict how these pandas frames behave going in and out of opaque
-        # interfaces through PetalMan to PetalApp and back. Meanwhile I need to move
-        # on with other work. I so much wish we could have just had normal python
-        # dicts and lists getting passed around.
-        u_col = []
-        v_col = []
-        def breakup(cs):
-            if cs == 'QS':
-                return 'Q', 'S'
-            if cs == 'obsXY':
-                return 'obsX', 'obsY'
-        u1, v1 = breakup(cs1)
-        u2, v2 = breakup(cs2)
-        for posid in frame.index:
-            vals1 = [frame.loc[posid][u1], frame.loc[posid][v1]]
-            vals2 = self.ptlm.ptltrans(f'{cs1}_to_{cs2}', vals1, cast=True)
-            if isinstance(vals2, dict):
-                vals2 = list(vals2.values())[0]
-            vals2 = vals2.flatten()
-            u_col += [vals2[0]]
-            v_col += [vals2[1]]
-        new = frame.copy()
-        new[u2] = u_col
-        new[v2] = v_col
-        return new
+'''
+P.E.C.S. - Petal Engineer Control System
+Kevin Fanning fanning.59@osu.edu
+
+Simple wrapper of PETAL and FVC proxies to make mock daytools that call
+commands in PetalApp in a similar manner to an OCS sequence.
+FVC/Spotmatch/Platemaker handling are hidden behind the FVC proxy measure
+function. See FVChandler.py for use.
+Requires a running DOS Instance with one PetalApp
+(multiple petals are not supported at the moment)
+along with FVC, Spotmatch and Platemaker.
+
+'''
+import os
+import sys
+import time
+import numpy as np
+import pandas as pd
+from configobj import ConfigObj
+import posconstants as pc
+from DOSlib.proxies import FVC, PetalMan, SimpleProxy  # , Illuminator
+from DOSlib.exposure import Exposure
+from fvc_sim import FVC_proxy_sim
+
+# Required environment variable
+PECS_CONFIG_FILE = os.environ.get('PECS_CONFIG_FILE') # corresponds to e.g. 'pecs_default.cfg' or 'pecs_lbnl.cfg'
+assert PECS_CONFIG_FILE
+
+class PECS:
+    '''if there is already a PECS instance from which you want to re-use
+       the proxies, simply pass in pecs.fvc and pecs.ptls
+       
+        All available petal role names:     self.ptlm.Petals.keys()
+        All selected petals:                self.ptlm.participating_petals
+        Selected PCIDs:                     self.pcids from pecs_*.cfg
+        
+        For different hardware setups, you need to intialize including the
+        correct config file for that local setup. This will be stored in
+        fp_settings/hwsetups/ with a name like pecs_default.cfg or pecs_lbnl.cfg.
+    '''
+    def __init__(self, fvc=None, ptlm=None, printfunc=print, interactive=None,
+                 test_name='PECS', device_locs=None, no_expid=False):
+        # Allow local config so scripts do not always have to collect roles
+        # and names from the user. No check for illuminator at the moment
+        # since it is not used in tests.
+        self._pcid2role = lambda pcid: f'PETAL{pcid}'
+        self._role2pcid = lambda role: int(role.replace('PETAL', ''))
+        self.use_desimeter = False
+        self.match_to_positioner_centers = False
+        self.match_radius = 50
+        self.exptime = 1.
+        self.start_time = pc.now()
+        self.test_name = test_name
+        self.interactive = interactive
+
+        pecs_local = ConfigObj(PECS_CONFIG_FILE, unrepr=True, encoding='utf-8')
+        for attr in pecs_local.keys():
+            setattr(self, attr, pecs_local[attr])
+        if self.exposure_dir is None:
+            self.exposure_dir = '/exposures/desi/'
+        self.printfunc = printfunc
+        if fvc is None:  # instantiate FVC proxy, sim or real
+            if 'SIM' in self.fvc_role.upper():
+                self.fvc = FVC_proxy_sim(max_err=0.0001)
+            else:
+                self.fvc = FVC(self.pm_instrument, fvc_role=self.fvc_role,
+                               constants_version=self.constants_version,
+                               use_desimeter=self.use_desimeter,
+                               match_to_positioner_centers=self.match_to_positioner_centers,
+                               use_arcprep=self.use_arcprep)
+            self.print(f"FVC proxy created for instrument: "
+                       f"{self.fvc.get('instrument')}")
+        elif not(fvc): # if FVC is False don't startup FVC stuff
+            self.fvc = fvc
+            self.print('Starting PECS with no FVC proxy.')
+        else:
+            self.fvc = fvc
+            self.print(f"Reusing existing FVC proxy: "
+                       f"{self.fvc.get('instrument')}")
+        if ptlm is None:
+            self.ptlm = PetalMan()
+            pcids = [self._role2pcid(role)
+                     for role in self.ptlm.participating_petals]
+            # Only use petals that are availible in Petalman
+            self.pcids = list(set(self.pcids) & set(pcids))
+            self.print(f'PetalMan proxy initialised with active petal '
+                       f'role numbers (PCIDs): {pcids}')
+        else:
+            self.ptlm = ptlm
+            self.print(f'Reusing existing PetalMan proxy with active petals: '
+                       f'{self.ptlm.participating_petals}')
+        if self.illuminated_pcids == 'all':
+            self.illuminated_ptl_roles = list(self.ptlm.Petals.keys())
+        else:
+            self.illuminated_ptl_roles = [self._pcid2role(pcid)
+                                          for pcid in self.illuminated_pcids
+                                          if self._pcid2role(pcid)
+                                          in list(self.ptlm.Petals.keys())]
+        assert set(self.illuminated_ptl_roles) <= set(
+            self.ptlm.Petals.keys()), (
+            'Illuminated petals must be in availible petals!')
+        if self.interactive or (self.pcids is None):
+            self.interactive_ptl_setup(device_locs)  # choose which petal to operate
+        elif self.interactive is False:
+            self.ptl_setup(self.pcids)  # use PCIDs specified in cfg
+        # Do this after interactive_ptl_setup
+        if self.interactive:
+            self.home_adc() #asks to home, not automatic
+            self.turn_on_fids()
+        #Setup exposure ID last incase aborted doing the above
+        if not(no_expid):
+            self._get_expid()
+
+    def exp_setup(self):
+        '''
+        Temp function to setup fptestdata while PECS still has some integration with it
+        '''
+        assert hasattr(self, 'data'), (
+            'FPTestData must be initialised before calling exposure setup.')
+        self.test_name = self.data.test_name
+        self.exp.program = self.test_name
+        self.data.set_dirs(self.exp.id)
+        self.start_time = self.data.t_i
+        self.fvc.save_centers = True
+        # fvc centre jsons are written by non-msdos account, note access
+        self.fvc.save_centers_path = self.data.dir
+
+    def _get_expid(self):
+        '''
+        Setup entry in exposureDB to get and exposure ID. 
+        '''
+        self.exp = Exposure(readonly=False)
+        self.exp.sequence = 'Focalplane'
+        self.exp.program = self.test_name
+        self.exp.exptime = self.exptime
+        self.iteration = 0
+        self.print(f'DESI exposure ID set up as: {self.exp.id}')
+
+    def print(self, msg):
+        if hasattr(self, 'logger'):
+            self.logger.info(msg)  # use broadcast logger to log to all pcids
+        else:
+            self.printfunc(msg)
+
+    def _parse_yn(self, yn_str):
+        #  Trying to accept varieties like y/n, yes/no
+        if 'y' in yn_str.lower():
+            return True
+        elif 'n' in yn_str.lower():
+            return False
+        else:
+            return self._parse_yn(
+                input(f'Invalid input: {yn_str}, must be y/n:'))
+
+    def ptl_setup(self, pcids, posids=None, illumination_check=False, device_locs=None):
+        '''input pcids must be a list of integers'''
+        self.print(f'Setting up petals and positioners for {len(pcids)} '
+                   f'selected petals, PCIDs: {pcids}')
+        if illumination_check:
+            for pcid in pcids:  # illumination check
+                assert self._pcid2role(pcid) in self.illuminated_ptl_roles, (
+                    f'PC{pcid:02} must be illuminated.')
+        self.ptlm.participating_petals = [self._pcid2role(pcid) for pcid in self.pcids]
+        if posids is None:
+            posids0, posinfo = self.get_enabled_posids(posids='all', include_posinfo=True)
+            if device_locs:
+                self.print(f'Looking for enabled positioners at {len(device_locs)} specific' +
+                           ' device locations on each petal')
+                drop_idxs = set()
+                for idx, row in posinfo.iterrows():
+                    if row['DEVICE_LOC'] not in device_locs:
+                        drop_idxs.add(idx)
+                posinfo = posinfo.drop(drop_idxs, axis=0)
+                if posinfo.index.name == 'DEVICE_ID':
+                    posids0 = sorted(posinfo.index)
+                else:
+                    posids0 = sorted(posinfo['DEVICE_ID'])
+                self.print(f'Found {len(posids0)} enabled posids matching specified device locations')
+            else:
+                self.print('Defaulting to all enabled positioners')
+        else:
+            ret = self.ptlm.get_positioners(posids=posids, enabled_only=False)
+            posinfo = pd.concat(list(ret.values())).set_index('DEVICE_ID')
+            posids0 = sorted(set(posids) & set(posinfo.index))  # double check
+            self.print(f'Validated {len(posids0)} of {len(posids)} positioners specified')
+        self.posids = posids0
+        self.posinfo = posinfo
+        self.ptl_roles = self.ptlm.participating_petals
+
+    def interactive_ptl_setup(self, device_locs=None):
+        self.print('Running interactive setup for PECS')
+        pcids = self._interactively_get_pcid()  # set selected ptlid
+        if device_locs:
+            posids = None
+        else:
+            posids = self._interactively_get_posids()  # set selected posids
+        self.ptl_setup(pcids, posids=posids, device_locs=device_locs)
+
+    def pcid_lookup(self, posid):
+        if posid in self.posinfo.index:
+            return self.posinfo.loc[posid, 'PETAL_LOC']
+        else:
+            raise ValueError(f'Invalid posid {posid} not found in PCIDs: '
+                             f'{self.pcids}')
+
+    def ptl_role_lookup(self, posid):
+        return self._pcid2role(self.pcid_lookup(posid))
+
+    def _interactively_get_pcid(self):
+        pcids = input('Please enter integer PCIDs seperated by spaces. '
+                      'Leave blank to select petal specified in cfg: ')
+        if pcids == '':
+            pcids = self.pcids
+        for pcid in pcids:  # validate pcids against petalman available roles
+            assert f'PETAL{pcid}' in self.ptlm.Petals.keys(), (
+                f'PC{pcid:02} unavailable, all available ICS petal roles: '
+                f'{self.ptlm.Petals.keys()}')
+        self.print(f'Selected {len(self.pcids)} petals, PCIDs: {self.pcids}')
+        self.ptlm.participating_petals = [self._pcid2role(p) for p in pcids]
+        return pcids
+
+    def _interactively_get_posids(self):
+        user_text = input('Please list canids (can??) or posids, seperated by '
+                          'spaces. Leave blank to select all positioners: ')
+        enabled_only, kwarg = True, {}
+        if user_text == '':
+            self.print('Defaulting to all enabled positioners...')
+            posids = None
+        else:
+            selection = user_text.split()
+            selection = list(set(selection)) # Stop repeated entries.
+            kw = 'busids' if 'can' in selection[0] else 'posids'
+            kwarg.update({kw: selection})
+            enabled_only = False
+            self.print(f'{len(selection)} items specified, '
+                       'allowing disabled positioners to be selected...')
+            ret = self.ptlm.get_positioners(enabled_only=enabled_only, **kwarg)
+            posinfo = pd.concat(list(ret.values()))
+            posids = sorted(posinfo['DEVICE_ID'])
+            self.print(f'Selected {len(posids)} positioners')
+        return posids
+
+    def fvc_measure(self, exppos=None, match_radius=None, matched_only=True,
+                    check_unmatched=False, test_tp=False, num_meas=1):
+        '''Measure positioner locations.
+        
+        INPUTS:  exppos ... expected positions in some format (?), though if None
+                            the code will just use the current expected positions
+                            (almost always what you want)
+                 match_radius ... passed to fvc proxy
+                 matched_only ... passed to fvc proxy
+                 check_unmatched ... passed to PetalApp.handle_fvc_feedback()
+                 test_tp ... passed to PetalApp.handle_fvc_feedback()
+                 num_meas ... how many FVC images to take (the results will be
+                                                           median-ed in XY space)
+        
+        OUTPUTS: exppos ... expected positions in some format (?)
+                 meapos ... measured results. pandas dataframe with columns:
+                            ['DQ', 'DS', 'FLAGS', 'FWHM', 'MAG', 'MEAS_ERR', 'Q', 'S']
+                            Additionally, each sub-measurement (see num_meas arg) will
+                            have a complete set of identically-named columns, except with
+                            a suffix like '0', '1', '2' ... apended. So for example you
+                            would see columns ['Q0', 'Q1', 'Q2', ...]. If num_meas=1, you
+                            would only find 'Q0', and it would be identical to the values
+                            in column 'Q'.
+                 matched ... set of positioner ids matched to measured centroids
+                 unmatched ... set of unmatched positioner ids
+        '''
+        assert self.fvc, 'fvc_measure called when FVC not availible in PECS instance!'
+        assert num_meas > 0, f'argued num_meas={num_meas}, but must do at least one measurement'
+        if match_radius is None :
+            match_radius = self.match_radius
+        if exppos is None:
+            # participating_petals=None gets responses from all
+            # not just selected petals
+            exppos = (self.ptlm.get_positions(
+                          return_coord='QS',
+                          participating_petals=self.illuminated_ptl_roles)
+                      .sort_values(by='DEVICE_ID').reset_index(drop=True))
+        if np.any(['P' in device_id for device_id in exppos['DEVICE_ID']]):
+            self.print('Expected positions of positioners by PetalApp '
+                       'are contaminated by fiducials.')
+        centers = self.ptlm.get_centers(return_coord='QS', drop_devid=False)
+        seqid = None
+        if hasattr(self, 'exp'):
+            seqid = self.exp.id
+        for i in range(num_meas):
+            self.print(f'Calling FVC.measure with exptime = {self.exptime} s, '
+                   f'expecting {len(exppos)} backlit positioners. Image {i+1} of {num_meas}.')
+            positions =self.fvc.measure(expected_positions=exppos, seqid=seqid,
+                                        exptime=self.exptime, match_radius=match_radius,
+                                        matched_only=matched_only,
+                                        all_fiducials=self.all_fiducials,centers=centers)
+            # Positions is a dictionary (from np.rec_array). Is empty when no posiitoners are present
+            assert positions, 'Return from fvc.measure is empty! Check that positioners are back illuminated!'
+            this_meapos = pd.DataFrame(positions).rename(columns=
+                            {'id': 'DEVICE_ID'}).set_index('DEVICE_ID').sort_index()
+            if np.any(['P' in device_id for device_id in this_meapos.index]):
+                self.print('Measured positions of positioners by FVC '
+                           'are contaminated by fiducials.')
+            this_meapos.columns = this_meapos.columns.str.upper()  # clean up header to save
+            this_meapos = self._batch_transform(this_meapos, 'QS', 'obsXY')
+            if i == 0:
+                meapos = this_meapos
+            for column in ['obsX', 'obsY', 'Q', 'S']:
+                meapos[f'{column}{i}'] = this_meapos[column]
+            self.iteration += 1
+        median_columns = ['obsX', 'obsY']
+        for column in median_columns:
+            these_columns = [f'{column}{i}' for i in range(num_meas)]
+            medians = meapos[these_columns].median(axis=1)
+            meapos[column] = medians
+        meapos = self._batch_transform(meapos, 'obsXY', 'QS')
+        exppos = (exppos.rename(columns={'id': 'DEVICE_ID'})
+                  .set_index('DEVICE_ID').sort_index())
+        exppos.columns = exppos.columns.str.upper()
+        # recover flags
+        meapos['FLAGS'] |= exppos.loc[list(meapos.index)]['FLAGS']
+        # find the posids that are unmatched, missing from FVC return
+        matched = set(exppos.index) & set(meapos.index)
+        unmatched = set(exppos.index) - matched
+        if len(unmatched) == 0:
+            self.print(f'All {len(exppos.index)} back-illuminated '
+                       f'positioners measured by FVC')
+        else:
+            self.print(f'Missing {len(unmatched)} of expected backlit fibres:'
+                       f'\n{sorted(unmatched)}')
+        fvc_data = pd.concat([meapos,
+                    exppos[exppos.index.isin(meapos.index)][['PETAL_LOC','DEVICE_LOC']]],
+                    axis=1)
+        submeas = {}
+        if num_meas > 1:
+            submeas = self.summarize_submeasurements(meapos)
+        self.ptlm.handle_fvc_feedback(fvc_data, check_unmatched=check_unmatched,
+                                      test_tp=test_tp, auto_update=True,
+                                      err_thresh=self.max_err, up_tol=self.tp_tol,
+                                      up_frac=self.tp_frac, postscript=submeas)
+        return exppos, meapos, matched, unmatched
+
+    def move_measure(self, request, match_radius=None, check_unmatched=False,
+                     test_tp=False, anticollision=None, num_meas=1):
+        '''
+        Wrapper for often repeated moving and measuring sequence.
+        Returns data merged with request.
+        
+        INPUTS:  request ... pandas dataframe that includes columns:
+                             ['DEVICE_ID', 'COMMAND', 'X1', 'X2', 'LOG_NOTE']
+                 match_radius ... passed to fvc_measure()
+                 check_umatched ... passed to PetalApp.handle_fvc_feedback()
+                 test_tp ... passed to PetalApp.handle_fvc_feedback()
+                 anticollison ... mode like 'default', 'freeze', 'adjust', or None
+                 num_meas ... how many FVC images to take (the results will be median-ed)
+        
+        OUTPUTS: result ... pandas dataframe that includes columns:
+                            ['DQ', 'DS', 'FLAGS', 'FWHM', 'MAG', 'MEAS_ERR',
+                             'mea_Q', 'mea_S', 'COMMAND', 'tgt_posintT',
+                             'tgt_posintP', 'LOG_NOTE', 'BUS_ID', 'DEVICE_LOC',
+                             'PETAL_LOC', 'STATUS', 'posintT', 'posintP']
+                            
+                            And also, ['Q0', 'Q1', 'Q2', etc ...]
+                            for the sub-measurements, depending on the value of
+                            argument num_meas. See fvc_measure() for details on
+                            this. These sub-meas columns I am not bothering to
+                            rename with the 'mea_' prefix.
+                            
+                            The dataframe has index column 'DEVICE_ID'
+        '''
+        self.print(f'Moving positioners... Exposure {self.exp.id}, iteration {self.iteration}')
+        self.ptlm.set_exposure_info(self.exp.id, self.iteration)
+        self.ptlm.prepare_move(request, anticollision=anticollision)
+        self.ptlm.execute_move(reset_flags=False, control={'timeout': 120})
+        _, meapos, matched, _ = self.fvc_measure(
+            exppos=None, matched_only=True, match_radius=match_radius, 
+            check_unmatched=check_unmatched, test_tp=test_tp, num_meas=num_meas)
+        result = self._merge_match_and_rename_fvc_data(request, meapos, matched)
+        self.ptlm.clear_exposure_info()
+        return result
+    
+    def rehome_and_measure(self, posids, axis='both', debounce=True, log_note='',
+                           match_radius=None, check_unmatched=False, test_tp=False,
+                           anticollision=None):
+        '''Wrapper for sending rehome command and then measuring result.
+        Returns whatever fvc_measure returns.
+        '''
+        assert axis in {'both', 'phi', 'phi_only', 'theta', 'theta_only'}
+        assert debounce in {True, False}
+        if anticollision not in {'freeze', None}:
+            anticollision = 'freeze'
+            self.print(f'Anticollision method {anticollision} is not supported during rehome.' +
+                       f' Reverting to {anticollision}')
+        self.print(f'Rehoming positioners, axis={axis}, anticollision={anticollision}' +
+                   f', debounce={debounce}, exposure={self.exp.id}, iteration={self.iteration}')
+        return self._rehome_or_park_and_measure(ids=posids, axis=axis, debounce=debounce,
+                                                log_note=log_note, match_radius=match_radius, 
+                                                check_unmatched=check_unmatched,
+                                                test_tp=test_tp, anticollision=anticollision)
+    
+    def park_and_measure(self, posids, mode='normal', coords='poslocTP', log_note='',
+                         match_radius=None, check_unmatched=False, test_tp=False):
+        '''Wrapper for sending park_positioners command and then measuring result.
+        Returns whatever fvc_measure returns.
+        '''
+        assert mode in {'normal', 'center'}
+        assert coords in {'posintTP', 'poslocTP'}
+        self.print(f'Parking positioners, mode={mode}, coords={coords}' +
+                   f', exposure={self.exp.id}, iteration={self.iteration}')
+        return self._rehome_or_park_and_measure(move='park', ids=posids, mode=mode,
+                                                coords=coords, log_note=log_note,
+                                                match_radius=match_radius, 
+                                                check_unmatched=check_unmatched,
+                                                test_tp=test_tp)
+        
+    def _rehome_or_park_and_measure(self, move='rehome', **kwargs):
+        '''Common operations for both "rehome_and_measure" and "park_and_measure".
+        '''
+        funcs = {'rehome': self.ptlm.rehome_pos,
+                 'park': self.ptlm.park_positioners}
+        move_args = {'rehome': {'ids', 'axis', 'anticollision', 'debounce', 'log_note'},
+                     'park': {'ids', 'mode', 'coords', 'log_note'}}
+        meas_args = {'match_radius', 'check_unmatched', 'test_tp'}
+        missing_args = (move_args[move] | meas_args) - set(kwargs)
+        assert move in funcs, f'unrecognized move type {move}'
+        assert not(any(missing_args)), f'missing args {missing_args}'
+        self.ptlm.set_exposure_info(self.exp.id, self.iteration)
+        posids = kwargs['ids']
+        enabled = self.get_enabled_posids(posids)
+        posids_by_petal = {}
+        for posid in enabled:
+            pcid = self.pcid_lookup(posid)
+            if pcid not in posids_by_petal:
+                posids_by_petal[pcid] = set()
+            posids_by_petal[pcid].add(posid)
+        for pcid, these_posids in posids_by_petal.items():
+            # 2020-07-12 [JHS] this happens sequentially petal by petal, only because
+            # I haven't studied the PetalMan / PECS interfaces sufficiently well to
+            # understand how to call the rehome_pos commands simultanously across
+            # multiple petals. That said, this is probably such a rarely called function
+            # that it's not critical to achieve that parallelism right now.
+            role = self._pcid2role(pcid)
+            move_kwargs = {key: kwargs[key] for key in move_args[move] if key != 'ids'}
+            move_kwargs.update({'ids': these_posids, 'participating_petals': role})
+            funcs[move](**move_kwargs)
+        
+        # 2020-07-21 [JHS] dissimilar results than move_measure func, since no "request" data structure here
+        meas_kwargs = {key:kwargs[key] for key in meas_args}
+        meas_kwargs.update({'exppos': None, 'matched_only': True})
+        # 20200-10-21 [KF] only use the meapos as result, not the whole tuple return
+        _, result, _, _ = self.fvc_measure(**meas_kwargs)
+        self.ptlm.clear_exposure_info()
+        return result
+
+    def home_adc(self):
+        if self.adc_available:
+            try:
+                adc = SimpleProxy('ADC')
+                if self._parse_yn(input('Home ADC? (y/n): ')):
+                    self.print('Homing ADC...')
+                    retcode = adc._send_command('home', controllers=[1, 2])
+                    self.print(f'ADC.home returned code: {retcode}')
+            except Exception as e:
+                print(f'Exception homing ADC, {e}')
+        else:
+            return
+
+    def turn_on_fids(self):
+        if self._parse_yn(input('Turn on fiducials (y/n): ')):
+            responses = self.ptlm.set_fiducials(setting='on')
+        else:
+            responses = self.ptlm.get_fiducials()
+        self.print(f'Petals report fiducials in the following states: {responses}')
+
+
+    def fvc_collect(self):
+        destination = os.path.join(
+            self.exposure_dir, pc.dir_date_str(t=self.start_time),
+            f'{self.exp.id:08}')
+        # os.makedirs(destination, exist_ok=True)  # no permission anyway
+        try:
+            fvccoll = SimpleProxy('FVCCOLLECTOR')
+            retcode = fvccoll._send_command('configure')
+            self.print(f'FVCCollector.configure returned code: {retcode}')
+            retcode = fvccoll._send_command(
+                'collect', expid=self.exp.id, output_dir=destination,
+                logbook=False, remove_after_transfer=self.fvc_cleanup)
+            self.print(f'FVCCollector.collect returned code: {retcode}')
+            if retcode == 'SUCCESS':
+                self.print('FVC data associated with exposure ID '
+                           f'{self.exp.id} collected to: {destination}')
+            expserv = SimpleProxy('EXPOSURESERVER')
+            retcode = expserv._send_command('distribute', source=destination)
+            self.print(f'ExposureServer.distribute returned code: {retcode}')
+            if retcode == 'SUCCESS':
+                self.print(f'symlink created for: {destination}')
+        except Exception as e:
+            self.print(f'FVC collection failed with exception: {e}')
+
+    @staticmethod
+    def countdown_sec(t):  # in seconds
+        t = int(t)
+        for i in reversed(range(t)):
+            sys.stderr.write(f'\rSleeping... ({i} s / {t} s)')
+            time.sleep(1)
+            sys.stdout.flush()
+        print(f'\nSleep finished ({t} s)')
+
+    def pause(self, press_enter=False):
+        '''pause operation between positioner moves for heat monitoring'''
+        if self.pause_interval is None or press_enter:
+            input('Paused for heat load monitoring for unspecified interval. '
+                  'Press enter to continue: ')
+        elif self.pause_interval == 0:  # no puase needed, just continue
+            self.print('pause_interval = 0, continuing without pause...')
+        elif self.pause_interval > 0:
+            self.print(f'Pausing for {self.pause_interval} s...')
+            self.countdown_sec(self.pause_interval)
+
+    def decorate_note(self, log_note=''):
+        '''Adds additional information to a positioner log note. The intended
+        usage is to include important facts known only to PECS, when constructing
+        the LOG_NOTE field that gets saved to the posmovedb.'''
+        log_note = pc.join_notes(log_note, f'expid={self.exp.id}')
+        log_note = pc.join_notes(log_note, f'use_desimeter={self.use_desimeter}')
+        return log_note
+                
+    def get_enabled_posids(self, posids='sub', include_posinfo=False):
+        '''Returns list of the enabled posids.
+        
+        INPUTS:
+            posids ... 'sub' --> return enabled subset of PECS' self.posids property
+                   ... 'all' --> return all currently enabled posids
+                   ... some iterable --> return just the enabled subset of iterable
+        
+            include_posinfo ... boolean, whether to return a second item with
+                                additional "posinfo" data
+        '''
+        if posids == 'sub':
+            selected_posids = self.posids
+        elif posids == 'all':
+            selected_posids = None
+        else:
+            try:
+                iterator = iter(posids)
+                selected_posids = [p for p in iterator]
+            except:
+                assert False, f'error, could not iterate arg posids={posids}'
+        ret = self.ptlm.get_positioners(enabled_only=True, posids=selected_posids)
+        posinfo = pd.concat(list(ret.values()))
+        posinfo = posinfo.set_index('DEVICE_ID')
+        posids = sorted(posinfo.index)
+        if include_posinfo:
+            return posids, posinfo
+        return posids
+    
+    def summarize_submeasurements(self, meapos):
+        '''Collects submeasurements (like from fvc_measure with num_meas > 1)
+        by positioner ID into suitable strings for logging purposes.
+        
+        INPUTS:   meapos ... dataframe including columns ['Q0', 'S0', 'Q1', 'S1', ...]
+                             and index 'DEVICE_ID'
+
+        OUTPUTS:  Dictionary with keys = posids and values = strings.
+                  Only includes entries for posids as defined by calling
+                  get_enabled_posids(posids, False)
+        
+        In cases where only the 0-th terms are found (i.e. we had num_meas==1)
+        the strings in the return dict will be empty, ''.
+        '''
+        posids = set(meapos.index)
+        num_meas = 0
+        crazy_number_of_iterations = 100
+        for i in range(crazy_number_of_iterations):
+            if f'Q{i}' in meapos.columns and f'S{i}' in meapos.columns:
+                num_meas += 1
+            else:
+                break
+        assert num_meas != 0, 'meapos is missing columns "Q0" and/or "S0"'
+        if num_meas == 1:
+            return {posid: '' for posid in posids}
+        out = {}
+        for posid in posids:
+            data = meapos.loc[posid]
+            this_dict = {'Q':[], 'S':[], 'obsX':[], 'obsY':[]}
+            for key in this_dict:
+                for i in range(num_meas):
+                    this_dict[key] += [data[f'{key}{i}']]
+            fmt1 = lambda X: str([f'{x:.4f}' for x in X]).replace("'", '')
+            s = 'submeas={'
+            for k,v in this_dict.items():
+                s += f'\'{k}\': {fmt1(v)}, '
+            s = s[:-2] + '}'
+            out[posid] = s
+        return out
+    
+    def _merge_match_and_rename_fvc_data(self, request, meapos, matched):
+        '''Returns results of fvc measurement after checking for target matches
+        and doing ome pandas juggling, very specifc to the other data interchange
+        formats in pecs etc.
+        
+        request ... pandas dataframe with index column DEVICE_ID and request data
+        meapos ... pandas dataframe with index column DEVICE_ID and fvc data
+        matched ... set of posids
+        '''
+        # meapos may contain not only matched but all posids in expected pos
+        matched_df = meapos.loc[sorted(matched & set(self.posids))]
+        merged = matched_df.merge(request, on='DEVICE_ID')
+        if not(merged.index.name == 'DEVICE_ID'):
+            merged = merged.set_index('DEVICE_ID')
+        
+        # columns get renamed
+        merged.rename(columns={'X1': 'tgt_posintT', 'X2': 'tgt_posintP',
+                               'Q': 'mea_Q', 'S': 'mea_S', 'FLAG': 'FLAGS'},
+                      inplace=True)
+        mask = merged['FLAGS'].notnull()
+        merged.loc[mask, 'STATUS'] = pc.decipher_posflags(merged.loc[mask, 'FLAGS'])
+        
+        # get expected (tracked) posintTP angles
+        exppos = (self.ptlm.get_positions(return_coord='posintTP',
+                                          participating_petals=self.ptl_roles)
+                  .set_index('DEVICE_ID')[['X1', 'X2']])
+        exppos.rename(columns={'X1': 'posintT', 'X2': 'posintP'}, inplace=True)
+        result = merged.join(exppos, on='DEVICE_ID')
+        return result
+    
+    def _batch_transform(self, frame, cs1, cs2):
+        '''Calculate values in cs2 for a frame that has columns for coordinate
+        system cs1. E.g. cs1='QS', cs2='obsXY'. Index is 'DEVICE_ID'. Then return
+        a new frame that now includes new columns (or replaces existing columns)
+        for coordinate system 2. E.g. you could start with only 'Q' and 'S' in
+        frame, and then 'obsX' and 'obsY' will be added.
+        '''
+        # I know, I know... the implementation is hacky madness... But it's very
+        # hard to predict how these pandas frames behave going in and out of opaque
+        # interfaces through PetalMan to PetalApp and back. Meanwhile I need to move
+        # on with other work. I so much wish we could have just had normal python
+        # dicts and lists getting passed around.
+        u_col = []
+        v_col = []
+        def breakup(cs):
+            if cs == 'QS':
+                return 'Q', 'S'
+            if cs == 'obsXY':
+                return 'obsX', 'obsY'
+        u1, v1 = breakup(cs1)
+        u2, v2 = breakup(cs2)
+        for posid in frame.index:
+            vals1 = [frame.loc[posid][u1], frame.loc[posid][v1]]
+            vals2 = self.ptlm.ptltrans(f'{cs1}_to_{cs2}', vals1, cast=True)
+            if isinstance(vals2, dict):
+                vals2 = list(vals2.values())[0]
+            vals2 = vals2.flatten()
+            u_col += [vals2[0]]
+            v_col += [vals2[1]]
+        new = frame.copy()
+        new[u2] = u_col
+        new[v2] = v_col
+        return new