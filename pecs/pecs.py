'''
P.E.C.S. - Petal Engineer Control System
Kevin Fanning fanning.59@osu.edu

Simple wrapper of PETAL and FVC proxies to make mock daytools that call
commands in PetalApp in a similar manner to an OCS sequence.

FVC/Spotmatch/Platemaker handling are hidden behind the FVC proxy measure
function. See FVChandler.py for use.

Requires a running DOS Instance with one PetalApp
(multiple petals are not supported at the moment)
along with FVC, Spotmatch and Platemaker.

Adding multi-petal support; it doesn't cost any more work now,
but will simply our life so much (Duan 2019/05/24)

Added basic FVC simulator (Kevin 2019/05/30)

Added illuminator proxy for xy test control over LED (Duan 2019/06/07)

'''

<<<<<<< HEAD
from DOSlib.proxies import FVC, PetalMan  # , Illuminator
=======
>>>>>>> 8dd4bf02
import os
import sys
import time
import numpy as np
import pandas as pd
from configobj import ConfigObj
from DOSlib.proxies import FVC, Petal, SimpleProxy  # , Illuminator
from DOSlib.exposure import Exposure
from fvc_sim import FVC_proxy_sim


class PECS:
    '''if there is already a PECS instance from which you want to re-use
       the proxies, simply pass in pecs.fvc and pecs.ptls
    '''
    def __init__(self, fvc=None, ptlm=None, printfunc=print):
        # Allow local config so scripts do not always have to collect roles
        # and names from the user. No check for illuminator at the moment
        # since it is not used in tests.
        self.printfunc = printfunc
        pecs_local = ConfigObj(  # set basic self attributes
            os.path.join(os.path.dirname(os.path.realpath(__file__)),
                         'pecs_local.cfg'),
            unrepr=True, encoding='utf-8')
        for attr in pecs_local.keys():
            setattr(self, attr, pecs_local[attr])
<<<<<<< HEAD
        # self.all_fiducials = pecs_local['all_fiducials']
        # self.constants_version = pecs_local['constants_version']
        # self.pm_instrument = pecs_local['pm_instrument']
        # self.fvc_role = pecs_local['fvc_role']
        # self.illuminator_role = pecs_local['illuminator_role']
=======
        if type(printfunc) is dict:  # a dict for all petals
            # if input printfunc is already a dict, check consistency
            assert set(self.pcids) == set(printfunc.keys()), (
                'Input pcids mismatch')
            self.printfuncs = printfunc
        else:  # if a single printfunc is supplied
            self.printfuncs = {pcid: printfunc for pcid in self.pcids}
>>>>>>> 8dd4bf02
        if fvc is None:  # instantiate FVC proxy, sim or real
            if 'SIM' in self.fvc_role.upper():
                self.fvc = FVC_proxy_sim(max_err=0.0001)
            else:
                self.fvc = FVC(self.pm_instrument, fvc_role=self.fvc_role,
                               constants_version=self.constants_version)
            self.printfunc(f"FVC proxy created for instrument: "
                           f"{self.fvc.get('instrument')}")
        else:
            self.fvc = fvc
            self.printfunc(f"Reusing existing FVC proxy: "
                           f"{self.fvc.get('instrument')}")
<<<<<<< HEAD
        if ptlm is None:
            self.ptlm = PetalMan()
            self.printfunc()
=======
        if ptls is None:
            self.ptls = {}  # call petal proxy
            for pcid in self.pcids:
                self.ptls[pcid] = Petal(pcid)  # no sim state ctrl
                self.printfuncs[pcid](
                    f'Petal proxy initialised for {pcid}, '
                    f'simulator mode: {self.ptls[pcid].simulator_on}')
>>>>>>> 8dd4bf02
        else:
            self.ptlm = ptlm
            self.printfunc(
<<<<<<< HEAD
                f'Reusing existing PetalMan proxy with active petals '
                f'{self.ptlm.participating_petals}')
        if self.illuminated_petals is not None:
            for ptl in self.illuminated_petals:
                assert(ptl in list(self.ptlm.Petals.keys())), 'Illuminated petals must be in availible petals!'
=======
                f'Reusing existing petal proxies for petals {self.pcids}')
>>>>>>> 8dd4bf02
        # self.illuminator = Illuminator()  # this crashes KF 06/18/19
        # fvc stuff
        self.fvc_collector = SimpleProxy('FVCCOLLECTOR')

    def exp_setup(self):
        assert hasattr(self, 'data'), (
            'FPTestData must be initialised before calling exposure setup.')
        self.exp = Exposure(read_only=False)
        self.exp.sequence = self.data.test_name
        # directory setup
        self.data.set_dirs(self.exp.id)

<<<<<<< HEAD
=======
    def printfunc(self, msg):
        '''self.printfuncs is a dict indexed by pcids as specified for input,
        this function prints to all of them for messages shared across petals
        '''
        for pf in self.printfuncs.values():
            pf(msg)

>>>>>>> 8dd4bf02
    def _parse_yn(self, yn_str):
        #  Trying to accept varieties like y/n, yes/no
        if 'y' in yn_str.lower():
            return True
        elif 'n' in yn_str.lower():
            return False
        else:
            self.printfunc(f'Invalid input: {yn_str}. Must be y/n.')

<<<<<<< HEAD
    def ptl_setup(self, petal_roles=None, posids=None, ids=None):

        if petal_roles is None:
            self.printfunc(f'Defaulting to petal roles = {self.ptlm.participating_petals}')
        else:
            for ptl in petal_roles:
                assert ('PETAL' in ptl), f'Petal role names are always PETAL###, invalid role name {ptl}'
                if self.illuminated_petals is not None:
                    assert(ptl in self.illuminated_petals), f'{ptl} must be illuminated!'
            self.ptlm.participating_petals = petal_roles
        if (posids is None) and (ids is None):
            retcode = self.ptlm.get_positioners(enabled_only=True)
            dflist = []
            for p in retcode.values():
                dflist.append(p)
            ids = pd.concat(dflist)
            posids = sorted(list(ids['DEVICE_ID']))
=======
    def ptl_setup(self, pcid=None, posids=None):

        if pcid is None:
            pcid = self.pcids[0]
            self.printfunc(f'Defaulting to pcid = {pcid}')
        self.pcid = pcid
        self.ptl = self.ptls[self.pcid]
        if posids is None:
            posids = sorted(list(self.ptl.get_positioners(
                enabled_only=True)['DEVICE_ID']))
>>>>>>> 8dd4bf02
            self.printfunc(
                f'Defaulting to all {len(posids)} enabled positioners')
        elif posids is None:
            posids = sorted(list(ids['DEVICE_ID']))
        elif ids is None:
            retcode = self.ptlm.get_positioners(enabled_only=False, posids=posids)
            dflist = []
            for p in retcode.values():
                dflist.append(p)
            ids = pd.concat(dflist)
        self.posids = posids
        self.ids = ids

    def interactive_ptl_setup(self):
        self.printfunc(f'Running interactive setup for PECS')
<<<<<<< HEAD
        ptls = self._interactively_get_ptl()  # set selected ptlid
        posids, ids = self._interactively_get_posids()  # set selected posids
        self.ptl_setup(petal_roles=ptls, posids=posids, ids=ids)

    def get_owning_ptl(self, posid):
        """
        Finds the petal that owns this positioner
        """
        assert(isinstance(posid,str)), 'Must be single positioner!'
        retcode = self.ptlm.get_positioners(enabled_only=False, posids=[posid])
        for ptl in retcode.keys():
            if not retcode[ptl].empty:
                return ptl
        return

    def _interactively_get_ptl(self):
        ptls = input(f'Availible petal roles: {list(self.ptlm.Petals.keys())}\n'
                      f'Please enter list petal roles seperated by SPACES. \n'
                      f' Leave blank for all petals: ')
        if ptls == '':
            return list(self.ptlm.Petals.keys())
        petal_roles = ptls.split()
        # Validate roles
        for role in petal_roles:
            accepted = False
            for availible in self.ptlm.Petals.keys():
                if role == availible:
                    accepted = True
            if not accepted:
                self.printfunc(f'Invalid role {role}, try again.')
                return self._interactively_get_ptl()
        self.ptlm.participating_petals = petal_roles
        return petal_roles


    def _interactively_get_posids(self):
=======
        pcid = self._interactively_get_ptl()  # set selected pcid
        posids = self._interactively_get_posids(pcid)  # set selected posids
        self.ptl_setup(pcid=pcid, posids=posids)

    def _interactively_get_ptl(self):
        pcid = input(f'Availible PCIDs: {list(self.ptls.keys())}\n'
                     f'Please enter a PCID (integer only): ')
        if pcid.isdigit():
            self.printfunc(f'Selected PCID = {pcid}')
            return int(pcid)
        else:
            self.printfunc('Invalid input, must be an integer, retry')
            return self._interactively_get_ptl()

    def _interactively_get_posids(self, pcid):
>>>>>>> 8dd4bf02
        user_text = input('Please list CAN bus IDs or posids, seperated by '
                          'SPACES. \nLeave blank to use all positioners: ')
        if user_text == '':
            selection = None
        else:
            selection = user_text.split()
        user_text = input('Use enabled positioners only? (y/n): ')
        enabled_only = self._parse_yn(user_text)
        if selection is None:
<<<<<<< HEAD
            retcode = self.ptlm.get_positioners(enabled_only=True)
            dflist = []
            for p in retcode.values():
                dflist.append(p)
            ids = pd.concat(dflist)
            posids = sorted(list(ids['DEVICE_ID']))
        elif 'can' in selection[0]:  # User passed a list of canids
            retcode = self.ptlm.get_positioners(enabled_only=True, busids=selection)
            dflist = []
            for p in retcode.values():
                dflist.append(p)
            ids = pd.concat(dflist)
            posids = sorted(list(ids['DEVICE_ID']))
        else:  # assume is a list of posids
            retcode = self.ptlm.get_positioners(enabled_only=True, posids=selection)
            dflist = []
            for p in retcode.values():
                dflist.append(p)
            ids = pd.concat(dflist)
            posids = sorted(list(ids['DEVICE_ID']))
        return posids, ids

    def fvc_measure(self, exppos=None, match_radius=30):
=======
            posids = sorted(list(self.ptls[pcid].get_positioners(
                enabled_only=enabled_only)['DEVICE_ID']))
        elif 'can' in selection[0]:  # User passed a list of canids
            posids = sorted(list(self.ptls[pcid].get_positioners(
                enabled_only=enabled_only, busids=selection)['DEVICE_ID']))
        else:  # assume is a list of posids
            posids = sorted(list(self.ptls[pcid].get_positioners(
                enabled_only=enabled_only, posids=selection)['DEVICE_ID']))
        self.printfunc(f'Selected {len(posids)} positioners')
        return posids

    def fvc_measure(self, exppos=None, match_radius=30, matched_only=True):
>>>>>>> 8dd4bf02
        '''use the expected positions given, or by default use internallly
        tracked current expected positions for fvc measurement
        returns expected_positions (df), measured_positions (df)
        (bot have DEVICE_ID as index and sorted) and
        matched_posids (set), unmatched_posids (set)'''
        if exppos is None:
<<<<<<< HEAD
            # participating_petals=None gets responses from all - not just selected petals
            exppos = (self.ptlm.get_positions(return_coord='QS', participating_petals=self.illuminated_petals)
                      .sort_values(by='DEVICE_ID'))  # includes all posids
        exppos.reset_index(inplace=True)
        mr_old = self.fvc.get('match_radius')  # hold old match radius
        if mr_old != match_radius: # Ignore call if the same.
            self.fvc.set(match_radius=match_radius)  # set larger radius for calib
=======
            # get all backlit fibres, enabled and disabled
            exppos_list = [(self.ptls[pcid].get_positions(return_coord='QS')
                            .sort_values(by='DEVICE_ID'))
                           for pcid in self.pcids]  # includes all posids
            exppos = pd.concat(exppos_list)
        if np.any(['P' in device_id for device_id in exppos['DEVICE_ID']]):
            print('Expected positions of positioners by PetalApp '
                  'are contaminated by fiducials.')
            # raise Exception('Expected positions of positioners by PetalApp '
            #                 'are contaminated by fiducials.')
        self.printfunc(f'Calling FVC measure expecting '
                       f'{len(exppos)} positioners...')
        mr_old = self.fvc.get('match_radius')  # hold old match radius
        # self.fvc.set(match_radius=match_radius)
>>>>>>> 8dd4bf02
        # measured_QS, note that expected_pos was changed in place
        meapos = (pd.DataFrame(self.fvc.measure(
                      expected_positions=exppos, seqid=self.exp.id,
                      exptime=self.exptime, match_radius=match_radius,
                      matched_only=matched_only,
                      all_fiducials=self.all_fiducials))
                  .rename(columns={'id': 'DEVICE_ID'})
                  .set_index('DEVICE_ID').sort_index())  # indexed by DEVICE_ID
<<<<<<< HEAD
        if mr_old != match_radius:
            self.fvc.set(match_radius=mr_old)  # restore old radius after measure
        meapos.columns = meapos.columns.str.upper()  # clean up header to save
        exppos = (exppos.rename(columns={'id': 'DEVICE_ID', 'FLAG':'FLAGS'})
                  .set_index('DEVICE_ID').sort_index())

        #recover flags
        meapos['FLAGS'] |= exppos.loc[list(meapos.index)]['FLAGS']
=======
        if np.any(['P' in device_id for device_id in meapos.index]):
            print('Measured positions of positioners by FVC '
                  'are contaminated by fiducials.')
            # raise Exception('Measured positions of positioners by FVC '
            #                 'are contaminated by fiducials.')
        self.fvc.set(match_radius=mr_old)  # restore old radius after measure
        meapos.columns = meapos.columns.str.upper()  # clean up header to save
        exppos = (exppos.rename(columns={'id': 'DEVICE_ID'})
                  .set_index('DEVICE_ID').sort_index())
>>>>>>> 8dd4bf02
        exppos.columns = exppos.columns.str.upper()
        # find the posids that are unmatched, missing from FVC return
        matched = set(exppos.index).intersection(set(meapos.index))
        unmatched = set(exppos.index) - matched
        if len(unmatched) == 0:
            self.printfunc(f'All {len(exppos.index)} positioners matched.')
        else:
            self.printfunc(
<<<<<<< HEAD
                f'Missing {len(unmatched)} of expected positioners'
                f'\n{sorted(unmatched)}')
        return exppos, meapos, matched, unmatched

=======
                f'Missing {len(unmatched)} of expected backlit fibres'
                f'\n{sorted(unmatched)}')
        return exppos, meapos, matched, unmatched

    def fvc_collect(self):
        self.printfunc('Collecting FVC images associated with exposure ID '
                       f'{self.exp.id} to: {self.data.dir}')
        self.fvc_collector._send_command('collect', expid=self.exp.id,
                                         output_dir=self.data.dir)

    @staticmethod
    def countdown_sec(t, dt=1):  # in seconds
        for i in reversed(range(3)):
            sys.stderr.write(f'\rSleeping... ({i*dt+dt} s / {t} s)')
            time.sleep(dt)  # sleep until a whole second boundary
            sys.stdout.flush()
        print(f'\nSleep finished ({t} s).')

    def pause(self):
        '''pause operation between positioner moves for heat monitoring'''
        if self.pause_interval is None:
            input('Paused for heat load monitoring for unspecified interval. '
                  'Press enter to continue: ')
        elif self.pause_interval == 0:
            # no puase needed, just continue
            self.printfunc('Pause interval = 0, continuing without pause...')
        elif self.pause_interval > 0:
            self.printfunc(f'Pausing for {self.pause_interval} s...')
            self.countdown_sec(self.pause_interval)

>>>>>>> 8dd4bf02
<|MERGE_RESOLUTION|>--- conflicted
+++ resolved
@@ -1,385 +1,266 @@
-'''
-P.E.C.S. - Petal Engineer Control System
-Kevin Fanning fanning.59@osu.edu
-
-Simple wrapper of PETAL and FVC proxies to make mock daytools that call
-commands in PetalApp in a similar manner to an OCS sequence.
-
-FVC/Spotmatch/Platemaker handling are hidden behind the FVC proxy measure
-function. See FVChandler.py for use.
-
-Requires a running DOS Instance with one PetalApp
-(multiple petals are not supported at the moment)
-along with FVC, Spotmatch and Platemaker.
-
-Adding multi-petal support; it doesn't cost any more work now,
-but will simply our life so much (Duan 2019/05/24)
-
-Added basic FVC simulator (Kevin 2019/05/30)
-
-Added illuminator proxy for xy test control over LED (Duan 2019/06/07)
-
-'''
-
-<<<<<<< HEAD
-from DOSlib.proxies import FVC, PetalMan  # , Illuminator
-=======
->>>>>>> 8dd4bf02
-import os
-import sys
-import time
-import numpy as np
-import pandas as pd
-from configobj import ConfigObj
-from DOSlib.proxies import FVC, Petal, SimpleProxy  # , Illuminator
-from DOSlib.exposure import Exposure
-from fvc_sim import FVC_proxy_sim
-
-
-class PECS:
-    '''if there is already a PECS instance from which you want to re-use
-       the proxies, simply pass in pecs.fvc and pecs.ptls
-    '''
-    def __init__(self, fvc=None, ptlm=None, printfunc=print):
-        # Allow local config so scripts do not always have to collect roles
-        # and names from the user. No check for illuminator at the moment
-        # since it is not used in tests.
-        self.printfunc = printfunc
-        pecs_local = ConfigObj(  # set basic self attributes
-            os.path.join(os.path.dirname(os.path.realpath(__file__)),
-                         'pecs_local.cfg'),
-            unrepr=True, encoding='utf-8')
-        for attr in pecs_local.keys():
-            setattr(self, attr, pecs_local[attr])
-<<<<<<< HEAD
-        # self.all_fiducials = pecs_local['all_fiducials']
-        # self.constants_version = pecs_local['constants_version']
-        # self.pm_instrument = pecs_local['pm_instrument']
-        # self.fvc_role = pecs_local['fvc_role']
-        # self.illuminator_role = pecs_local['illuminator_role']
-=======
-        if type(printfunc) is dict:  # a dict for all petals
-            # if input printfunc is already a dict, check consistency
-            assert set(self.pcids) == set(printfunc.keys()), (
-                'Input pcids mismatch')
-            self.printfuncs = printfunc
-        else:  # if a single printfunc is supplied
-            self.printfuncs = {pcid: printfunc for pcid in self.pcids}
->>>>>>> 8dd4bf02
-        if fvc is None:  # instantiate FVC proxy, sim or real
-            if 'SIM' in self.fvc_role.upper():
-                self.fvc = FVC_proxy_sim(max_err=0.0001)
-            else:
-                self.fvc = FVC(self.pm_instrument, fvc_role=self.fvc_role,
-                               constants_version=self.constants_version)
-            self.printfunc(f"FVC proxy created for instrument: "
-                           f"{self.fvc.get('instrument')}")
-        else:
-            self.fvc = fvc
-            self.printfunc(f"Reusing existing FVC proxy: "
-                           f"{self.fvc.get('instrument')}")
-<<<<<<< HEAD
-        if ptlm is None:
-            self.ptlm = PetalMan()
-            self.printfunc()
-=======
-        if ptls is None:
-            self.ptls = {}  # call petal proxy
-            for pcid in self.pcids:
-                self.ptls[pcid] = Petal(pcid)  # no sim state ctrl
-                self.printfuncs[pcid](
-                    f'Petal proxy initialised for {pcid}, '
-                    f'simulator mode: {self.ptls[pcid].simulator_on}')
->>>>>>> 8dd4bf02
-        else:
-            self.ptlm = ptlm
-            self.printfunc(
-<<<<<<< HEAD
-                f'Reusing existing PetalMan proxy with active petals '
-                f'{self.ptlm.participating_petals}')
-        if self.illuminated_petals is not None:
-            for ptl in self.illuminated_petals:
-                assert(ptl in list(self.ptlm.Petals.keys())), 'Illuminated petals must be in availible petals!'
-=======
-                f'Reusing existing petal proxies for petals {self.pcids}')
->>>>>>> 8dd4bf02
-        # self.illuminator = Illuminator()  # this crashes KF 06/18/19
-        # fvc stuff
-        self.fvc_collector = SimpleProxy('FVCCOLLECTOR')
-
-    def exp_setup(self):
-        assert hasattr(self, 'data'), (
-            'FPTestData must be initialised before calling exposure setup.')
-        self.exp = Exposure(read_only=False)
-        self.exp.sequence = self.data.test_name
-        # directory setup
-        self.data.set_dirs(self.exp.id)
-
-<<<<<<< HEAD
-=======
-    def printfunc(self, msg):
-        '''self.printfuncs is a dict indexed by pcids as specified for input,
-        this function prints to all of them for messages shared across petals
-        '''
-        for pf in self.printfuncs.values():
-            pf(msg)
-
->>>>>>> 8dd4bf02
-    def _parse_yn(self, yn_str):
-        #  Trying to accept varieties like y/n, yes/no
-        if 'y' in yn_str.lower():
-            return True
-        elif 'n' in yn_str.lower():
-            return False
-        else:
-            self.printfunc(f'Invalid input: {yn_str}. Must be y/n.')
-
-<<<<<<< HEAD
-    def ptl_setup(self, petal_roles=None, posids=None, ids=None):
-
-        if petal_roles is None:
-            self.printfunc(f'Defaulting to petal roles = {self.ptlm.participating_petals}')
-        else:
-            for ptl in petal_roles:
-                assert ('PETAL' in ptl), f'Petal role names are always PETAL###, invalid role name {ptl}'
-                if self.illuminated_petals is not None:
-                    assert(ptl in self.illuminated_petals), f'{ptl} must be illuminated!'
-            self.ptlm.participating_petals = petal_roles
-        if (posids is None) and (ids is None):
-            retcode = self.ptlm.get_positioners(enabled_only=True)
-            dflist = []
-            for p in retcode.values():
-                dflist.append(p)
-            ids = pd.concat(dflist)
-            posids = sorted(list(ids['DEVICE_ID']))
-=======
-    def ptl_setup(self, pcid=None, posids=None):
-
-        if pcid is None:
-            pcid = self.pcids[0]
-            self.printfunc(f'Defaulting to pcid = {pcid}')
-        self.pcid = pcid
-        self.ptl = self.ptls[self.pcid]
-        if posids is None:
-            posids = sorted(list(self.ptl.get_positioners(
-                enabled_only=True)['DEVICE_ID']))
->>>>>>> 8dd4bf02
-            self.printfunc(
-                f'Defaulting to all {len(posids)} enabled positioners')
-        elif posids is None:
-            posids = sorted(list(ids['DEVICE_ID']))
-        elif ids is None:
-            retcode = self.ptlm.get_positioners(enabled_only=False, posids=posids)
-            dflist = []
-            for p in retcode.values():
-                dflist.append(p)
-            ids = pd.concat(dflist)
-        self.posids = posids
-        self.ids = ids
-
-    def interactive_ptl_setup(self):
-        self.printfunc(f'Running interactive setup for PECS')
-<<<<<<< HEAD
-        ptls = self._interactively_get_ptl()  # set selected ptlid
-        posids, ids = self._interactively_get_posids()  # set selected posids
-        self.ptl_setup(petal_roles=ptls, posids=posids, ids=ids)
-
-    def get_owning_ptl(self, posid):
-        """
-        Finds the petal that owns this positioner
-        """
-        assert(isinstance(posid,str)), 'Must be single positioner!'
-        retcode = self.ptlm.get_positioners(enabled_only=False, posids=[posid])
-        for ptl in retcode.keys():
-            if not retcode[ptl].empty:
-                return ptl
-        return
-
-    def _interactively_get_ptl(self):
-        ptls = input(f'Availible petal roles: {list(self.ptlm.Petals.keys())}\n'
-                      f'Please enter list petal roles seperated by SPACES. \n'
-                      f' Leave blank for all petals: ')
-        if ptls == '':
-            return list(self.ptlm.Petals.keys())
-        petal_roles = ptls.split()
-        # Validate roles
-        for role in petal_roles:
-            accepted = False
-            for availible in self.ptlm.Petals.keys():
-                if role == availible:
-                    accepted = True
-            if not accepted:
-                self.printfunc(f'Invalid role {role}, try again.')
-                return self._interactively_get_ptl()
-        self.ptlm.participating_petals = petal_roles
-        return petal_roles
-
-
-    def _interactively_get_posids(self):
-=======
-        pcid = self._interactively_get_ptl()  # set selected pcid
-        posids = self._interactively_get_posids(pcid)  # set selected posids
-        self.ptl_setup(pcid=pcid, posids=posids)
-
-    def _interactively_get_ptl(self):
-        pcid = input(f'Availible PCIDs: {list(self.ptls.keys())}\n'
-                     f'Please enter a PCID (integer only): ')
-        if pcid.isdigit():
-            self.printfunc(f'Selected PCID = {pcid}')
-            return int(pcid)
-        else:
-            self.printfunc('Invalid input, must be an integer, retry')
-            return self._interactively_get_ptl()
-
-    def _interactively_get_posids(self, pcid):
->>>>>>> 8dd4bf02
-        user_text = input('Please list CAN bus IDs or posids, seperated by '
-                          'SPACES. \nLeave blank to use all positioners: ')
-        if user_text == '':
-            selection = None
-        else:
-            selection = user_text.split()
-        user_text = input('Use enabled positioners only? (y/n): ')
-        enabled_only = self._parse_yn(user_text)
-        if selection is None:
-<<<<<<< HEAD
-            retcode = self.ptlm.get_positioners(enabled_only=True)
-            dflist = []
-            for p in retcode.values():
-                dflist.append(p)
-            ids = pd.concat(dflist)
-            posids = sorted(list(ids['DEVICE_ID']))
-        elif 'can' in selection[0]:  # User passed a list of canids
-            retcode = self.ptlm.get_positioners(enabled_only=True, busids=selection)
-            dflist = []
-            for p in retcode.values():
-                dflist.append(p)
-            ids = pd.concat(dflist)
-            posids = sorted(list(ids['DEVICE_ID']))
-        else:  # assume is a list of posids
-            retcode = self.ptlm.get_positioners(enabled_only=True, posids=selection)
-            dflist = []
-            for p in retcode.values():
-                dflist.append(p)
-            ids = pd.concat(dflist)
-            posids = sorted(list(ids['DEVICE_ID']))
-        return posids, ids
-
-    def fvc_measure(self, exppos=None, match_radius=30):
-=======
-            posids = sorted(list(self.ptls[pcid].get_positioners(
-                enabled_only=enabled_only)['DEVICE_ID']))
-        elif 'can' in selection[0]:  # User passed a list of canids
-            posids = sorted(list(self.ptls[pcid].get_positioners(
-                enabled_only=enabled_only, busids=selection)['DEVICE_ID']))
-        else:  # assume is a list of posids
-            posids = sorted(list(self.ptls[pcid].get_positioners(
-                enabled_only=enabled_only, posids=selection)['DEVICE_ID']))
-        self.printfunc(f'Selected {len(posids)} positioners')
-        return posids
-
-    def fvc_measure(self, exppos=None, match_radius=30, matched_only=True):
->>>>>>> 8dd4bf02
-        '''use the expected positions given, or by default use internallly
-        tracked current expected positions for fvc measurement
-        returns expected_positions (df), measured_positions (df)
-        (bot have DEVICE_ID as index and sorted) and
-        matched_posids (set), unmatched_posids (set)'''
-        if exppos is None:
-<<<<<<< HEAD
-            # participating_petals=None gets responses from all - not just selected petals
-            exppos = (self.ptlm.get_positions(return_coord='QS', participating_petals=self.illuminated_petals)
-                      .sort_values(by='DEVICE_ID'))  # includes all posids
-        exppos.reset_index(inplace=True)
-        mr_old = self.fvc.get('match_radius')  # hold old match radius
-        if mr_old != match_radius: # Ignore call if the same.
-            self.fvc.set(match_radius=match_radius)  # set larger radius for calib
-=======
-            # get all backlit fibres, enabled and disabled
-            exppos_list = [(self.ptls[pcid].get_positions(return_coord='QS')
-                            .sort_values(by='DEVICE_ID'))
-                           for pcid in self.pcids]  # includes all posids
-            exppos = pd.concat(exppos_list)
-        if np.any(['P' in device_id for device_id in exppos['DEVICE_ID']]):
-            print('Expected positions of positioners by PetalApp '
-                  'are contaminated by fiducials.')
-            # raise Exception('Expected positions of positioners by PetalApp '
-            #                 'are contaminated by fiducials.')
-        self.printfunc(f'Calling FVC measure expecting '
-                       f'{len(exppos)} positioners...')
-        mr_old = self.fvc.get('match_radius')  # hold old match radius
-        # self.fvc.set(match_radius=match_radius)
->>>>>>> 8dd4bf02
-        # measured_QS, note that expected_pos was changed in place
-        meapos = (pd.DataFrame(self.fvc.measure(
-                      expected_positions=exppos, seqid=self.exp.id,
-                      exptime=self.exptime, match_radius=match_radius,
-                      matched_only=matched_only,
-                      all_fiducials=self.all_fiducials))
-                  .rename(columns={'id': 'DEVICE_ID'})
-                  .set_index('DEVICE_ID').sort_index())  # indexed by DEVICE_ID
-<<<<<<< HEAD
-        if mr_old != match_radius:
-            self.fvc.set(match_radius=mr_old)  # restore old radius after measure
-        meapos.columns = meapos.columns.str.upper()  # clean up header to save
-        exppos = (exppos.rename(columns={'id': 'DEVICE_ID', 'FLAG':'FLAGS'})
-                  .set_index('DEVICE_ID').sort_index())
-
-        #recover flags
-        meapos['FLAGS'] |= exppos.loc[list(meapos.index)]['FLAGS']
-=======
-        if np.any(['P' in device_id for device_id in meapos.index]):
-            print('Measured positions of positioners by FVC '
-                  'are contaminated by fiducials.')
-            # raise Exception('Measured positions of positioners by FVC '
-            #                 'are contaminated by fiducials.')
-        self.fvc.set(match_radius=mr_old)  # restore old radius after measure
-        meapos.columns = meapos.columns.str.upper()  # clean up header to save
-        exppos = (exppos.rename(columns={'id': 'DEVICE_ID'})
-                  .set_index('DEVICE_ID').sort_index())
->>>>>>> 8dd4bf02
-        exppos.columns = exppos.columns.str.upper()
-        # find the posids that are unmatched, missing from FVC return
-        matched = set(exppos.index).intersection(set(meapos.index))
-        unmatched = set(exppos.index) - matched
-        if len(unmatched) == 0:
-            self.printfunc(f'All {len(exppos.index)} positioners matched.')
-        else:
-            self.printfunc(
-<<<<<<< HEAD
-                f'Missing {len(unmatched)} of expected positioners'
-                f'\n{sorted(unmatched)}')
-        return exppos, meapos, matched, unmatched
-
-=======
-                f'Missing {len(unmatched)} of expected backlit fibres'
-                f'\n{sorted(unmatched)}')
-        return exppos, meapos, matched, unmatched
-
-    def fvc_collect(self):
-        self.printfunc('Collecting FVC images associated with exposure ID '
-                       f'{self.exp.id} to: {self.data.dir}')
-        self.fvc_collector._send_command('collect', expid=self.exp.id,
-                                         output_dir=self.data.dir)
-
-    @staticmethod
-    def countdown_sec(t, dt=1):  # in seconds
-        for i in reversed(range(3)):
-            sys.stderr.write(f'\rSleeping... ({i*dt+dt} s / {t} s)')
-            time.sleep(dt)  # sleep until a whole second boundary
-            sys.stdout.flush()
-        print(f'\nSleep finished ({t} s).')
-
-    def pause(self):
-        '''pause operation between positioner moves for heat monitoring'''
-        if self.pause_interval is None:
-            input('Paused for heat load monitoring for unspecified interval. '
-                  'Press enter to continue: ')
-        elif self.pause_interval == 0:
-            # no puase needed, just continue
-            self.printfunc('Pause interval = 0, continuing without pause...')
-        elif self.pause_interval > 0:
-            self.printfunc(f'Pausing for {self.pause_interval} s...')
-            self.countdown_sec(self.pause_interval)
-
->>>>>>> 8dd4bf02
+'''
+P.E.C.S. - Petal Engineer Control System
+Kevin Fanning fanning.59@osu.edu
+
+Simple wrapper of PETAL and FVC proxies to make mock daytools that call
+commands in PetalApp in a similar manner to an OCS sequence.
+
+FVC/Spotmatch/Platemaker handling are hidden behind the FVC proxy measure
+function. See FVChandler.py for use.
+
+Requires a running DOS Instance with one PetalApp
+(multiple petals are not supported at the moment)
+along with FVC, Spotmatch and Platemaker.
+
+Adding multi-petal support; it doesn't cost any more work now,
+but will simply our life so much (Duan 2019/05/24)
+
+Added basic FVC simulator (Kevin 2019/05/30)
+
+Added illuminator proxy for xy test control over LED (Duan 2019/06/07)
+
+'''
+import os
+import sys
+import time
+import numpy as np
+import pandas as pd
+from configobj import ConfigObj
+from DOSlib.proxies import FVC, PetalMan, SimpleProxy  # , Illuminator
+from DOSlib.exposure import Exposure
+from fvc_sim import FVC_proxy_sim
+
+
+class PECS:
+    '''if there is already a PECS instance from which you want to re-use
+       the proxies, simply pass in pecs.fvc and pecs.ptls
+    '''
+    def __init__(self, fvc=None, ptlm=None, printfunc=print):
+        # Allow local config so scripts do not always have to collect roles
+        # and names from the user. No check for illuminator at the moment
+        # since it is not used in tests.
+        pecs_local = ConfigObj(  # set basic self attributes
+            os.path.join(os.path.dirname(os.path.realpath(__file__)),
+                         'pecs_local.cfg'),
+            unrepr=True, encoding='utf-8')
+        for attr in pecs_local.keys():
+            setattr(self, attr, pecs_local[attr])
+        if isinstance(printfunc, dict):  # a dict for all petals
+            # if input printfunc is already a dict, skip consistency check
+            # assert set(self.pcids) == set(printfunc.keys()), (
+            #     'Input pcids mismatch')
+            self.printfuncs = printfunc
+        else:  # if a single printfunc is supplied, use it for all pcids
+            self.printfuncs = {pcid: printfunc for pcid in range(10)}
+        if fvc is None:  # instantiate FVC proxy, sim or real
+            if 'SIM' in self.fvc_role.upper():
+                self.fvc = FVC_proxy_sim(max_err=0.0001)
+            else:
+                self.fvc = FVC(self.pm_instrument, fvc_role=self.fvc_role,
+                               constants_version=self.constants_version)
+            self.printfunc(f"FVC proxy created for instrument: "
+                           f"{self.fvc.get('instrument')}")
+        else:
+            self.fvc = fvc
+            self.printfunc(f"Reusing existing FVC proxy: "
+                           f"{self.fvc.get('instrument')}")
+        if ptlm is None:
+            self.ptlm = PetalMan()
+            self.printfunc(f'PetalMan proxy initialised with active petals: '
+                           f'{self.ptlm.participating_petals}')
+        else:
+            self.ptlm = ptlm
+            self.printfunc(
+                f'Reusing existing PetalMan proxy with active petals: '
+                f'{self.ptlm.participating_petals}')
+        if self.illuminated_petals is not None:
+            assert set(self.illuminated_petals).issubset(
+                set(self.ptlm.Petals.keys())), (
+                'Illuminated petals must be in availible petals!')
+        # fvc stuff
+        self.fvc_collector = SimpleProxy('FVCCOLLECTOR')
+
+    def exp_setup(self):
+        assert hasattr(self, 'data'), (
+            'FPTestData must be initialised before calling exposure setup.')
+        self.exp = Exposure(read_only=False)
+        self.exp.sequence = self.data.test_name
+        # directory setup
+        self.data.set_dirs(self.exp.id)
+
+    def printfunc(self, msg):
+        '''self.printfuncs is a dict indexed by pcids as specified for input,
+        this function prints to all of them for messages shared across petals
+        '''
+        for pf in self.printfuncs.values():
+            pf(msg)
+
+    def _parse_yn(self, yn_str):
+        #  Trying to accept varieties like y/n, yes/no
+        if 'y' in yn_str.lower():
+            return True
+        elif 'n' in yn_str.lower():
+            return False
+        else:
+            self.printfunc(f'Invalid input: {yn_str}. Must be y/n.')
+
+    def ptl_setup(self, petal_roles=None, posids=None, ids=None):
+
+        if petal_roles is None:
+            self.printfunc(
+                f'Defaulting to petal roles: {self.ptlm.participating_petals}')
+        else:
+            for ptl in petal_roles:
+                assert 'PETAL' in ptl, (f'Petal role names are always '
+                                        f'PETAL###, invalid role name {ptl}')
+                if self.illuminated_petals is not None:
+                    assert ptl in self.illuminated_petals, (
+                        f'{ptl} must be illuminated!')
+            self.ptlm.participating_petals = petal_roles
+        if posids is None and ids is None:
+            retcode = self.ptlm.get_positioners(enabled_only=True)
+            ids = pd.concat(list(retcode.values()))
+            posids = sorted(ids['DEVICE_ID'])
+            self.printfunc(
+                f'Defaulting to all {len(posids)} enabled positioners')
+        elif posids is None:
+            posids = sorted(ids['DEVICE_ID'])
+        elif ids is None:
+            retcode = self.ptlm.get_positioners(enabled_only=False,
+                                                posids=posids)
+            ids = pd.concat(list(retcode.values()))
+        self.posids = posids
+        self.ids = ids
+
+    def interactive_ptl_setup(self):
+        self.printfunc(f'Running interactive setup for PECS')
+        ptls = self._interactively_get_ptl()  # set selected ptlid
+        posids, ids = self._interactively_get_posids()  # set selected posids
+        self.ptl_setup(petal_roles=ptls, posids=posids, ids=ids)
+
+    def get_owning_ptl(self, posid):
+        """
+        Finds the petal that owns this positioner
+        """
+        assert isinstance(posid, str), 'Must be single positioner!'
+        retcode = self.ptlm.get_positioners(enabled_only=False, posids=[posid])
+        for ptl in retcode.keys():
+            if not retcode[ptl].empty:
+                return ptl
+        return
+
+    def _interactively_get_ptl(self):
+        ptls = input(f'Availible petal roles: {list(self.ptlm.Petals.keys())}'
+                     f'\nPlease enter list petal roles seperated by SPACES. '
+                     f'Leave blank for all petals: ')
+        if ptls == '':
+            return list(self.ptlm.Petals.keys())
+        petal_roles = ptls.split()
+        # Validate roles
+        for role in petal_roles:
+            accepted = False
+            for availible in self.ptlm.Petals.keys():
+                if role == availible:
+                    accepted = True
+            if not accepted:
+                self.printfunc(f'Invalid role {role}, try again.')
+                return self._interactively_get_ptl()
+        self.ptlm.participating_petals = petal_roles
+        return petal_roles
+
+    def _interactively_get_posids(self):
+        user_text = input('Please list CAN bus IDs or posids, seperated by '
+                          'SPACES. \nLeave blank to use all positioners: ')
+        if user_text == '':
+            selection = None
+        else:
+            selection = user_text.split()
+        if selection is None:
+            retcode = self.ptlm.get_positioners(enabled_only=True)
+            ids = pd.concat(list(retcode.values()))
+            posids = sorted(ids['DEVICE_ID'])
+        elif 'can' in selection[0]:  # User passed a list of canids
+            retcode = self.ptlm.get_positioners(enabled_only=True,
+                                                busids=selection)
+            ids = pd.concat(list(retcode.values()))
+            posids = sorted(ids['DEVICE_ID'])
+        else:  # assume selection is a list of posids
+            retcode = self.ptlm.get_positioners(enabled_only=True,
+                                                posids=selection)
+            ids = pd.concat(list(retcode.values()))
+            posids = sorted(ids['DEVICE_ID'])
+        return posids, ids
+
+    def fvc_measure(self, exppos=None, match_radius=50, matched_only=True):
+        '''use the expected positions given, or by default use internallly
+        tracked current expected positions for fvc measurement
+        returns expected_positions (df), measured_positions (df)
+        (bot have DEVICE_ID as index and sorted) and
+        matched_posids (set), unmatched_posids (set)'''
+        if exppos is None:
+            # participating_petals=None gets responses from all
+            # not just selected petals
+            exppos = (self.ptlm.get_positions(
+                          return_coord='QS',
+                          participating_petals=self.illuminated_petals)
+                      .sort_values(by='DEVICE_ID').reset_index())
+        if np.any(['P' in device_id for device_id in exppos['DEVICE_ID']]):
+            self.printfunc('Expected positions of positioners by PetalApp '
+                           'are contaminated by fiducials.')
+            # raise Exception('Expected positions of positioners by PetalApp '
+            #                 'are contaminated by fiducials.')
+        self.printfunc(f'Calling FVC measure expecting '
+                       f'{len(exppos)} positioners...')
+        # measured_QS, note that expected_pos was changed in place
+        meapos = (pd.DataFrame(self.fvc.measure(
+                      expected_positions=exppos, seqid=self.exp.id,
+                      exptime=self.exptime, match_radius=match_radius,
+                      matched_only=matched_only,
+                      all_fiducials=self.all_fiducials))
+                  .rename(columns={'id': 'DEVICE_ID'})
+                  .set_index('DEVICE_ID').sort_index())  # indexed by DEVICE_ID
+        if np.any(['P' in device_id for device_id in meapos.index]):
+            print('Measured positions of positioners by FVC '
+                  'are contaminated by fiducials.')
+        meapos.columns = meapos.columns.str.upper()  # clean up header to save
+        exppos = (exppos.rename(columns={'id': 'DEVICE_ID'})
+                  .set_index('DEVICE_ID').sort_index())
+        exppos.columns = exppos.columns.str.upper()
+        # recover flags
+        meapos['FLAG'] |= exppos.loc[list(meapos.index)]['FLAG']
+        # find the posids that are unmatched, missing from FVC return
+        matched = set(exppos.index) & set(meapos.index)
+        unmatched = set(exppos.index) - matched
+        if len(unmatched) == 0:
+            self.printfunc(f'All {len(exppos.index)} positioners matched.')
+        else:
+            self.printfunc(
+                f'Missing {len(unmatched)} of expected backlit fibres:'
+                f'\n{sorted(unmatched)}')
+        return exppos, meapos, matched, unmatched
+
+    def fvc_collect(self):
+        self.printfunc('Collecting FVC images associated with exposure ID '
+                       f'{self.exp.id} to: {self.data.dir}')
+        self.fvc_collector._send_command('collect', expid=self.exp.id,
+                                         output_dir=self.data.dir)
+
+    @staticmethod
+    def countdown_sec(t, dt=1):  # in seconds
+        for i in reversed(range(3)):
+            sys.stderr.write(f'\rSleeping... ({i*dt+dt} s / {t} s)')
+            time.sleep(dt)  # sleep until a whole second boundary
+            sys.stdout.flush()
+        print(f'\nSleep finished ({t} s).')
+
+    def pause(self):
+        '''pause operation between positioner moves for heat monitoring'''
+        if self.pause_interval is None:
+            input('Paused for heat load monitoring for unspecified interval. '
+                  'Press enter to continue: ')
+        elif self.pause_interval == 0:
+            # no puase needed, just continue
+            self.printfunc('Pause interval = 0, continuing without pause...')
+        elif self.pause_interval > 0:
+            self.printfunc(f'Pausing for {self.pause_interval} s...')
+            self.countdown_sec(self.pause_interval)