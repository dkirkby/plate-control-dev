--- conflicted
+++ resolved
@@ -61,11 +61,7 @@
         self.logger = logger
         self.input = inputfunc
 
-<<<<<<< HEAD
         self.fvc_feedback_timeout = 120.0
-=======
-        self.fvc_feedback_timeout = 60.0
->>>>>>> 092bfc54
         self.execute_move_timeout = 120.0
 
         pecs_local = ConfigObj(PECS_CONFIG_FILE, unrepr=True, encoding='utf-8')
@@ -593,13 +589,8 @@
             self.print(f'FVCCollector.collect returned code: {retcode}')
             if retcode == 'SUCCESS':
                 wait_time = 60 #wait for data transfer, maybe make this calculated time*iterations?
-<<<<<<< HEAD
-                exit_cond = lambda : os.path.isfile(f'{destination}/fvc-{self.exp.id:08}.fits.fz')
-                self.print(f'Sleeping for maximum {wait_time} to wait for FVC data transfer...')
-=======
                 exit_cond = lambda : os.path.isfile(f'{destination}/{self.fvc_role.lower()}-{self.exp.id:08}.fits.fz')
                 self.print(f'Sleeping for maximum {wait_time} to wait for FVC data transfer of {destination}/{self.fvc_role.lower()}-{self.exp.id:08}.fits.fz...')
->>>>>>> 092bfc54
                 self.countdown_sec(wait_time, break_condition=exit_cond) #wait a minute for data transfer/break early if file exists
                 self.print('FVC data associated with exposure ID '
                            f'{self.exp.id} collected to: {destination}')
