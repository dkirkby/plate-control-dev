'''
OnePoint.py - contains OnePoint class
Run OnePoint_posTP.py and OnePoint_offsetsTP.py scripts for calibration
'''
import os
import pandas as pd
import posconstants as pc
from pecs import PECS

class OnePointCalib(PECS):
    '''mode is in posTP, offsetsTP, or both
    subclass of PECS that adds functions to run a OnePoint calibration.
    In the future: add methods to display, judge and analyze calibration.
    '''
<<<<<<< HEAD
    def __init__(self, fvc=None, ptlm=None, mode='posTP',
                 petal_roles=None, posids=None, interactive=False,
                 auto_update=True):
        super().__init__(fvc=fvc, ptlm=ptlm)
=======
    def __init__(self, fvc=None, ptls=None, mode='posTP',
                 pcid=None, posids=None, interactive=False,
                 tp_target='default',auto_update=True, match_radius=80.0):
        super().__init__(fvc=fvc, ptls=ptls)
>>>>>>> 8dd4bf02
        self.printfunc(f'Running 1p calibration, mode = {mode}')
        if interactive:
            self.interactive_ptl_setup()
        else:
<<<<<<< HEAD
            self.ptl_setup(petal_roles, posids)
=======
            self.ptl_setup(pcid, posids)
>>>>>>> 8dd4bf02
        self.poslocP = 135  # phi arm angle for 1 point calibration
        updates = self.calibrate(mode=mode, interactive=interactive,
                                 tp_target=tp_target, auto_update=auto_update,
                                 match_radius=match_radius)
        # save results
        path = os.path.join(
            pc.dirs['calib_logs'],
            f'{pc.filename_timestamp_str_now()}-1p_calibration-{mode}.csv')
        updates.to_csv(path)
        self.printfunc(  # preview calibration updates
            updates[['POS_T', 'POS_P', 'dT', 'dP', 'OFFSET_T', 'OFFSET_P']])
        self.printfunc(f'Seed offsets TP data saved to: {path}')
        if interactive:
            if self._parse_yn(input(
                    'Open 1p calibration data table? (y/n): ')):
                os.system(f'xdg-open {path}')

    def calibrate(self, mode='posTP', tp_target='default',
                  auto_update=True, match_radius=80.0, interactive=False):
        if interactive:
            user_text = self._parse_yn(
                input('Do you want to move positioners? (y/n): '))
            if user_text:
                tp_target = 'default'
            else:
                tp_target = None
            auto_update = self._parse_yn(input(
                    'Automatically update calibration? (y/n): '))
            match_radius = float(input(
                'Please provide a spotmatch radius: '))
            return self.calibrate(mode=mode, tp_target=tp_target,
                                  auto_update=auto_update,
                                  match_radius=match_radius)
        do_move = True
        if tp_target == 'default':  # tp_target as target
            poslocTP = (0.0, self.poslocP)  # same target for all posids
        elif isinstance(tp_target, (tuple, list)) and len(tp_target) == 2:
            poslocTP = tp_target
        else:
            do_move = False
        rows = []
        if do_move:  # then build requests and make the moves
            for i, row in self.ids.iterrows():
                posid = row['DEVICE_ID']
                ptl = self.get_owning_ptl(posid)
                posintTP = self.ptlm.postrans(posid,
                                             'poslocTP_to_posintTP', poslocTP,
                                              participating_petals=[ptl])
                # Work with ptl/dev loc for filtering in PetalMan.prepare_move
                rows.append({'DEVICE_ID':posid,
                             'PETAL_LOC': row['PETAL_LOC'],
                             'DEVICE_LOC': row['DEVICE_LOC'],
                             'COMMAND': 'posintTP',
                             'X1': posintTP[0],
                             'X2': posintTP[1],
                             'LOG_NOTE': f'One point calibration {mode}'})
            requests = pd.DataFrame(rows)
            self.ptlm.prepare_move(requests, anticollision=None)
            self.ptlm.execute_move()
        else:  # then use current position as targets in requests
            requests = self.ptlm.get_positions(return_coord='posintTP')
            # PetalMan.get_positions does not take posid arg, filter
            requests = requests[requests['DEVICE_ID'].isin(self.posids)]
            print(requests)
        exppos, meapos, matched, unmatched = self.fvc_measure(
                match_radius=match_radius)
<<<<<<< HEAD
        matched_select = matched.intersection(set(self.posids))
        missing_select = unmatched.intersection(set(self.posids))
        if len(missing_select) > 0:
            self.printfunc(f'Missing {len(missing_select)} of selected positioners.')
            self.printfunc(missing_select)
        used_pos = meapos.loc[sorted(list(matched_select))]  # only matched rows
        unused_pos = exppos.loc[sorted(list(unmatched))]
        retcode = self.ptlm.test_and_update_TP(
                used_pos.reset_index(), mode=mode, auto_update=auto_update,
                tp_updates_tol=0.0, tp_updates_fraction=1.0)
        if isinstance(retcode, dict):
            dflist = []
            for df in retcode.values():
                dflist.append(df)
            updates = pd.concat(dflist).set_index('DEVICE_ID').sort_index()
        else:
            updates = retcode.set_index('DEVICE_ID').sort_index()
        # Drop QS so we don't get columns QS in updates with NaNs
        unused_pos.drop(['Q', 'S'], axis=1)
=======
        used_pos = meapos.loc[sorted(matched & (set(self.posids)))]
        unused_pos = exppos.loc[sorted(unmatched & (set(self.posids)))]
        updates = (
            self.ptl.test_and_update_TP(
                used_pos.reset_index(), mode=mode, auto_update=auto_update,
                tp_updates_tol=0.0, tp_updates_fraction=1.0)
            .set_index('DEVICE_ID').sort_index())
        cols = used_pos.columns.difference(updates.columns)
        updates = updates.join(used_pos[cols])  # include QS measurements
>>>>>>> 8dd4bf02
        # List unmeasured positioners in updates, even with no data
        updates.append(unused_pos, sort=False)
        # overwrite flags with focalplane flags and add status
        flags_dict = self.ptl.get_pos_flags(list(updates.index))
        flags = []
        for posid in updates.index:
            flags.append(flags_dict[posid])
        updates['FLAGS'] = flags
        updates['STATUS'] = self.ptl.decipher_posflags(updates['FLAGS'])
        # Clean up and record additional entries in updates
        updates['auto_update'] = auto_update
        updates['target_t'] = requests.set_index('DEVICE_ID')['X1']
        updates['target_p'] = requests.set_index('DEVICE_ID')['X2']
        return updates

    # def set_calibration(self, posids=None, reset=False,
    #                     avoid_big_changes=True):
    #     '''
    #     calls set_calibration function in petalApp

    #     allows a filter on posids using the posids kwarg
    #     if reset, the calibration values will reset to their old values
    #     if avoid_big_changes petalApp will avoid setting widly different
    #     values
    #     '''
    #     assert self.data is not None, 'Must have data to set!'
    #     assert self.ptl is not None, 'Must set an active petal!'
    #     if posids is not None:
    #         calib_df = self.data.loc[sorted(posids)]
    #     else:
    #         calib_df = self.data
    #     if reset:
    #         tag = '_OLD'
    #     else:
    #         tag = ''
    #     self.ptl.set_calibration(calib_df, tag=tag,
    #                              avoid_big_changes=avoid_big_changes)
<|MERGE_RESOLUTION|>--- conflicted
+++ resolved
@@ -1,168 +1,135 @@
-'''
-OnePoint.py - contains OnePoint class
-Run OnePoint_posTP.py and OnePoint_offsetsTP.py scripts for calibration
-'''
-import os
-import pandas as pd
-import posconstants as pc
-from pecs import PECS
-
-class OnePointCalib(PECS):
-    '''mode is in posTP, offsetsTP, or both
-    subclass of PECS that adds functions to run a OnePoint calibration.
-    In the future: add methods to display, judge and analyze calibration.
-    '''
-<<<<<<< HEAD
-    def __init__(self, fvc=None, ptlm=None, mode='posTP',
-                 petal_roles=None, posids=None, interactive=False,
-                 auto_update=True):
-        super().__init__(fvc=fvc, ptlm=ptlm)
-=======
-    def __init__(self, fvc=None, ptls=None, mode='posTP',
-                 pcid=None, posids=None, interactive=False,
-                 tp_target='default',auto_update=True, match_radius=80.0):
-        super().__init__(fvc=fvc, ptls=ptls)
->>>>>>> 8dd4bf02
-        self.printfunc(f'Running 1p calibration, mode = {mode}')
-        if interactive:
-            self.interactive_ptl_setup()
-        else:
-<<<<<<< HEAD
-            self.ptl_setup(petal_roles, posids)
-=======
-            self.ptl_setup(pcid, posids)
->>>>>>> 8dd4bf02
-        self.poslocP = 135  # phi arm angle for 1 point calibration
-        updates = self.calibrate(mode=mode, interactive=interactive,
-                                 tp_target=tp_target, auto_update=auto_update,
-                                 match_radius=match_radius)
-        # save results
-        path = os.path.join(
-            pc.dirs['calib_logs'],
-            f'{pc.filename_timestamp_str_now()}-1p_calibration-{mode}.csv')
-        updates.to_csv(path)
-        self.printfunc(  # preview calibration updates
-            updates[['POS_T', 'POS_P', 'dT', 'dP', 'OFFSET_T', 'OFFSET_P']])
-        self.printfunc(f'Seed offsets TP data saved to: {path}')
-        if interactive:
-            if self._parse_yn(input(
-                    'Open 1p calibration data table? (y/n): ')):
-                os.system(f'xdg-open {path}')
-
-    def calibrate(self, mode='posTP', tp_target='default',
-                  auto_update=True, match_radius=80.0, interactive=False):
-        if interactive:
-            user_text = self._parse_yn(
-                input('Do you want to move positioners? (y/n): '))
-            if user_text:
-                tp_target = 'default'
-            else:
-                tp_target = None
-            auto_update = self._parse_yn(input(
-                    'Automatically update calibration? (y/n): '))
-            match_radius = float(input(
-                'Please provide a spotmatch radius: '))
-            return self.calibrate(mode=mode, tp_target=tp_target,
-                                  auto_update=auto_update,
-                                  match_radius=match_radius)
-        do_move = True
-        if tp_target == 'default':  # tp_target as target
-            poslocTP = (0.0, self.poslocP)  # same target for all posids
-        elif isinstance(tp_target, (tuple, list)) and len(tp_target) == 2:
-            poslocTP = tp_target
-        else:
-            do_move = False
-        rows = []
-        if do_move:  # then build requests and make the moves
-            for i, row in self.ids.iterrows():
-                posid = row['DEVICE_ID']
-                ptl = self.get_owning_ptl(posid)
-                posintTP = self.ptlm.postrans(posid,
-                                             'poslocTP_to_posintTP', poslocTP,
-                                              participating_petals=[ptl])
-                # Work with ptl/dev loc for filtering in PetalMan.prepare_move
-                rows.append({'DEVICE_ID':posid,
-                             'PETAL_LOC': row['PETAL_LOC'],
-                             'DEVICE_LOC': row['DEVICE_LOC'],
-                             'COMMAND': 'posintTP',
-                             'X1': posintTP[0],
-                             'X2': posintTP[1],
-                             'LOG_NOTE': f'One point calibration {mode}'})
-            requests = pd.DataFrame(rows)
-            self.ptlm.prepare_move(requests, anticollision=None)
-            self.ptlm.execute_move()
-        else:  # then use current position as targets in requests
-            requests = self.ptlm.get_positions(return_coord='posintTP')
-            # PetalMan.get_positions does not take posid arg, filter
-            requests = requests[requests['DEVICE_ID'].isin(self.posids)]
-            print(requests)
-        exppos, meapos, matched, unmatched = self.fvc_measure(
-                match_radius=match_radius)
-<<<<<<< HEAD
-        matched_select = matched.intersection(set(self.posids))
-        missing_select = unmatched.intersection(set(self.posids))
-        if len(missing_select) > 0:
-            self.printfunc(f'Missing {len(missing_select)} of selected positioners.')
-            self.printfunc(missing_select)
-        used_pos = meapos.loc[sorted(list(matched_select))]  # only matched rows
-        unused_pos = exppos.loc[sorted(list(unmatched))]
-        retcode = self.ptlm.test_and_update_TP(
-                used_pos.reset_index(), mode=mode, auto_update=auto_update,
-                tp_updates_tol=0.0, tp_updates_fraction=1.0)
-        if isinstance(retcode, dict):
-            dflist = []
-            for df in retcode.values():
-                dflist.append(df)
-            updates = pd.concat(dflist).set_index('DEVICE_ID').sort_index()
-        else:
-            updates = retcode.set_index('DEVICE_ID').sort_index()
-        # Drop QS so we don't get columns QS in updates with NaNs
-        unused_pos.drop(['Q', 'S'], axis=1)
-=======
-        used_pos = meapos.loc[sorted(matched & (set(self.posids)))]
-        unused_pos = exppos.loc[sorted(unmatched & (set(self.posids)))]
-        updates = (
-            self.ptl.test_and_update_TP(
-                used_pos.reset_index(), mode=mode, auto_update=auto_update,
-                tp_updates_tol=0.0, tp_updates_fraction=1.0)
-            .set_index('DEVICE_ID').sort_index())
-        cols = used_pos.columns.difference(updates.columns)
-        updates = updates.join(used_pos[cols])  # include QS measurements
->>>>>>> 8dd4bf02
-        # List unmeasured positioners in updates, even with no data
-        updates.append(unused_pos, sort=False)
-        # overwrite flags with focalplane flags and add status
-        flags_dict = self.ptl.get_pos_flags(list(updates.index))
-        flags = []
-        for posid in updates.index:
-            flags.append(flags_dict[posid])
-        updates['FLAGS'] = flags
-        updates['STATUS'] = self.ptl.decipher_posflags(updates['FLAGS'])
-        # Clean up and record additional entries in updates
-        updates['auto_update'] = auto_update
-        updates['target_t'] = requests.set_index('DEVICE_ID')['X1']
-        updates['target_p'] = requests.set_index('DEVICE_ID')['X2']
-        return updates
-
-    # def set_calibration(self, posids=None, reset=False,
-    #                     avoid_big_changes=True):
-    #     '''
-    #     calls set_calibration function in petalApp
-
-    #     allows a filter on posids using the posids kwarg
-    #     if reset, the calibration values will reset to their old values
-    #     if avoid_big_changes petalApp will avoid setting widly different
-    #     values
-    #     '''
-    #     assert self.data is not None, 'Must have data to set!'
-    #     assert self.ptl is not None, 'Must set an active petal!'
-    #     if posids is not None:
-    #         calib_df = self.data.loc[sorted(posids)]
-    #     else:
-    #         calib_df = self.data
-    #     if reset:
-    #         tag = '_OLD'
-    #     else:
-    #         tag = ''
-    #     self.ptl.set_calibration(calib_df, tag=tag,
-    #                              avoid_big_changes=avoid_big_changes)
+'''
+OnePoint.py - contains OnePoint class
+Run OnePoint_posTP.py and OnePoint_offsetsTP.py scripts for calibration
+'''
+import os
+import pandas as pd
+import posconstants as pc
+from pecs import PECS
+
+
+class OnePointCalib(PECS):
+    '''mode is in posTP, offsetsTP, or both
+    subclass of PECS that adds functions to run a OnePoint calibration.
+    In the future: add methods to display, judge and analyze calibration.
+    '''
+    def __init__(self, fvc=None, ptlm=None, mode='posTP',
+                 petal_roles=None, posids=None, interactive=False,
+                 auto_update=True):
+        super().__init__(fvc=fvc, ptlm=ptlm)
+        self.printfunc(f'Running 1p calibration, mode = {mode}')
+        if interactive:
+            self.interactive_ptl_setup()
+        else:
+            self.ptl_setup(petal_roles, posids)
+        self.poslocP = 135  # phi arm angle for 1 point calibration
+        updates = self.calibrate(mode=mode, interactive=interactive)
+        # save results
+        path = os.path.join(
+            pc.dirs['calib_logs'],
+            f'{pc.filename_timestamp_str_now()}-1p_calibration-{mode}.csv')
+        updates.to_csv(path)
+        self.printfunc(  # preview calibration updates
+            updates[['POS_T', 'POS_P', 'dT', 'dP', 'OFFSET_T', 'OFFSET_P']])
+        self.printfunc(f'Seed offsets TP data saved to: {path}')
+        if interactive:
+            if self._parse_yn(input(
+                    'Open 1p calibration data table? (y/n): ')):
+                os.system(f'xdg-open {path}')
+
+    def calibrate(self, mode='posTP', tp_target='default',
+                  auto_update=True, match_radius=80.0, interactive=False):
+        if interactive:
+            user_text = self._parse_yn(
+                input('Do you want to move positioners? (y/n): '))
+            if user_text:
+                tp_target = 'default'
+            else:
+                tp_target = None
+            auto_update = self._parse_yn(input(
+                    'Automatically update calibration? (y/n): '))
+            match_radius = float(input(
+                'Please provide a spotmatch radius: '))
+            return self.calibrate(mode=mode, tp_target=tp_target,
+                                  auto_update=auto_update,
+                                  match_radius=match_radius)
+        do_move = True
+        if tp_target == 'default':  # tp_target as target
+            poslocTP = (0.0, self.poslocP)  # same target for all posids
+        elif isinstance(tp_target, (tuple, list)) and len(tp_target) == 2:
+            poslocTP = tp_target
+        else:
+            do_move = False
+        rows = []
+        if do_move:  # then build requests and make the moves
+            for i, row in self.ids.iterrows():
+                posid = row['DEVICE_ID']
+                ptl = self.get_owning_ptl(posid)
+                posintTP = self.ptlm.postrans(posid,
+                                              'poslocTP_to_posintTP', poslocTP,
+                                              participating_petals=[ptl])
+                # Work with ptl/dev loc for filtering in PetalMan.prepare_move
+                rows.append({'DEVICE_ID': posid,
+                             'PETAL_LOC': row['PETAL_LOC'],
+                             'DEVICE_LOC': row['DEVICE_LOC'],
+                             'COMMAND': 'posintTP',
+                             'X1': posintTP[0],
+                             'X2': posintTP[1],
+                             'LOG_NOTE': f'One point calibration {mode}'})
+            requests = pd.DataFrame(rows)
+            self.ptlm.prepare_move(requests, anticollision=None)
+            self.ptlm.execute_move()
+        else:  # then use current position as targets in requests
+            requests = self.ptlm.get_positions(return_coord='posintTP')
+            # PetalMan.get_positions does not take posid arg, filter
+            requests = requests[requests['DEVICE_ID'].isin(self.posids)]
+            print(requests)
+        exppos, meapos, matched, unmatched = self.fvc_measure(
+                match_radius=match_radius)
+        used_pos = meapos.loc[sorted(matched & (set(self.posids)))]
+        unused_pos = exppos.loc[sorted(unmatched & (set(self.posids)))]
+        updates = self.ptlm.test_and_update_TP(
+                used_pos.reset_index(), mode=mode, auto_update=auto_update,
+                tp_updates_tol=0.0, tp_updates_fraction=1.0)
+        if isinstance(updates, dict):
+            updates = pd.concat(list(updates.values()))
+        updates = updates.set_index('DEVICE_ID').sort_index()
+        cols = used_pos.columns.difference(updates.columns)
+        updates = updates.join(used_pos[cols])  # include QS measurements
+        # List unmeasured positioners in updates, even with no data
+        updates.append(unused_pos, sort=False)
+        # overwrite flags with focalplane flags and add status
+        flags_dict = self.ptl.get_pos_flags(list(updates.index))
+        flags = []
+        for posid in updates.index:
+            flags.append(flags_dict[posid])
+        updates['FLAGS'] = flags
+        updates['STATUS'] = self.ptl.decipher_posflags(updates['FLAGS'])
+        # Clean up and record additional entries in updates
+        updates['auto_update'] = auto_update
+        updates['target_t'] = requests.set_index('DEVICE_ID')['X1']
+        updates['target_p'] = requests.set_index('DEVICE_ID')['X2']
+        return updates
+
+    # def set_calibration(self, posids=None, reset=False,
+    #                     avoid_big_changes=True):
+    #     '''
+    #     calls set_calibration function in petalApp
+
+    #     allows a filter on posids using the posids kwarg
+    #     if reset, the calibration values will reset to their old values
+    #     if avoid_big_changes petalApp will avoid setting widly different
+    #     values
+    #     '''
+    #     assert self.data is not None, 'Must have data to set!'
+    #     assert self.ptl is not None, 'Must set an active petal!'
+    #     if posids is not None:
+    #         calib_df = self.data.loc[sorted(posids)]
+    #     else:
+    #         calib_df = self.data
+    #     if reset:
+    #         tag = '_OLD'
+    #     else:
+    #         tag = ''
+    #     self.ptl.set_calibration(calib_df, tag=tag,
+    #                              avoid_big_changes=avoid_big_changes)