# -*- coding: utf-8 -*-
"""
Created on Tue Jul 16 14:04:52 2019

@author: Duan Yutong (dyt@physics.bu.edu)
"""

import os
import numpy as np
import pandas as pd
from pecs import PECS
import posconstants as pc


class RehomeVerify(PECS):

    def __init__(self, fvc=None, ptlm=None,
                 petal_roles=None, posids=None, interactive=False):
        super().__init__(fvc=fvc, ptlm=ptlm)
        if interactive:
            self.interactive_ptl_setup()
        else:
<<<<<<< HEAD
            self.ptl_setup(petal_roles, posids)
        self.printfunc(f'Verifying rehome for '
                       f'{len(self.posids)} positioners...')
        df = self.compare_xy()
        path = os.path.join(  # save results
            pc.dirs['calib_logs'],
            f'{pc.filename_timestamp_str_now()}-rehome_verify.csv')
        df.to_csv(path)
        self.printfunc(f'Rehome verification data saved to: {path}')
        if input('Open verification table? (y/n): ') in ['y', 'yes']:
            os.system(f'xdg-open {path}')
=======
            self.ptl_setup(pcid, posids)
>>>>>>> 94e7a7d2

    def compare_xy(self):
        self.printfunc(f'Verifying rehome positions for '
                       f'{len(self.posids)} positioners...')
        # all backlit fibres, including those disabled, needed for FVC
        exppos = (self.ptlm.get_positions(return_coord='QS')
                  .sort_values(by='DEVICE_ID'))
        exp_obsXY = (self.ptlm.get_positions(return_coord='obsXY')
                     .sort_values(by='DEVICE_ID')[['X1', 'X2']]).values.T
        # get guessed QS (theta centres in QS) for FVC measurement
        ret = self.ptlm.get_pos_vals(['OFFSET_X', 'OFFSET_Y'],
                                     posids=sorted(exppos['DEVICE_ID']))
        if isinstance(ret, dict):
            dflist = []
            for pcid, df in ret.items():
                home = self.ptlm.ptltrans(
                    'flatXY_to_QS',
                    df[['OFFSET_X', 'OFFSET_Y']].values.T,
                    participating_petals=pcid)[pcid]
                df['HOME_Q'], df['HOME_S'] = home[0], home[1]
                dflist.append(df)
            df = pd.concat(dflist).set_index('DEVICE_ID').sort_index()
        else:
            df = ret.set_index('DEVICE_ID').sort_index()
            home = self.ptlm.ptltrans('flatXY_to_QS',
                                      df[['OFFSET_X', 'OFFSET_Y']].values.T)
            df['HOME_Q'], df['HOME_S'] = home[0], home[1]
        # Just use one petal for ptltrans
        pcid0 = list(self.ptlm.Petals.keys())[0]
        hom_QS = df[['HOME_Q', 'HOME_S']].values.T
        hom_obsXY = self.ptlm.ptltrans('QS_to_obsXYZ', hom_QS,  # 3xN array
                                       participating_petals=pcid0)[pcid0][:2]
        # set nominal homed QS as expected postiions for FVC spotmatch
        exppos[['X1', 'X2']] = hom_QS.T
        # make sure no fiducial ID is in exppos DEVICE_ID column
        if np.any(['P' in device_id for device_id in exppos['DEVICE_ID']]):
            raise Exception('Expected positions of positioners by PetalApp '
                            'are contaminated by fiducials.')
        self.printfunc('Taking FVC exposure to confirm home positions...')
        exppos, meapos, matched, unmatched = self.fvc_measure(exppos=exppos,
                                                              match_radius=50)
        unmatched = set(unmatched) & (set(self.posids))
        matched = set(matched) & (set(self.posids))
        umstr = f':\n{sorted(unmatched)}' if len(unmatched) > 0 else ''
        self.printfunc(f'{len(unmatched)} selected positioners not matched'
                       + umstr)
        for col in ['exp_obsX', 'hom_obsX', 'mea_obsX',
                    'exp_obsY', 'hom_obsY', 'mea_obsY']:
            meapos[col] = np.nan
        for col in meapos.columns:
            exppos.loc[meapos.index, col] = meapos[col]
        exppos[['exp_obsX', 'exp_obsY']] = exp_obsXY.T  # internally tracked
        exppos[['hom_obsX', 'hom_obsY']] = hom_obsXY.T
        mea_obsXY = self.ptlm.ptltrans('QS_to_obsXYZ',
                                       meapos[['Q', 'S']].values.T,
                                       participating_petals=pcid0)[pcid0][:2]
        exppos.loc[meapos.index, ['mea_obsX', 'mea_obsY']] = mea_obsXY.T
        exppos['obsdX'] = exppos['mea_obsX'] - exppos['hom_obsX']
        exppos['obsdY'] = exppos['mea_obsY'] - exppos['hom_obsY']
        exppos['dr'] = np.linalg.norm(exppos[['obsdX', 'obsdY']], axis=1)
        # filter out only the selected positioners and drop duplicate col
        exppos = exppos.loc[self.posids].drop(
            columns=['PETAL_LOC', 'DEVICE_LOC'], errors='ignore')
        # add can bus ids
        df_info = self.ptlm.get_positioners(enabled_only=True,
                                            posids=exppos.index)
        if isinstance(df_info, dict):
            df_info = pd.concat([df_info.values()])
        df_info = df_info.set_index('DEVICE_ID').sort_index()
        cols = df_info.columns.difference(exppos.columns)
        exppos = exppos.join(df_info[cols])
        # overwrite flags with focalplane flags and add status
<<<<<<< HEAD
        flags_dict = self.ptlm.get_pos_flags(list(exppos.index))
=======
        flags_dict = self.ptl.get_pos_flags(list(exppos.index))
>>>>>>> 94e7a7d2
        flags = [flags_dict[posid] for posid in exppos.index]
        exppos['FLAGS'] = flags
        role = self.ptlm.participating_petals[0]
        exppos['STATUS'] = self.ptlm.decipher_posflags(
            exppos['FLAG'], participating_petals=role)[role]
        tol = 1
        # now only consider matched, selected positioners, check deviations
        mask = exppos.index.isin(matched) & (exppos['dr'] > tol)
        print_df = exppos[mask].sort_values(by='dr', ascending=False)
        print_df = print_df[['dr','BUS_ID','DEVICE_LOC','PETAL_LOC','STATUS']]
        bad_posids = sorted(print_df.index)
        if len(bad_posids) == 0:
            self.printfunc(
                f'All {len(matched)} matched fibres verified to have rehomed, '
                f'with tolerance dr = √(dX² + dY²) ≤ {tol} mm.')
        else:
            self.printfunc(f'{len(bad_posids)} positioners not rehomed '
                           f'properly (√(dX² + dY²) > {tol} mm):\n\n'
                           f'{print_df}\n\n'
                           f'Positioner IDs for retry:\n{bad_posids}')
        return exppos


if __name__ == '__main__':
    rv = RehomeVerify(interactive=True)
    df = rv.compare_xy()
    path = os.path.join(pc.dirs['calib_logs'],
                        f'{pc.filename_timestamp_str()}-rehome_verify.csv')
    df.to_csv(path)
    print(f'Rehome verification data saved to: {path}')
<|MERGE_RESOLUTION|>--- conflicted
+++ resolved
@@ -1,144 +1,124 @@
-# -*- coding: utf-8 -*-
-"""
-Created on Tue Jul 16 14:04:52 2019
-
-@author: Duan Yutong (dyt@physics.bu.edu)
-"""
-
-import os
-import numpy as np
-import pandas as pd
-from pecs import PECS
-import posconstants as pc
-
-
-class RehomeVerify(PECS):
-
-    def __init__(self, fvc=None, ptlm=None,
-                 petal_roles=None, posids=None, interactive=False):
-        super().__init__(fvc=fvc, ptlm=ptlm)
-        if interactive:
-            self.interactive_ptl_setup()
-        else:
-<<<<<<< HEAD
-            self.ptl_setup(petal_roles, posids)
-        self.printfunc(f'Verifying rehome for '
-                       f'{len(self.posids)} positioners...')
-        df = self.compare_xy()
-        path = os.path.join(  # save results
-            pc.dirs['calib_logs'],
-            f'{pc.filename_timestamp_str_now()}-rehome_verify.csv')
-        df.to_csv(path)
-        self.printfunc(f'Rehome verification data saved to: {path}')
-        if input('Open verification table? (y/n): ') in ['y', 'yes']:
-            os.system(f'xdg-open {path}')
-=======
-            self.ptl_setup(pcid, posids)
->>>>>>> 94e7a7d2
-
-    def compare_xy(self):
-        self.printfunc(f'Verifying rehome positions for '
-                       f'{len(self.posids)} positioners...')
-        # all backlit fibres, including those disabled, needed for FVC
-        exppos = (self.ptlm.get_positions(return_coord='QS')
-                  .sort_values(by='DEVICE_ID'))
-        exp_obsXY = (self.ptlm.get_positions(return_coord='obsXY')
-                     .sort_values(by='DEVICE_ID')[['X1', 'X2']]).values.T
-        # get guessed QS (theta centres in QS) for FVC measurement
-        ret = self.ptlm.get_pos_vals(['OFFSET_X', 'OFFSET_Y'],
-                                     posids=sorted(exppos['DEVICE_ID']))
-        if isinstance(ret, dict):
-            dflist = []
-            for pcid, df in ret.items():
-                home = self.ptlm.ptltrans(
-                    'flatXY_to_QS',
-                    df[['OFFSET_X', 'OFFSET_Y']].values.T,
-                    participating_petals=pcid)[pcid]
-                df['HOME_Q'], df['HOME_S'] = home[0], home[1]
-                dflist.append(df)
-            df = pd.concat(dflist).set_index('DEVICE_ID').sort_index()
-        else:
-            df = ret.set_index('DEVICE_ID').sort_index()
-            home = self.ptlm.ptltrans('flatXY_to_QS',
-                                      df[['OFFSET_X', 'OFFSET_Y']].values.T)
-            df['HOME_Q'], df['HOME_S'] = home[0], home[1]
-        # Just use one petal for ptltrans
-        pcid0 = list(self.ptlm.Petals.keys())[0]
-        hom_QS = df[['HOME_Q', 'HOME_S']].values.T
-        hom_obsXY = self.ptlm.ptltrans('QS_to_obsXYZ', hom_QS,  # 3xN array
-                                       participating_petals=pcid0)[pcid0][:2]
-        # set nominal homed QS as expected postiions for FVC spotmatch
-        exppos[['X1', 'X2']] = hom_QS.T
-        # make sure no fiducial ID is in exppos DEVICE_ID column
-        if np.any(['P' in device_id for device_id in exppos['DEVICE_ID']]):
-            raise Exception('Expected positions of positioners by PetalApp '
-                            'are contaminated by fiducials.')
-        self.printfunc('Taking FVC exposure to confirm home positions...')
-        exppos, meapos, matched, unmatched = self.fvc_measure(exppos=exppos,
-                                                              match_radius=50)
-        unmatched = set(unmatched) & (set(self.posids))
-        matched = set(matched) & (set(self.posids))
-        umstr = f':\n{sorted(unmatched)}' if len(unmatched) > 0 else ''
-        self.printfunc(f'{len(unmatched)} selected positioners not matched'
-                       + umstr)
-        for col in ['exp_obsX', 'hom_obsX', 'mea_obsX',
-                    'exp_obsY', 'hom_obsY', 'mea_obsY']:
-            meapos[col] = np.nan
-        for col in meapos.columns:
-            exppos.loc[meapos.index, col] = meapos[col]
-        exppos[['exp_obsX', 'exp_obsY']] = exp_obsXY.T  # internally tracked
-        exppos[['hom_obsX', 'hom_obsY']] = hom_obsXY.T
-        mea_obsXY = self.ptlm.ptltrans('QS_to_obsXYZ',
-                                       meapos[['Q', 'S']].values.T,
-                                       participating_petals=pcid0)[pcid0][:2]
-        exppos.loc[meapos.index, ['mea_obsX', 'mea_obsY']] = mea_obsXY.T
-        exppos['obsdX'] = exppos['mea_obsX'] - exppos['hom_obsX']
-        exppos['obsdY'] = exppos['mea_obsY'] - exppos['hom_obsY']
-        exppos['dr'] = np.linalg.norm(exppos[['obsdX', 'obsdY']], axis=1)
-        # filter out only the selected positioners and drop duplicate col
-        exppos = exppos.loc[self.posids].drop(
-            columns=['PETAL_LOC', 'DEVICE_LOC'], errors='ignore')
-        # add can bus ids
-        df_info = self.ptlm.get_positioners(enabled_only=True,
-                                            posids=exppos.index)
-        if isinstance(df_info, dict):
-            df_info = pd.concat([df_info.values()])
-        df_info = df_info.set_index('DEVICE_ID').sort_index()
-        cols = df_info.columns.difference(exppos.columns)
-        exppos = exppos.join(df_info[cols])
-        # overwrite flags with focalplane flags and add status
-<<<<<<< HEAD
-        flags_dict = self.ptlm.get_pos_flags(list(exppos.index))
-=======
-        flags_dict = self.ptl.get_pos_flags(list(exppos.index))
->>>>>>> 94e7a7d2
-        flags = [flags_dict[posid] for posid in exppos.index]
-        exppos['FLAGS'] = flags
-        role = self.ptlm.participating_petals[0]
-        exppos['STATUS'] = self.ptlm.decipher_posflags(
-            exppos['FLAG'], participating_petals=role)[role]
-        tol = 1
-        # now only consider matched, selected positioners, check deviations
-        mask = exppos.index.isin(matched) & (exppos['dr'] > tol)
-        print_df = exppos[mask].sort_values(by='dr', ascending=False)
-        print_df = print_df[['dr','BUS_ID','DEVICE_LOC','PETAL_LOC','STATUS']]
-        bad_posids = sorted(print_df.index)
-        if len(bad_posids) == 0:
-            self.printfunc(
-                f'All {len(matched)} matched fibres verified to have rehomed, '
-                f'with tolerance dr = √(dX² + dY²) ≤ {tol} mm.')
-        else:
-            self.printfunc(f'{len(bad_posids)} positioners not rehomed '
-                           f'properly (√(dX² + dY²) > {tol} mm):\n\n'
-                           f'{print_df}\n\n'
-                           f'Positioner IDs for retry:\n{bad_posids}')
-        return exppos
-
-
-if __name__ == '__main__':
-    rv = RehomeVerify(interactive=True)
-    df = rv.compare_xy()
-    path = os.path.join(pc.dirs['calib_logs'],
-                        f'{pc.filename_timestamp_str()}-rehome_verify.csv')
-    df.to_csv(path)
-    print(f'Rehome verification data saved to: {path}')
+# -*- coding: utf-8 -*-
+"""
+Created on Tue Jul 16 14:04:52 2019
+
+@author: Duan Yutong (dyt@physics.bu.edu)
+"""
+
+import os
+import numpy as np
+import pandas as pd
+from pecs import PECS
+import posconstants as pc
+
+
+class RehomeVerify(PECS):
+
+    def __init__(self, fvc=None, ptlm=None,
+                 petal_roles=None, posids=None, interactive=False):
+        super().__init__(fvc=fvc, ptlm=ptlm)
+        if interactive:
+            self.interactive_ptl_setup()
+        else:
+            self.ptl_setup(petal_roles, posids)
+
+    def compare_xy(self):
+        self.printfunc(f'Verifying rehome positions for '
+                       f'{len(self.posids)} positioners...')
+        # all backlit fibres, including those disabled, needed for FVC
+        exppos = (self.ptlm.get_positions(return_coord='QS')
+                  .sort_values(by='DEVICE_ID'))
+        exp_obsXY = (self.ptlm.get_positions(return_coord='obsXY')
+                     .sort_values(by='DEVICE_ID')[['X1', 'X2']]).values.T
+        # get guessed QS (theta centres in QS) for FVC measurement
+        ret = self.ptlm.get_pos_vals(['OFFSET_X', 'OFFSET_Y'],
+                                     posids=sorted(exppos['DEVICE_ID']))
+        if isinstance(ret, dict):
+            dflist = []
+            for pcid, df in ret.items():
+                home = self.ptlm.ptltrans(
+                    'flatXY_to_QS',
+                    df[['OFFSET_X', 'OFFSET_Y']].values.T,
+                    participating_petals=pcid)[pcid]
+                df['HOME_Q'], df['HOME_S'] = home[0], home[1]
+                dflist.append(df)
+            df = pd.concat(dflist).set_index('DEVICE_ID').sort_index()
+        else:
+            df = ret.set_index('DEVICE_ID').sort_index()
+            home = self.ptlm.ptltrans('flatXY_to_QS',
+                                      df[['OFFSET_X', 'OFFSET_Y']].values.T)
+            df['HOME_Q'], df['HOME_S'] = home[0], home[1]
+        # Just use one petal for ptltrans
+        pcid0 = list(self.ptlm.Petals.keys())[0]
+        hom_QS = df[['HOME_Q', 'HOME_S']].values.T
+        hom_obsXY = self.ptlm.ptltrans('QS_to_obsXYZ', hom_QS,  # 3xN array
+                                       participating_petals=pcid0)[pcid0][:2]
+        # set nominal homed QS as expected postiions for FVC spotmatch
+        exppos[['X1', 'X2']] = hom_QS.T
+        # make sure no fiducial ID is in exppos DEVICE_ID column
+        if np.any(['P' in device_id for device_id in exppos['DEVICE_ID']]):
+            raise Exception('Expected positions of positioners by PetalApp '
+                            'are contaminated by fiducials.')
+        self.printfunc('Taking FVC exposure to confirm home positions...')
+        exppos, meapos, matched, unmatched = self.fvc_measure(exppos=exppos,
+                                                              match_radius=50)
+        unmatched = set(unmatched) & (set(self.posids))
+        matched = set(matched) & (set(self.posids))
+        umstr = f':\n{sorted(unmatched)}' if len(unmatched) > 0 else ''
+        self.printfunc(f'{len(unmatched)} selected positioners not matched'
+                       + umstr)
+        for col in ['exp_obsX', 'hom_obsX', 'mea_obsX',
+                    'exp_obsY', 'hom_obsY', 'mea_obsY']:
+            meapos[col] = np.nan
+        for col in meapos.columns:
+            exppos.loc[meapos.index, col] = meapos[col]
+        exppos[['exp_obsX', 'exp_obsY']] = exp_obsXY.T  # internally tracked
+        exppos[['hom_obsX', 'hom_obsY']] = hom_obsXY.T
+        mea_obsXY = self.ptlm.ptltrans('QS_to_obsXYZ',
+                                       meapos[['Q', 'S']].values.T,
+                                       participating_petals=pcid0)[pcid0][:2]
+        exppos.loc[meapos.index, ['mea_obsX', 'mea_obsY']] = mea_obsXY.T
+        exppos['obsdX'] = exppos['mea_obsX'] - exppos['hom_obsX']
+        exppos['obsdY'] = exppos['mea_obsY'] - exppos['hom_obsY']
+        exppos['dr'] = np.linalg.norm(exppos[['obsdX', 'obsdY']], axis=1)
+        # filter out only the selected positioners and drop duplicate col
+        exppos = exppos.loc[self.posids].drop(
+            columns=['PETAL_LOC', 'DEVICE_LOC'], errors='ignore')
+        # add can bus ids
+        df_info = self.ptlm.get_positioners(enabled_only=True,
+                                            posids=exppos.index)
+        if isinstance(df_info, dict):
+            df_info = pd.concat([df_info.values()])
+        df_info = df_info.set_index('DEVICE_ID').sort_index()
+        cols = df_info.columns.difference(exppos.columns)
+        exppos = exppos.join(df_info[cols])
+        # overwrite flags with focalplane flags and add status
+        flags_dict = self.ptlm.get_pos_flags(list(exppos.index))
+        flags = [flags_dict[posid] for posid in exppos.index]
+        exppos['FLAGS'] = flags
+        exppos['STATUS'] = pc.decipher_posflags(exppos['FLAG'])
+        tol = 1
+        # now only consider matched, selected positioners, check deviations
+        mask = exppos.index.isin(matched) & (exppos['dr'] > tol)
+        print_df = exppos[mask].sort_values(by='dr', ascending=False)
+        print_df = print_df[['dr','BUS_ID','DEVICE_LOC','PETAL_LOC','STATUS']]
+        bad_posids = sorted(print_df.index)
+        if len(bad_posids) == 0:
+            self.printfunc(
+                f'All {len(matched)} matched fibres verified to have rehomed, '
+                f'with tolerance dr = √(dX² + dY²) ≤ {tol} mm.')
+        else:
+            self.printfunc(f'{len(bad_posids)} positioners not rehomed '
+                           f'properly (√(dX² + dY²) > {tol} mm):\n\n'
+                           f'{print_df}\n\n'
+                           f'Positioner IDs for retry:\n{bad_posids}')
+        return exppos
+
+
+if __name__ == '__main__':
+    rv = RehomeVerify(interactive=True)
+    df = rv.compare_xy()
+    path = os.path.join(pc.dirs['calib_logs'],
+                        f'{pc.filename_timestamp_str()}-rehome_verify.csv')
+    df.to_csv(path)
+    print(f'Rehome verification data saved to: {path}')