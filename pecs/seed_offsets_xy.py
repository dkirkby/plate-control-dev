--- conflicted
+++ resolved
@@ -27,119 +27,34 @@
 import os
 import numpy as np
 import pandas as pd
-from DOSlib.positioner_index import PositionerIndex
 import posconstants as pc
+from petaltransforms import PetalTransforms
 from pecs import PECS
 
-<<<<<<< HEAD
-
-class SeedOffsetsXY(PECS):
-    def __init__(self, fvc=None, ptlm=None,
-                 petal_roles=None, posids=None, interactive=False):
-        super().__init__(fvc=fvc, ptlm=ptlm)
-        self.printfunc('\nSeeding offsets XY...\n')
-        if interactive:
-            self.interactive_ptl_setup()
-        else:
-            self.ptl_setup(petal_roles, posids)
-        updates = self.seed_vals()
-        path = os.path.join(
-            pc.dirs['calib_logs'],
-            f'{pc.filename_timestamp_str_now()}-seed_offsets_xy.csv')
-        updates.to_csv(path)
-        self.printfunc(  # preview calibration updates
-            updates[['DEVICE_ID', 'DEVICE_LOC', 'OFFSET_X', 'OFFSET_Y',
-                     'POS_T', 'POS_P', 'LENGTH_R1', 'LENGTH_R2']])
-        self.printfunc(f'Seed offsets XY data saved to: {path}')
-        if interactive:
-            if self._parse_yn(input('Open offsets XY table? (y/n): ')):
-                os.system(f'xdg-open {path}')
-        self.printfunc('Please check DB to ensure new values are committed.')
-
-    def seed_vals(self):
-        '''
-        Also called seed xy offsets, this script establishes initial values for
-        positioner offsets using nominal specs or
-        metrology data, right after petal assemblies are mounted to the ring
-        on-mountain, so that calibration can be done.
-
-        Calibration, or particularly spotmatch, relies on knowing a priori
-        approximately where things are, and searching within a search radius.
-        After calibration, the estimatd parameters will be updated with newly
-        measured values.
-
-        The x, y offsets of positioenrs for the central axis can be estimated
-        from the designed focal plate layout. So we'll use the theoretical
-        positioner x, y offsets as a starting point.
-
-        In the new local coordinate transformation scheme, xy offsets are
-        in the petal's local CS, from petal's nominal origin to positioner
-        centre (of patrol area).
-        We are only doing this for positioners, no fiducials.
-
-        Returns two pandas Dataframes with columns
-        DEVICE_ID, PETAL_LOC, DEVICE_LOC, old and new calibration vals, with
-        MODE for updates and old values.
-        '''
-        index = PositionerIndex()
-        data = np.genfromtxt(pc.dirs['positioner_locations_file'],
-                             delimiter=',', names=True,
-                             usecols=(0, 2, 3, 4))  # in nominal ptlXY
-        # convert structured array to normal np array of shape (3, 543)
-        pos = data.view(np.float64).reshape(data.shape[0], 4)[:, 1:].T
-        pos = self.ptlm.ptltrans('ptlXYZ_to_flatXY', pos)
-        updates = []
-        for posid in self.posids:
-            pcid = self.get_owning_ptl(posid)
-            pos_info = index.find_by_device_id(posid)
-            device_loc = int(pos_info['DEVICE_LOC'])
-            x, y = pos[0, device_loc], pos[1, device_loc]
-            update = {'DEVICE_ID': posid,
-                      'DEVICE_LOC': pos_info['DEVICE_LOC'],
-                      'PETAL_LOC': pos_info['PETAL_LOC'],
-                      'MODE': 'initialize_offsets_xy'}
-            update = self.ptlm.collect_calib(
-                update, tag='OLD_', participating_petals=[pcid])[pcid]
-            self.ptlm.set_posfid_val(posid, 'OFFSET_X', x,
-                                     participating_petals=[pcid])
-            self.ptlm.set_posfid_val(posid, 'OFFSET_Y', y,
-                                     participating_petals=[pcid])
-            update = self.ptlm.collect_calib(update, tag='',
-                                             participating_petals=[pcid])[pcid]
-            updates.append(update)
-        self.ptlm.commit(mode='calib', log_note='seed_offsets_xy')
-        return pd.DataFrame(updates)
-
-
-if __name__ == '__main__':
-    off = SeedOffsetsXY(interactive=True)
-=======
-interactive = True
 seed = PECS(fvc=None, ptls=None)
-if interactive:
-    seed.interactive_ptl_setup()
-else:
-    seed.ptl_setup(pcid=None, posids=None)
 print('Seeding offsets XY...')
-pi = PositionerIndex()
 # array of shape (3, 543) in nominal ptlXY
 ptlXYZ = (pd.read_csv(pc.dirs['positioner_locations_file'])
-        [['X', 'Y', 'Z']].values.T)
-pos = seed.ptl.ptltrans('ptlXYZ_to_flatXY', ptlXYZ)
+          [['X', 'Y', 'Z']].values.T)
+pos = PetalTransforms.ptlXYZ_to_flatXY(ptlXYZ)
 updates = []
-for posid in seed.posids:
-    pos_info = pi.find_by_device_id(posid)
-    device_loc = int(pos_info['DEVICE_LOC'])
+for i, row in seed.posinfo.iterrows():
+    posid, device_loc = row['DEVICE_ID'], row['DEVICE_LOC']
+    petal_loc = row['PETAL_LOC']
+    role = f'PETAL{petal_loc}'
     x, y = pos[0, device_loc], pos[1, device_loc]
     update = {'DEVICE_ID': posid,
-              'DEVICE_LOC': pos_info['DEVICE_LOC'],
-              'PETAL_LOC': pos_info['PETAL_LOC'],
-              'MODE': 'initialize_offsets_xy'}
-    update = seed.ptl.collect_calib(update, tag='OLD_')
-    seed.ptl.set_posfid_val(posid, 'OFFSET_X', x)
-    seed.ptl.set_posfid_val(posid, 'OFFSET_Y', y)
-    updates.append(seed.ptl.collect_calib(update, tag=''))
-seed.ptl.commit(mode='calib', log_note='seed_offsets_xy')
+              'DEVICE_LOC': device_loc,
+              'PETAL_LOC': petal_loc,
+              'MODE': 'seed_offsets_xy'}
+    update = seed.ptlm.collect_calib(
+        update, tag='OLD_', participating_petals=role)[role]
+    seed.ptlm.set_posfid_val(posid, 'OFFSET_X', x, participating_petals=role)
+    seed.ptlm.set_posfid_val(posid, 'OFFSET_Y', y, participating_petals=role)
+    update = self.ptlm.collect_calib(
+        update, tag='', participating_petals=role)[role]
+    updates.append(update)
+seed.ptlm.commit(mode='calib', log_note='seed_offsets_xy')
 updates = pd.DataFrame(updates)
 path = os.path.join(pc.dirs['calib_logs'],
                     f'{pc.filename_timestamp_str()}-seed_offsets_xy.csv')
@@ -148,4 +63,3 @@
 print(updates[['DEVICE_ID', 'DEVICE_LOC', 'OFFSET_X', 'OFFSET_Y',
                'POS_T', 'POS_P', 'LENGTH_R1', 'LENGTH_R2']])
 print(f'Seed offsets XY data saved to: {path}')
->>>>>>> 94e7a7d2
