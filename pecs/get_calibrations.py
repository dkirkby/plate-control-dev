#!/usr/bin/env python
# -*- coding: utf-8 -*-
"""Retrieves calibration parameters from online database. Can return them as
an astropy table (when run as an imported module) or save to disk as an ecsv.
"""

import argparse
parser = argparse.ArgumentParser(description=__doc__)
<<<<<<< HEAD
=======
parser.add_argument("-i", "--instance",type=str, help = 'Instance name (desi_<obsday> is default>')
>>>>>>> 092bfc54
parser.add_argument('-ptl', '--petal_ids', type=str, default='kpno', help='Comma-separated integers, specifying one or more PETAL_ID number(s) for which to retrieve data. Defaults to all known petals at kpno. Alternately argue "lbnl" for all known petals at lbnl.')
parser.add_argument('-o', '--outdir', type=str, default='.', help='Path to directory where to save output file. Defaults to current dir.')
parser.add_argument('-m', '--comment', type=str, default='', help='Comment string which will be included in output file metadata.')
parser.add_argument('-dl', '--disable_logger', action='store_true', help='Disable logging to disk.')
parser.add_argument('-az', '--add_zeno', action='store_true', help='Add Zeno parameters')
parser.add_argument('-zo', '--zeno_only', action='store_true', help='Retrieve Zeno parameters only')
uargs = parser.parse_args()

# general imports
import os
import sys
import time
from DOSlib.util import obs_day
from DOSlib.join_instance import *
from astropy.table import Table
try:
    import posconstants as pc
except:
    path_to_petal = '../petal'
    sys.path.append(os.path.abspath(path_to_petal))
    print('Couldn\'t find posconstants the usual way, resorting to sys.path.append')
    import posconstants as pc

# set up logger
import simple_logger
import traceback
if uargs.disable_logger:
    log_path = None
else:
    log_dir = pc.dirs['calib_logs']
    log_timestamp = pc.filename_timestamp_str()
    log_name = log_timestamp + '_get_calibrations.log'
    log_path = os.path.join(log_dir, log_name)
logger, _, _ = simple_logger.start_logger(log_path)
assert2 = simple_logger.assert2

<<<<<<< HEAD
=======
# determine instance name to join
inst = uargs.instance
if not isinstance(inst, str):
    inst = f'desi_{obs_day()}'

>>>>>>> 092bfc54
# validate petal ids
default_petal_ids = {'kpno': {2, 3, 4, 5, 6, 7, 8, 9, 10, 11},
                     'lbnl': {0, 1}}
possible_petal_ids = set()
for ids in default_petal_ids.values():
    possible_petal_ids |= ids
use_all_ptls = uargs.petal_ids in default_petal_ids.keys()
if use_all_ptls:
    petal_ids = default_petal_ids[uargs.petal_ids]
else:
    petal_ids = uargs.petal_ids.split(',')
    petal_ids = {int(i) for i in petal_ids}
assert2(len(petal_ids) > 0, 'no petal ids detected in {petal_ids}')
for petal_id in petal_ids:
    assert2(petal_id in possible_petal_ids, f'petal id {petal_id} is unrecognized')

# data keys retreivable from quick_query(), along with human-readable descriptions
query_keys = {'POS_ID': 'unique serial id number of fiber positioner',
              'DEVICE_LOC': 'location number of device on petal (c.f. DESI-0530)',
              'LENGTH_R1': 'kinematic length between central axis and phi axis',
              'LENGTH_R2': 'kinematic length between phi axis and fiber',
              'OFFSET_T': 'mounting angle of positioner\'s x-axis (roughly halfway between theta hardstops) w.r.t. that of petal',
              'OFFSET_P': 'angle from hardstop at far clockwise position to phi=0',
              'OFFSET_X': 'x position of robot\'s central axis, in "flat" coordinate system',
              'OFFSET_Y': 'y position of robot\'s central axis, in "flat" coordinate system',
              'PHYSICAL_RANGE_T': 'angular distance between theta hardstops',
              'PHYSICAL_RANGE_P': 'angular distance between phi hardstops',
              'GEAR_CALIB_T': 'scale factor for theta shaft rotations, actual/nominal. value of 0 locks the theta axis',
              'GEAR_CALIB_P': 'scale factor for phi shaft rotations, actual/nominal. value of 0 locks the phi axis',
              'KEEPOUT_EXPANSION_PHI_RADIAL': 'radially expands phi keepout polygon by this amount',
              'KEEPOUT_EXPANSION_THETA_RADIAL': 'radially expands theta keepout polygon by this amount',
              'KEEPOUT_EXPANSION_PHI_ANGULAR': 'angularly expands phi keepout polygon by + and - this amount',
              'KEEPOUT_EXPANSION_THETA_ANGULAR': 'angularly expands theta keepout polygon by + and - this amount',
              'CLASSIFIED_AS_RETRACTED': 'identifies positioner for travel only within a restricted radius',
              'CTRL_ENABLED': 'if True, move tables are allowed to be sent to the positioner (may vary from night to night)',
              'DEVICE_CLASSIFIED_NONFUNCTIONAL': 'if True, the focal plane team has determined this positioner cannot be operated (stable from night to night)',
              'FIBER_INTACT': 'if False, the focal plane team has determined the positioner\'s fiber cannot be measured (stable from night to night)',
              'POS_T': 'current value of internally-tracked theta angle, a.k.a. "posintT" or t_int',
              'POS_P': 'current value of internally-tracked phi angle, a.k.a. "posintP" or p_int',
              'PTL_X': 'current x position in petal coordinates, as transformed from (POS_T, POS_P)',
              'PTL_Y': 'current y position in petal coordinates, as transformed from (POS_T, POS_P)',
              'OBS_X': 'current x position in global coordinates (a.k.a. "CS5" or "x_fp") as transformed from (POS_T, POS_P)',
              'OBS_Y': 'current y position in global coordinates (a.k.a. "CS5" or "y_fp") as transformed from (POS_T, POS_P)',
              }
zeno_query_keys = {'ZENO_MOTOR_P': 'boolean of whether phi motor is ZENO',
                   'SZ_CW_P': 'scale factor for zeno phi axis in clockwise direction',
                   'SZ_CCW_P': 'scale factor for zeno phi axis in counter-clockwise direction',
                   'ZENO_MOTOR_T': 'boolean of whether theta motor is ZENO',
                   'SZ_CW_T': 'scale factor for zeno theta axis in clockwise direction',
                   'SZ_CCW_T': 'scale factor for zeno theta axis in counter-clockwise direction'}
query_keys_map = {'PTL_X': 'ptlX',
                  'PTL_Y': 'ptlY',
                  'OBS_X': 'obsX',
                  'OBS_Y': 'obsY',
                  }

if uargs.add_zeno:
    query_keys.update(zeno_query_keys)

if uargs.zeno_only:
    query_keys = {'POS_ID': 'unique serial id number of fiber positioner'}
    query_keys.update(zeno_query_keys)

# petal-wide keys for storage in positioner data rows
pos_petal_keys = {'PETAL_ID': 'unique serial id number of petal',
                  'PETAL_LOC': 'location number of petal on focal plane (c.f. DESI-3596)',
                  }
pos_petal_attr_map = {'PETAL_ID': 'petal_id',
                      'PETAL_LOC': 'petal_loc',
                      }

# petal-wide keys for storage in meta-data
other_petal_keys = {'PETAL_ALIGNMENTS': '6 DOF transformation parameters from "PTL" local coordinates to "OBS" a.k.a. "CS5" a.k.a. "FP" global coordinates'}

# general and positioner-specific data keys from the collider
flat_note = '["flat" coordinates]'
keepout_T_note = f'central body (theta) polygon {flat_note}'
keepout_P_note = f'eccentric body (phi) keepout polygon {flat_note}'
general_collider_keys = {'timestep': '[sec] quantization when sweeping polygons through rotation schedules, to check for collisions',
                         'Eo_phi': '[deg] poslocP angle (poslocP = POS_P + OFFSET_P) above which phi is defined to be within envelope "Eo" (i.e. retracted)',
                         'Eo_radius_with_margin': '[mm] when a positioner is CLASSIFED_AS_RETRACTED, neighbor polygons not allowed to enter this circle',
                         }
collider_general_poly_keys = {'general_keepout_T': f'basic {keepout_T_note}',
                              'general_keepout_P': f'basic {keepout_P_note}',
                              'keepout_PTL': f'petal boundary keepout polygon {flat_note}',
                              'keepout_GFA': f'GFA boundary keepout polygon {flat_note}',
                              }
collider_query_keys = {'POS_NEIGHBORS': 'neighboring positioners',
                       'FIXED_NEIGHBORS': 'neighboring fixed boundaries',
                       }
collider_pos_poly_keys = {'KEEPOUT_T': keepout_T_note,
                         'KEEPOUT_P': keepout_P_note,
                         }
collider_pos_attr_map = {'KEEPOUT_T': 'keepouts_T',
                         'KEEPOUT_P': 'keepouts_P',
                         'POS_NEIGHBORS': 'pos_neighbors',
                         'FIXED_NEIGHBORS': 'fixed_neighbor_cases',
                         }

# dependently-calculated fields
offset_variants = {'PTL': 'ptlXY', 'CS5': 'obsXY'}
offset_variant_keys = {f'{coord}_{var}': f'{coord} transformed into {system}' for coord in ['OFFSET_X', 'OFFSET_Y'] for var, system in offset_variants.items()}
range_desc = lambda func, c: f'{func} targetable internally-tracked {"theta" if c == "T" else "phi"} angle (i.e. "POS_{c}" or "posint{c}" or "{c.lower()}_int"'
range_keys = {f'{func.upper()}_{c}': range_desc(func, c) for c in ['T', 'P'] for func in ['max', 'min']}
range_keys_map = {key: f'{key[:-1].lower()}targetable_range_posint{key[-1]}' for key in range_keys}
range_desc2 = lambda func, c: f'{func} full range internally-tracked {"theta" if c == "T" else "phi"} angle (i.e. "POS_{c}" or "posint{c}" or "{c.lower()}_int"'
range_keys2 = {f'FULL_{func.upper()}_{c}': range_desc2(func, c) for c in ['T', 'P'] for func in ['max', 'min']}
range_keys_map2 = {key: f'{key[5:-1].lower()}full_range_posint{key[-1]}' for key in range_keys2}
query_keys.update(range_keys)
query_keys_map.update(range_keys_map)
query_keys.update(range_keys2)
query_keys_map.update(range_keys_map2)

# summarize all keys and units (where applicable)
all_pos_keys = {}
all_pos_keys.update(pos_petal_keys)
all_pos_keys.update(query_keys)
if not uargs.zeno_only:
    all_pos_keys.update(collider_query_keys)
    all_pos_keys.update(collider_pos_poly_keys)
    all_pos_keys.update(offset_variant_keys)
    all_pos_keys.update(range_keys)
    all_pos_keys.update(range_keys2)
    angular_keys = {'POS_T', 'POS_P', 'OFFSET_T', 'OFFSET_P', 'PHYSICAL_RANGE_T', 'PHYSICAL_RANGE_P',
                    'KEEPOUT_EXPANSION_PHI_ANGULAR', 'KEEPOUT_EXPANSION_THETA_ANGULAR'}
    angular_keys |= set(range_keys) | set(range_keys2)
    mm_keys = {'LENGTH_R1', 'LENGTH_R2', 'OFFSET_X', 'OFFSET_Y', 'OBS_X', 'OBS_Y', 'PTL_X', 'PTL_Y',
               'KEEPOUT_EXPANSION_PHI_RADIAL', 'KEEPOUT_EXPANSION_THETA_RADIAL'}
    mm_keys |= set(offset_variant_keys)
    units = {key: 'deg' for key in angular_keys}
    units.update({key: 'mm' for key in mm_keys})

# identifying fields with polygon data
polygons = 'KEEPOUT_T', 'KEEPOUT_P', 'general_keepout_T', 'general_keepout_P'

# initialize petals
roles = {}
apps = {}
ptls = {}
logger.info(f'Attempting to retrieve data for {len(petal_ids)} petal{"s" if len(petal_ids) > 1 else ""}: {petal_ids}')
try:
    import PetalApp
    from DOSlib.proxies import Petal
    ptlapp_dir = PetalApp.__path__._path[0]
    ptlapp_path = os.path.join(ptlapp_dir, 'PetalApp.py')
    assert2(os.path.exists(ptlapp_path), f'No PetalApp found at path {ptlapp_path}', show_quit_msg=False)
    logger.info('Online system is available, will use PetalApp')
    online = True
except:
    import petal
    logger.warning('Online system is not available. Falling back to dummy data + petal.py instances (may be useful for other debugging).')
    online = False
if online:
    import subprocess
    import signal
    # First check for Pyro Name Server
    import Pyro4
<<<<<<< HEAD
    # try to join instance
    inst='desi_'+obs_day()
    logger.info('Joining instance')
    try:
        join_instance(inst, must_be_running=True)
        logger.info('Joined instance')
    except Exception as e:
        logger.info('Failed to join instance. %r' % str(e))
        sys.exit()
=======
    try:
        logger.info(f'Joining instance {inst}')
        join_instance(inst, must_be_running=True)
    except Exception as e:
        logger.error(f'Failed to join instance {inst}: {str(e)}')
        sys.exit(1)
>>>>>>> 092bfc54
    try:
        Pyro4.locateNS()
        logger.info('found name server')
    except Pyro4.errors.NamingError:
        ns_thread = subprocess.Popen(['pyro4-ns'])
        logger.warning('name server not found')
    else:
        ns_thread = None
    logger.warning('pyro setup done')
    ptlid2loc = {0: 8, 1: 3, 2: 7, 3: 3, 4: 0, 5: 1, 6: 2, 7: 8, 8: 4, 9: 9, 10: 5, 11: 6}
    def run_petal(petal_id, role):
        # petal_loc and petalbox_id (same number) are required to not read the petal states/configobj
        loc = ptlid2loc[petal_id]
        return ['python', f'{ptlapp_path}', '--device_mode', 'True', '--sim', 'True', '--petal_id', f'{petal_id}', '--role', f'{role}', '--petal_loc', f'{loc}', '--petalbox_id', f'{loc}']
    for petal_id in petal_ids:
        name = f'PetalApp{petal_id}'
        role = f'PETALSIM{petal_id}'
        logger.info(f'Initializing threaded PetalApp with name {name} and role {role}...')
        ptl_app = subprocess.Popen(run_petal(petal_id, role))
        roles[petal_id] = role
        apps[petal_id] = ptl_app
    for petal_id, role in roles.items():
        ptl = Petal(petal_id, role=role, device_mode=True)
        ptls[petal_id] = ptl
    #time.sleep(5) # wait at least 5 seconds to let some init run
else:
    for petal_id in petal_ids:
        logger.info(f'Initializing petal instance for petal id {petal_id}...')
        ptl = petal.Petal(petal_id=petal_id,
                          simulator_on=True,
                          db_commit_on=False,
                          local_commit_on=False,
                          local_log_on=False,
                          collider_file=None,
                          sched_stats_on=False,
                          printfunc=logger.info,
                          )
        ptls[petal_id] = ptl

def getattr2(ptl, module_name, attr):
    '''Wrapper around getattr. Specifically for getting a property from submodules
    petal. Because when online this is behind the DOS proxy wall and so requires
    app_get(). Whereas offline it uses normal getattr(). So this function wraps
    that choice.'''
    if online:
        s = f'{module_name}.{attr}' if module_name else f'{attr}'
        return ptl.app_get(s)
    module = getattr(ptl, module_name) if module_name else ptl
    return getattr(module, attr)


# Most of the remainder is enclosed in a try so that we can shut down PetalApps
# at the end, even if a crash occurs before that.
exception_during_run = None
try:
    def check_petals(ptls):
        if not online:
            return True
        statuses = []
        for ptl in ptls.values():
            statuses.append(ptl.get('status'))
        return set(statuses) == {'INITIALIZED'}
    timeout = 40
    logger.info(f'Waiting a maximum of {timeout} seconds for petals to initialize.')
    timeend = time.time() + timeout
    while time.time() < timeend:
        if check_petals(ptls):
            logger.info(f'{len(ptls)} petals initialized')
            break
        else:
            time.sleep(1)
    assert check_petals(ptls), 'Timed out waiting for petals to initialize.'
    # gather data
    data = {key:[] for key in all_pos_keys}
    meta = {}
    meta['DATE_RETRIEVED'] = pc.timestamp_str()
    meta['COMMENT'] = uargs.comment
    for key in ['DATE_RETRIEVED', 'COMMENT']:
        logger.info(f'metadata {key} = {meta[key]}')
    meta['PETAL_ATTRIBUTES'] = other_petal_keys
    meta['PETAL_ALIGNMENTS'] = {}
    for petal_id, ptl in ptls.items():
        this_data = {}
        valid_keys = ptl.quick_query()['valid_keys']
        mapped_query_keys = {query_keys_map[key] if key in query_keys_map else key for key in query_keys}
        missing = set(mapped_query_keys) - set(valid_keys)
        assert2(not(any(missing)), f'some keys are not available for petal {ptl.petal_id}: {missing}')
        posids_ordered = sorted(ptl.app_get('posids'))
        logger.info(f'Now gathering data for {len(posids_ordered)} positioners on petal id {petal_id}...')

        # queryable values
        if uargs.zeno_only:
            keys = set(query_keys)
        else:
            keys = set(query_keys) | set(collider_query_keys)
        logger.info(f' ...collecting calib data for {len(keys)} queryable fields...')
        for key in keys:
            if key in query_keys:
                query_key = query_keys_map[key] if key in query_keys_map else key
                this_dict = ptl.quick_query(key=query_key, mode='iterable')
            else:
                attr_key = collider_pos_attr_map[key]
                this_dict = getattr2(ptl, 'collider', attr_key)
                if 'fixed' in attr_key.lower():
                    this_dict = {posid: {pc.case.names[enum] for enum in neighbors} for posid, neighbors in this_dict.items()}
            this_list = [this_dict[p] for p in posids_ordered]
            data[key].extend(this_list)

        if not uargs.zeno_only:
            # polygons from collider
            logger.info(' ...collecting polygon data...')
            polys = ptl.get_collider_polygons()
            collider_pos_attr_map_inverted = {v:k for k,v in collider_pos_attr_map.items()}
            for key, val in polys.items():
                if key in collider_general_poly_keys:
                    meta[key] = str(polys[key])
                else:
                    data_key = collider_pos_attr_map_inverted[key]
                    this_dict = polys[key]
                    this_list = [str(this_dict[p]) for p in posids_ordered]
                    data[data_key].extend(this_list)

            # transformed values
            logger.info(' ...collecting calculated values...')
            offset_keys = ['OFFSET_X', 'OFFSET_Y']
            offsets = {key: ptl.quick_query(key=key, mode='iterable') for key in offset_keys}
            flat_offset_xy = {posid: tuple(offsets[key][posid] for key in offset_keys) for posid in posids_ordered}
            for suffix, coord_sys in offset_variants.items():
                coord = [{'posid': posid, 'uv1': flat_offset_xy[posid]} for posid in posids_ordered]
                coord = ptl.transform(cs1='flatXY', cs2=coord_sys, coord=coord)
                x_out = [c['uv2'][0] for c in coord]
                y_out = [c['uv2'][1] for c in coord]
                data[f'OFFSET_X_{suffix}'].extend(x_out)
                data[f'OFFSET_Y_{suffix}'].extend(y_out)

            logger.info(' ...collecting petal-wide values...')
            # [JHS] As of 2020-11-02, these general collider parameters should be equivalent for
            # any petal. Here, I simply use the last ptl instance from the for loop above.
            meta['COLLIDER_ATTRIBUTES'] = general_collider_keys
            for key in general_collider_keys:
                meta[key] = getattr2(ptl, 'collider', key)

            # petal-wide values
            for key, attr in pos_petal_attr_map.items():
                value = getattr2(ptl, None, attr)
                data[key].extend([value] * len(posids_ordered))
            meta['PETAL_ALIGNMENTS'][petal_id] = getattr2(ptl, 'trans', 'petal_alignment')

    logger.info('All data gathered, generating table format...')
    # convert POS_NEIGHBORS eleenmts to lists
    for key in data.keys():     #['POS_NEIGHBORS', 'FIXED_NEIGHBORS']:
        if isinstance(data[key], list):
            if len(data[key]) != 0 and isinstance(data[key][0],set):
                logger.info('Converting data for key %r' % key)
                pn = []
                for i in data[key]:
                    pn.append(list(i))
                data[key] = pn
    if uargs.zeno_only:
        cdata = []
        header = ['POS_ID','ZENO_MOTOR_P','SZ_CW_P','SZ_CCW_P','ZENO_MOTOR_T','SZ_CW_T','SZ_CCW_T']
        cdata.append(header)
        for ndx, element in enumerate(data['POS_ID']):
            if data['ZENO_MOTOR_P'][ndx] or data['ZENO_MOTOR_T'][ndx]:
                ldata = [data[x][ndx] for x in header]
                cdata.append(ldata)
    else:
        t = Table(data)
        t.meta = meta

        # add units and descriptions
        for key in t.columns:
            t[key].description = all_pos_keys[key]
            if key in units:
                t[key].unit = units[key]

    # save data to disk
    save_dir = os.path.realpath(uargs.outdir)
    if uargs.zeno_only:
        save_name = pc.filename_timestamp_str() + '_fp_calibs.csv'
    else:
        save_name = pc.filename_timestamp_str() + '_fp_calibs.ecsv'
    save_path = os.path.join(save_dir, save_name)
    if uargs.zeno_only:
        import csv
        with open(save_path, mode='w', newline='') as f:
            writer = csv.writer(f)
            writer.writerows(cdata)

    else:
        t.write(save_path)
    logger.info(f'Data saved to: {save_path}')

    # save a reference to this file in a standard place
    ref_path = pc.fp_calibs_path_cache
    with open(ref_path, mode='w') as file:
        file.write(save_path)
    logger.info(f'File path cached at standard location: {ref_path}')

except Exception as e:
    exception_during_run = e
    logger.error('get_calibrations crashed! See traceback below:')
    logger.critical(traceback.format_exc())
    logger.info('Attempting to clean up lingering PetalApp instances prior to exiting...')

# shut down the threads
if online:
    for petal_id in apps.keys():
        logger.info(f'Sending shutdown command for petal {petal_id}...')
        ptl = ptls[petal_id]
        ptl.kill()
    if ns_thread is not None:
        # This cleanly ends pyro-ns
        ns_thread.send_signal(signal.SIGINT)
    timeout = 30
    timeend = time.time() + timeout
    logger.info(f'Waiting maximum of {timeout} seconds for processes to terminate.')
    while time.time() < timeend:
        process_status = [ns_thread.poll()] if ns_thread is not None else []
        for app in apps.values():
            process_status.append(app.poll())
        if set(process_status) == {None}:
            logger.info('Processes terminated')
            break
        else:
            time.sleep(1)
    if set(process_status) != {None}:
        logger.error('Timeout expired, issuing kills.')
        ns_thread.kill()
        for app in apps.values():
            app.kill()

# re-raise exception from above if we have one
if exception_during_run:
    raise(exception_during_run)

#Sometimes hangs? Should fix but no time now.
time.sleep(60)
sys.exit(0)<|MERGE_RESOLUTION|>--- conflicted
+++ resolved
@@ -6,10 +6,7 @@
 
 import argparse
 parser = argparse.ArgumentParser(description=__doc__)
-<<<<<<< HEAD
-=======
 parser.add_argument("-i", "--instance",type=str, help = 'Instance name (desi_<obsday> is default>')
->>>>>>> 092bfc54
 parser.add_argument('-ptl', '--petal_ids', type=str, default='kpno', help='Comma-separated integers, specifying one or more PETAL_ID number(s) for which to retrieve data. Defaults to all known petals at kpno. Alternately argue "lbnl" for all known petals at lbnl.')
 parser.add_argument('-o', '--outdir', type=str, default='.', help='Path to directory where to save output file. Defaults to current dir.')
 parser.add_argument('-m', '--comment', type=str, default='', help='Comment string which will be included in output file metadata.')
@@ -46,14 +43,11 @@
 logger, _, _ = simple_logger.start_logger(log_path)
 assert2 = simple_logger.assert2
 
-<<<<<<< HEAD
-=======
 # determine instance name to join
 inst = uargs.instance
 if not isinstance(inst, str):
     inst = f'desi_{obs_day()}'
 
->>>>>>> 092bfc54
 # validate petal ids
 default_petal_ids = {'kpno': {2, 3, 4, 5, 6, 7, 8, 9, 10, 11},
                      'lbnl': {0, 1}}
@@ -211,24 +205,12 @@
     import signal
     # First check for Pyro Name Server
     import Pyro4
-<<<<<<< HEAD
-    # try to join instance
-    inst='desi_'+obs_day()
-    logger.info('Joining instance')
-    try:
-        join_instance(inst, must_be_running=True)
-        logger.info('Joined instance')
-    except Exception as e:
-        logger.info('Failed to join instance. %r' % str(e))
-        sys.exit()
-=======
     try:
         logger.info(f'Joining instance {inst}')
         join_instance(inst, must_be_running=True)
     except Exception as e:
         logger.error(f'Failed to join instance {inst}: {str(e)}')
         sys.exit(1)
->>>>>>> 092bfc54
     try:
         Pyro4.locateNS()
         logger.info('found name server')
