--- conflicted
+++ resolved
@@ -1,150 +1,112 @@
-'''
-Runs an Arc Calibration using fvc and petal proxies.
-Requires running DOS instance. See pecs.py
-Currently only runs one Petal at a time, awaiting a petalMan proxy.
-'''
-import os
-import pandas as pd
-import posconstants as pc
-from pecs import PECS
-import time
-
-class ArcCalib(PECS):
-    '''
-    subclass of PECS that adds functions to run an Arc calibration.
-    In the future: add methods to display, judge and analyze calibration.
-    '''
-<<<<<<< HEAD
-    def __init__(self, fvc=None, ptlm=None,
-                 petal_roles=None, posids=None, interactive=False):
-        super().__init__(fvc=fvc, ptlm=ptlm)
-=======
-    def __init__(self, fvc=None, ptls=None,
-                 pcid=None, posids=None, interactive=False):
-        super().__init__(fvc=fvc, ptls=ptls)
->>>>>>> 8dd4bf02
-        self.printfunc(f'Running arc calibration')
-        if interactive:
-            self.interactive_ptl_setup()
-        else:
-<<<<<<< HEAD
-            self.ptl_setup(petal_roles, posids)
-=======
-            self.ptl_setup(pcid, posids)
->>>>>>> 8dd4bf02
-        self.n_points_P = 6
-        self.n_points_T = 6
-        updates = self.calibrate(interactive=interactive)
-        path = os.path.join(
-            pc.dirs['calib_logs'],
-            f'{pc.filename_timestamp_str_now()}-arc_calibration')
-        self.printfunc(
-            updates[['DEVICE_ID', 'LENGTH_R1', 'LENGTH_R2',
-                     'OFFSET_X', 'OFFSET_Y', 'OFFSET_T', 'OFFSET_P']])
-        updates.to_csv(path+'.csv')
-        updates.to_pickle(path+'.pkl')
-        self.printfunc(f'Arc calibration data saved to: {path}')
-        if interactive:
-            if self._parse_yn(input(
-                    'Open arc calibration data table? (y/n): ')):
-                os.system(f"xdg-open {path+'.csv'}")
-
-    def calibrate(self, auto_update=True, match_radius=80,
-                  interactive=False):
-        if interactive:
-            # Ask for auto_update
-            auto_update = self._parse_yn(input(
-                        'Automatically update calibration? (y/n): '))
-            # Ask for match_radius
-            match_radius = float(input(
-                    'Please provide a spotmatch radius: '))
-            return self.calibrate(auto_update=auto_update,
-                                  match_radius=match_radius)
-        req_list_T = []
-        req_list_P = []
-        ret = self.ptlm.get_arc_requests(
-            ids=self.posids,
-            n_points_T=self.n_points_T, n_points_P=self.n_points_P)
-        if isinstance(ret, dict):
-            for i in range(self.n_points_T):
-                dflist = []
-                for df in ret.values():
-                    dflist.append(df[0][i])
-                req_list_T.append(pd.concat(dflist).reset_index())
-            for j in range(self.n_points_P):
-                    dflist = []
-                    for df in ret.values():
-                        dflist.append(df[1][j])
-                    req_list_P.append(pd.concat(dflist).reset_index())
-        else:
-            req_lsit_T = ret[0]
-            req_list_P = ret[1]
-        T_data = []
-        for i, req in enumerate(req_list_T):
-            self.printfunc(f'Measuring theta arc point {i+1} of '
-                           f'{len(req_list_T)}')
-            T_data.append(self.move_measure(req, match_radius=match_radius))
-            if i+1 < len(req_list_T):  # no pause after the last iteration
-                self.pause()
-        P_data = []
-        for i, req in enumerate(req_list_P):
-            self.printfunc(f'Measuring phi arc point {i+1} of '
-                           f'{len(req_list_P)}')
-<<<<<<< HEAD
-            merged_data = self.move_measure(request, match_radius=match_radius)
-            P_data.append(merged_data)
-            if self.allow_pause and i+1 < len(req_list_T):
-                input('Paused for heat load monitoring, '
-                      'press enter to continue: ')
-        # Control gives 10 min timeout in petalman
-        retcode = self.ptlm.calibrate_from_arc_data(T_data, P_data,
-                                                   auto_update=auto_update,
-                                                   control={'timeout':600})
-        if isinstance(retcode, dict):
-            dflist = []
-            for df in retcode.values():
-                dflist.append(df)
-            updates = pd.concat(dflist).sort_values(by=['DEVICE_ID']).reset_index()
-        else:
-            updates = retcode.sort_values(by=['DEVICE_ID']).reset_index()
-=======
-            if i+1 < len(req_list_T):  # pause before first iteration
-                self.pause()
-            P_data.append(self.move_measure(req, match_radius=match_radius))
-        updates = self.ptl.calibrate_from_arc_data(T_data, P_data,
-                                                   auto_update=auto_update)
->>>>>>> 8dd4bf02
-        updates['auto_update'] = auto_update
-        return updates
-
-    def move_measure(self, request, match_radius=30):
-        '''
-        Wrapper for often repeated moving and measuring sequence.
-        Prints missing positioners, returns data merged with request
-        by default also include
-        '''
-        self.ptlm.prepare_move(request, anticollision=None)
-        self.ptlm.execute_move()
-        exppos, meapos, matched, unmatched = self.fvc_measure(
-            matched_only=True, match_radius=match_radius)
-        # Want to collect both matched and unmatched
-<<<<<<< HEAD
-        matched_select = matched.intersection(set(self.posids))
-        missing_select = unmatched.intersection(set(self.posids))
-        if len(missing_select) > 0:
-            self.printfunc(f'Missing {len(missing_select)} of selected positioners.')
-            self.printfunc(missing_select)
-        used_pos = meapos.loc[sorted(list(matched_select))].reset_index()# only matched rows
-=======
-        # meapos contains not only matched ones but all posids in expected pos
-        matched_df = (meapos.loc[sorted(matched & set(self.posids))]
-                      .reset_index())
->>>>>>> 8dd4bf02
-        request.rename(columns={'X1': 'TARGET_T', 'X2': 'TARGET_P'},
-                       inplace=True)
-        merged = matched_df.merge(request, how='outer', on='DEVICE_ID')
-        return merged
-
-
-if __name__ == '__main__':
-    ArcCalib(interactive=True)
+'''
+Runs an Arc Calibration using fvc and petal proxies.
+Requires running DOS instance. See pecs.py
+Currently only runs one Petal at a time, awaiting a petalMan proxy.
+'''
+import os
+import pandas as pd
+import posconstants as pc
+from pecs import PECS
+
+
+class ArcCalib(PECS):
+    '''
+    subclass of PECS that adds functions to run an Arc calibration.
+    In the future: add methods to display, judge and analyze calibration.
+    '''
+    def __init__(self, fvc=None, ptlm=None,
+                 petal_roles=None, posids=None, interactive=False):
+        super().__init__(fvc=fvc, ptlm=ptlm)
+        self.printfunc(f'Running arc calibration')
+        if interactive:
+            self.interactive_ptl_setup()
+        else:
+            self.ptl_setup(petal_roles, posids)
+        self.n_points_P = 6
+        self.n_points_T = 6
+        updates = self.calibrate(interactive=interactive)
+        path = os.path.join(
+            pc.dirs['calib_logs'],
+            f'{pc.filename_timestamp_str_now()}-arc_calibration')
+        self.printfunc(
+            updates[['DEVICE_ID', 'LENGTH_R1', 'LENGTH_R2',
+                     'OFFSET_X', 'OFFSET_Y', 'OFFSET_T', 'OFFSET_P']])
+        updates.to_csv(path+'.csv')
+        updates.to_pickle(path+'.pkl')
+        self.printfunc(f'Arc calibration data saved to: {path}')
+        if interactive:
+            if self._parse_yn(input(
+                    'Open arc calibration data table? (y/n): ')):
+                os.system(f"xdg-open {path+'.csv'}")
+
+    def calibrate(self, auto_update=True, match_radius=80,
+                  interactive=False):
+        if interactive:
+            # Ask for auto_update
+            auto_update = self._parse_yn(input(
+                        'Automatically update calibration? (y/n): '))
+            # Ask for match_radius
+            match_radius = float(input(
+                    'Please provide a spotmatch radius: '))
+            return self.calibrate(auto_update=auto_update,
+                                  match_radius=match_radius)
+        req_list_T = []
+        req_list_P = []
+        ret = self.ptlm.get_arc_requests(
+            ids=self.posids,
+            n_points_T=self.n_points_T, n_points_P=self.n_points_P)
+        if isinstance(ret, dict):
+            for i in range(self.n_points_T):
+                dflist = [df[0][i] for df in ret.values()]
+                req_list_T.append(pd.concat(dflist).reset_index())
+            for j in range(self.n_points_P):
+                dflist = [df[1][j] for df in ret.values()]
+                req_list_P.append(pd.concat(dflist).reset_index())
+        else:
+            req_list_T = ret[0]
+            req_list_P = ret[1]
+        T_data = []
+        for i, req in enumerate(req_list_T):
+            self.printfunc(f'Measuring theta arc point {i+1} of '
+                           f'{len(req_list_T)}')
+            T_data.append(self.move_measure(req, match_radius=match_radius))
+            if i+1 < len(req_list_T):  # no pause after the last iteration
+                self.pause()
+        P_data = []
+        for i, req in enumerate(req_list_P):
+            self.printfunc(f'Measuring phi arc point {i+1} of '
+                           f'{len(req_list_P)}')
+            if i+1 < len(req_list_T):  # pause before first iteration
+                self.pause()
+            P_data.append(self.move_measure(req, match_radius=match_radius))
+        # Control gives 10 min timeout in petalman
+        updates = self.ptlm.calibrate_from_arc_data(T_data, P_data,
+                                                    auto_update=auto_update,
+                                                    control={'timeout': 600})
+        if isinstance(updates, dict):
+            updates = pd.concat(list(updates.values()))
+        updates = updates.reset_index().sort_values(by=['DEVICE_ID'])
+        updates['auto_update'] = auto_update
+        return updates
+
+    def move_measure(self, request, match_radius=50):
+        '''
+        Wrapper for often repeated moving and measuring sequence.
+        Prints missing positioners, returns data merged with request
+        by default also include
+        '''
+        self.ptlm.prepare_move(request, anticollision=None)
+        self.ptlm.execute_move()
+        exppos, meapos, matched, unmatched = self.fvc_measure(
+            matched_only=True, match_radius=match_radius)
+        # meapos contains not only matched ones but all posids in expected pos
+        matched_df = (meapos.loc[sorted(matched & set(self.posids))]
+                      .reset_index())
+        request.rename(columns={'X1': 'TARGET_T', 'X2': 'TARGET_P'},
+                       inplace=True)
+        merged = matched_df.merge(request, how='outer', on='DEVICE_ID')
+        return merged
+
+
+if __name__ == '__main__':
+    ArcCalib(interactive=True)