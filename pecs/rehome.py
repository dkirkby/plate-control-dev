import os
import pandas as pd
from pecs import PECS
import posconstants as pc
from rehome_verify import RehomeVerify


class Rehome(PECS):

    def __init__(self, fvc=None, ptlm=None, axis='both',
                 petal_roles=None, posids=None, interactive=False):
        super().__init__(fvc=fvc, ptlm=ptlm)
        input('WARNING: Driving positioners to their hardstops. '
              'Be sure you know what you are doing!\n'
              f'Rehoming for axis: {axis}. (Press enter to continue): ')
        if interactive:
            self.interactive_ptl_setup()
        else:
            self.ptl_setup(petal_roles, posids)
        self.axis = axis
        df = self.rehome()
        path = os.path.join(pc.dirs['all_logs'], 'calib_logs',
                            f'{pc.filename_timestamp_str()}-rehome.csv')
        df.to_csv(path)
        self.printfunc(f'Rehome (interally-tracked) data saved to: {path}')
        if input('Verify rehome positions with FVC? (y/n): ') in ['y', 'yes']:
            RehomeVerify(petal_roles=self.ptlm.participating_petals,
                         posids=self.posids)

    def rehome(self, posids=None, anticollision='freeze', attempt=1):
        # three atetmpts built in, two with ac freeze, one with ac None
        if posids is None:
            posids = self.posids
        self.printfunc(f'Attempt {attempt}, rehoming {len(posids)} '
                       f'positioners with anticollision: {anticollision}\n\n'
                       f'{posids}\n')
        self.pause(press_enter=True)
<<<<<<< HEAD
        ret = self.ptlm.rehome_pos(posids, axis=self.axis,
                                   anticollision=anticollision,
                                   control={'timeout': 60})
        if isinstance(ret, dict):
            ret = pd.concat(list(ret.values()))
        ret = (ret.rename(columns={'X1': 'posintT', 'X2': 'posintP'})
               .sort_values(by='DEVICE_ID').reset_index())
        # Just take the first petal's result
        ret['STATUS'] = list(
            self.ptlm.decipher_posflags(ret['FLAG']).values())[0]
=======
        ret = self.ptl.rehome_pos(posids, axis=self.axis,
                                  anticollision=anticollision)
        assert ret is not None, (
            'Rehome failed, None received as return from rehome_pos, '
            'check PetalApp console for error log.')
        ret = (ret.rename(columns={'X1': 'posintT', 'X2': 'posintP'})
               .sort_values(by='DEVICE_ID').reset_index())
        ret['STATUS'] = self.ptl.decipher_posflags(ret['FLAG'])
>>>>>>> 94e7a7d2
        mask = ret['FLAG'] != 4
        retry_list = list(ret.loc[mask, 'DEVICE_ID'])
        if len(retry_list) == 0:
            self.printfunc(f'Rehoming (3 tries) complete for all positioners.')
        else:  # non-empty list, need another attempt
            self.printfunc(f'{len(retry_list)} unsucessful: {retry_list}\n\n'
                           f'{ret[mask].to_string()}\n\n'
                           f'Retrying...')
            if attempt <= 2:
                if attempt == 1:  # set anticollision mode for 2nd attempt
                    ac = 'freeze'  # 2nd attempt ac mode
                elif attempt == 2:  # set anticollision mode for 3rd attempt
                    ac = None  # 3rd attempt ac mode
                attempt += 1
                self.rehome(retry_list, anticollision=ac, attempt=attempt)
            else:  # already at 3rd attempt. fail
                self.printfunc(f'3rd attempt did not complete successfully '
                               f'for positioners: {posids}')
        ret = self.ptlm.get_positions(return_coord='obsXY')
        ret = ret[ret['DEVICE_ID'].isin(self.posids)]
        return ret.rename(columns={'X1': 'expected_obsX',
                                   'X2': 'expected_obsY'})


if __name__ == '__main__':
    Rehome(axis='both', interactive=True)  # theta_only, phi_only, or both
<|MERGE_RESOLUTION|>--- conflicted
+++ resolved
@@ -1,84 +1,70 @@
-import os
-import pandas as pd
-from pecs import PECS
-import posconstants as pc
-from rehome_verify import RehomeVerify
-
-
-class Rehome(PECS):
-
-    def __init__(self, fvc=None, ptlm=None, axis='both',
-                 petal_roles=None, posids=None, interactive=False):
-        super().__init__(fvc=fvc, ptlm=ptlm)
-        input('WARNING: Driving positioners to their hardstops. '
-              'Be sure you know what you are doing!\n'
-              f'Rehoming for axis: {axis}. (Press enter to continue): ')
-        if interactive:
-            self.interactive_ptl_setup()
-        else:
-            self.ptl_setup(petal_roles, posids)
-        self.axis = axis
-        df = self.rehome()
-        path = os.path.join(pc.dirs['all_logs'], 'calib_logs',
-                            f'{pc.filename_timestamp_str()}-rehome.csv')
-        df.to_csv(path)
-        self.printfunc(f'Rehome (interally-tracked) data saved to: {path}')
-        if input('Verify rehome positions with FVC? (y/n): ') in ['y', 'yes']:
-            RehomeVerify(petal_roles=self.ptlm.participating_petals,
-                         posids=self.posids)
-
-    def rehome(self, posids=None, anticollision='freeze', attempt=1):
-        # three atetmpts built in, two with ac freeze, one with ac None
-        if posids is None:
-            posids = self.posids
-        self.printfunc(f'Attempt {attempt}, rehoming {len(posids)} '
-                       f'positioners with anticollision: {anticollision}\n\n'
-                       f'{posids}\n')
-        self.pause(press_enter=True)
-<<<<<<< HEAD
-        ret = self.ptlm.rehome_pos(posids, axis=self.axis,
-                                   anticollision=anticollision,
-                                   control={'timeout': 60})
-        if isinstance(ret, dict):
-            ret = pd.concat(list(ret.values()))
-        ret = (ret.rename(columns={'X1': 'posintT', 'X2': 'posintP'})
-               .sort_values(by='DEVICE_ID').reset_index())
-        # Just take the first petal's result
-        ret['STATUS'] = list(
-            self.ptlm.decipher_posflags(ret['FLAG']).values())[0]
-=======
-        ret = self.ptl.rehome_pos(posids, axis=self.axis,
-                                  anticollision=anticollision)
-        assert ret is not None, (
-            'Rehome failed, None received as return from rehome_pos, '
-            'check PetalApp console for error log.')
-        ret = (ret.rename(columns={'X1': 'posintT', 'X2': 'posintP'})
-               .sort_values(by='DEVICE_ID').reset_index())
-        ret['STATUS'] = self.ptl.decipher_posflags(ret['FLAG'])
->>>>>>> 94e7a7d2
-        mask = ret['FLAG'] != 4
-        retry_list = list(ret.loc[mask, 'DEVICE_ID'])
-        if len(retry_list) == 0:
-            self.printfunc(f'Rehoming (3 tries) complete for all positioners.')
-        else:  # non-empty list, need another attempt
-            self.printfunc(f'{len(retry_list)} unsucessful: {retry_list}\n\n'
-                           f'{ret[mask].to_string()}\n\n'
-                           f'Retrying...')
-            if attempt <= 2:
-                if attempt == 1:  # set anticollision mode for 2nd attempt
-                    ac = 'freeze'  # 2nd attempt ac mode
-                elif attempt == 2:  # set anticollision mode for 3rd attempt
-                    ac = None  # 3rd attempt ac mode
-                attempt += 1
-                self.rehome(retry_list, anticollision=ac, attempt=attempt)
-            else:  # already at 3rd attempt. fail
-                self.printfunc(f'3rd attempt did not complete successfully '
-                               f'for positioners: {posids}')
-        ret = self.ptlm.get_positions(return_coord='obsXY')
-        ret = ret[ret['DEVICE_ID'].isin(self.posids)]
-        return ret.rename(columns={'X1': 'expected_obsX',
-                                   'X2': 'expected_obsY'})
-
-
-if __name__ == '__main__':
-    Rehome(axis='both', interactive=True)  # theta_only, phi_only, or both
+import os
+import pandas as pd
+from pecs import PECS
+import posconstants as pc
+from rehome_verify import RehomeVerify
+
+
+class Rehome(PECS):
+
+    def __init__(self, fvc=None, ptlm=None, axis='both',
+                 petal_roles=None, posids=None, interactive=False):
+        super().__init__(fvc=fvc, ptlm=ptlm)
+        input('WARNING: Driving positioners to their hardstops. '
+              'Be sure you know what you are doing!\n'
+              f'Rehoming for axis: {axis}. (Press enter to continue): ')
+        if interactive:
+            self.interactive_ptl_setup()
+        else:
+            self.ptl_setup(petal_roles, posids)
+        self.axis = axis
+        df = self.rehome()
+        path = os.path.join(pc.dirs['all_logs'], 'calib_logs',
+                            f'{pc.filename_timestamp_str()}-rehome.csv')
+        df.to_csv(path)
+        self.printfunc(f'Rehome (interally-tracked) data saved to: {path}')
+        if input('Verify rehome positions with FVC? (y/n): ') in ['y', 'yes']:
+            RehomeVerify(petal_roles=self.ptlm.participating_petals,
+                         posids=self.posids)
+
+    def rehome(self, posids=None, anticollision='freeze', attempt=1):
+        # three atetmpts built in, two with ac freeze, one with ac None
+        if posids is None:
+            posids = self.posids
+        self.printfunc(f'Attempt {attempt}, rehoming {len(posids)} '
+                       f'positioners with anticollision: {anticollision}\n\n'
+                       f'{posids}\n')
+        self.pause(press_enter=True)
+        ret = self.ptlm.rehome_pos(posids, axis=self.axis,
+                                   anticollision=anticollision,
+                                   control={'timeout': 60})
+        ret = pd.concat(list(ret.values()))
+        ret = (ret.rename(columns={'X1': 'posintT', 'X2': 'posintP'})
+               .sort_values(by='DEVICE_ID').reset_index())
+        ret['STATUS'] = pc.decipher_posflags(ret['FLAG'])
+        mask = ret['FLAG'] != 4
+        retry_list = list(ret.loc[mask, 'DEVICE_ID'])
+        if len(retry_list) == 0:
+            self.printfunc(f'Rehoming (3 tries) complete for all positioners.')
+        else:  # non-empty list, need another attempt
+            self.printfunc(f'{len(retry_list)} unsucessful: {retry_list}\n\n'
+                           f'{ret[mask].to_string()}\n\n'
+                           f'Retrying...')
+            if attempt <= 2:
+                if attempt == 1:  # set anticollision mode for 2nd attempt
+                    ac = 'freeze'  # 2nd attempt ac mode
+                elif attempt == 2:  # set anticollision mode for 3rd attempt
+                    ac = None  # 3rd attempt ac mode
+                attempt += 1
+                self.rehome(retry_list, anticollision=ac, attempt=attempt)
+            else:  # already at 3rd attempt. fail
+                self.printfunc(f'3rd attempt did not complete successfully '
+                               f'for positioners: {posids}')
+        ret = self.ptlm.get_positions(return_coord='obsXY')
+        ret = ret[ret['DEVICE_ID'].isin(self.posids)]
+        return ret.rename(columns={'X1': 'expected_obsX',
+                                   'X2': 'expected_obsY'})
+
+
+if __name__ == '__main__':
+    Rehome(axis='both', interactive=True)  # theta_only, phi_only, or both