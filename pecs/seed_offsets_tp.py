--- conflicted
+++ resolved
@@ -8,24 +8,14 @@
 
 
 class SeedOffsetsTP(PECS):
-<<<<<<< HEAD
     def __init__(self, fvc=None, ptlm=None,
                  petal_roles=None, posids=None, interactive=False):
         super().__init__(fvc=fvc, ptlm=ptlm)
-=======
-    def __init__(self, fvc=None, ptls=None,
-                 pcid=None, posids=None, interactive=False):
-        super().__init__(fvc=fvc, ptls=ptls)
->>>>>>> 8dd4bf02
         self.printfunc('\nSeeding offsetsTP...\n')
         if interactive:
             self.interactive_ptl_setup()
         else:
-<<<<<<< HEAD
             self.ptl_setup(petal_roles, posids)
-=======
-            self.ptl_setup(pcid, posids)
->>>>>>> 8dd4bf02
         updates = self.seed_vals()
         path = os.path.join(
             pc.dirs['calib_logs'],
@@ -47,16 +37,18 @@
             ptl = self.get_owning_ptl(posid)
             update = {'DEVICE_ID': posid,
                       'MODE': 'seed_offsets_tp'}
-            update = self.ptlm.collect_calib(update, tag='OLD_', participating_petals=[ptl])[ptl]
+            update = self.ptlm.collect_calib(update, tag='OLD_',
+                                             participating_petals=[ptl])[ptl]
             self.ptlm.set_posfid_val(posid, 'OFFSET_T',
-                                    pc.nominals['OFFSET_T']['value'],
-                                    participating_petals=[ptl])
+                                     pc.nominals['OFFSET_T']['value'],
+                                     participating_petals=[ptl])
             self.ptlm.set_posfid_val(posid, 'OFFSET_P',
-                                    pc.nominals['OFFSET_P']['value'],
-                                    participating_petals=[ptl])
-            update = self.ptlm.collect_calib(update, tag='', participating_petals=[ptl])[ptl]
+                                     pc.nominals['OFFSET_P']['value'],
+                                     participating_petals=[ptl])
+            update = self.ptlm.collect_calib(update, tag='',
+                                             participating_petals=[ptl])[ptl]
             updates.append(update)
-        self.ptlm.commit(mode='calib', log_note='initialize_offsets_xy')
+        self.ptlm.commit(mode='calib', log_note='seed_offsets_tp')
         return pd.DataFrame(updates)
 
 
