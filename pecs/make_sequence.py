#!/usr/bin/env python
# -*- coding: utf-8 -*-
"""Produces move request sequence. In particular for testing a specific group
of positioners, using their particular calibration parameters to do some intelligent
target selection.
"""

# command line argument parsing
import argparse
parser = argparse.ArgumentParser(description=__doc__)
parser.add_argument('-n', '--num_moves', type=int, required=True, help='integer, number of moves to generate')
parser.add_argument('-ptl', '--petal_ids', type=str, default='kpno', help='Comma-separated integers, specifying one or more PETAL_ID number(s) for which to retrieve data. Defaults to all known petals at kpno. Alternately argue "lbnl" for all known petals at lbnl.')
parser.add_argument('-pos', '--posids', type=str, default='all', help='optional, comma-separated POS_ID strings, saying which positioners to generate targets for (defaults to "all")')
parser.add_argument('-s', '--num_stress_select', type=int, default=1, help='optional, integer, for every selected move, code will internally test this many moves and pick the one with the most opportunities for collision.')
parser.add_argument('-ai', '--allow_interference', action='store_true', help='optional, allows targets to interfere with one another')
parser.add_argument('-lim', '--enable_phi_limit', action='store_true', help='optional, turns on minimum phi limit for move targets, default is False')
parser.add_argument('-nb', '--no_buffer', action='store_true', help='optional, turns off extra buffer space added to polygons for target selection')
parser.add_argument('-p', '--profile', action='store_true', help='optional, turns on timing profiler for move scheduling')
parser.add_argument('-i', '--infile', type=str, default=None, help='optional, either "cache" to use the most recently cached calib data, or else a path to an offline csv file, containing positioner calibration parameters. If not argued, will try getting current values from online db instead (for this you may have to be running from a machine at kpno or beyonce)')
parser.add_argument('-o', '--outdir', type=str, default='.', help='optional, path to directory where to save output file, defaults to current dir')
parser.add_argument('-m', '--comment', type=str, default='', help='optional, comment string (must enclose in "") that will be included in output file metadata')
parser.add_argument('-np', '--n_processes_max', type=int, default=None,  help='max number of processors to use')
parser.add_argument('-d', '--debug_mode', action='store_true',  help='restricts processors and any other debug options')
uargs = parser.parse_args()

import os
save_dir = os.path.realpath(uargs.outdir)
assert uargs.num_moves > 0
assert uargs.num_stress_select > 0
assert uargs.n_processes_max == None or uargs.n_processes_max > 0, f'unrecognized arg {uargs.n_processes_max} for n_processes_max'

# proceed with bulk of imports
from astropy.table import Table
import sequence
import random
import numpy as np
import multiprocessing

# desi imports
try:
    import petal
except:
    import sys
    path_to_petal = '../petal'
    sys.path.append(os.path.abspath(path_to_petal))
    import petal
import posconstants as pc

# required data fields
required = {'POS_ID', 'DEVICE_LOC', 'LENGTH_R1', 'LENGTH_R2', 'OFFSET_T',
            'OFFSET_P', 'OFFSET_X', 'OFFSET_Y', 'PHYSICAL_RANGE_T', 'PHYSICAL_RANGE_P',
            'KEEPOUT_EXPANSION_PHI_RADIAL', 'KEEPOUT_EXPANSION_PHI_ANGULAR',
            'KEEPOUT_EXPANSION_THETA_RADIAL', 'KEEPOUT_EXPANSION_THETA_ANGULAR',
            'CLASSIFIED_AS_RETRACTED', 'CTRL_ENABLED'}

# Nominal polygon buffers. These are temporary angular and radial keepout expansions
# applied during target. They add to any existing expansions --- not override.
buffers = {'KEEPOUT_EXPANSION_PHI_RADIAL': 0.05,  # mm
           'KEEPOUT_EXPANSION_PHI_ANGULAR': 6.0,  # deg
           'KEEPOUT_EXPANSION_THETA_RADIAL': 0.0,  # mm
           'KEEPOUT_EXPANSION_THETA_ANGULAR': 3.0,  # deg
           }
if uargs.no_buffer:
    buffers = {}
    print('No keepout expansion buffers during target generation.')
else:
    print(f'Keepout expansion buffers during target generation: {buffers}')

# generate calibrations file or resolve location
calibs_file_path = uargs.infile
if calibs_file_path == None:
    outdir = pc.dirs['temp_files']
    get_calibs_comment = 'auto-retrieval of calibrations by make_sequence.py'
    print('\nGENERATING NEW CALIBRATIONS FILE')
    cmd = f'python get_calibrations.py -m "{get_calibs_comment}" -o {outdir} -ptl {uargs.petal_ids}'
    err = os.system(cmd)
    assert not(err), f'error calling \'{cmd}\''
if calibs_file_path in {None, 'cache'}:
    with open(pc.fp_calibs_path_cache, 'r') as file:
        calibs_file_path = file.read()
assert os.path.exists(calibs_file_path), f'calibration data file not found at path {calibs_file_path}'

# read positioner parameter data from csv file
booleans = {'CLASSIFIED_AS_RETRACTED', 'CTRL_ENABLED'}
nulls = {'--', None, 'none', 'None', '', 0, False, 'False', 'FALSE', 'false'}
boolean = lambda x: x not in nulls
print(f'\nREADING CALIBRATIONS FILE: {calibs_file_path}\n')
input_table = Table.read(calibs_file_path)
missing = required - set(input_table.columns)
assert len(missing) == 0, f'input positioner parameters file is missing columns {missing}'
for col in booleans:
    input_table[col] = [boolean(x) for x in input_table[col].tolist()]
print('calibration parameters: read from file complete!')

# determine which petals to make sequences for, and split up the data
petal_ids = set(input_table['PETAL_ID'])
tables = {}
for petal_id in petal_ids:
    this = input_table.copy()
    undesired = this['PETAL_ID'] != petal_id
    this.remove_rows(undesired)
    tables[petal_id] = this

# define multi-processable function for generating sequences
def make_sequence_for_one_petal(table):
    petal_ids = set(table['PETAL_ID'])
    assert len(petal_ids) == 1, 'table should contain only one, uniform petal_id'
    petal_id = petal_ids.pop()

    # ensure single, unique set of parameters per positioner
    all_posids = set(table['POS_ID'])
    params_dict = {key:[] for key in required}
    if 'DATE' in table.columns:
        table.sort('DATE', reverse=True)
    for posid in all_posids:
        row = table[table['POS_ID'] == posid][0]
        for key in params_dict:
            params_dict[key].append(row[key])
    params = Table(params_dict)
    
    # ensure single, unique positioner in any given device locations per petal
    possible_locs = set(pc.generic_pos_neighbor_locs)
    device_locs = params['DEVICE_LOC']
    invalid_locs = set(params['DEVICE_LOC']) - possible_locs
    assert len(invalid_locs) == 0, f'invalid device locations in input file: {invalid_locs}'
    assert len(device_locs) == len(set(device_locs)), f'found repeated device location(s) in input file for petal {petal_id}'
    
    # select which positioners get move commands
    if uargs.posids == 'all':
        movers = all_posids
    else:
        movers = set(uargs.posids.split(','))
        missing = movers - all_posids
        assert len(missing) == 0, f'argued posids {missing} were not found in parameters file'
    disabled = set(params['POS_ID'][params['CTRL_ENABLED'] == False])
    movers -= disabled
    movers = sorted(movers)  # code lower down assumes consistent order of these
    
    # reduce positioners collection to just movers + their neighbors, for speed-up
    # in cases where not sequencing the whole petal, etc
    loc2id = {params['DEVICE_LOC'][i]: params['POS_ID'][i] for i in range(len(params))}
    id2loc = {val: key for key, val in loc2id.items()}
    reduced = set(movers)
    for posid in movers:
        loc = id2loc[posid]
        neighbor_locs = pc.generic_pos_neighbor_locs[loc]
        reduced |= {loc2id[loc] for loc in neighbor_locs if loc in loc2id}
    eliminate = all_posids - reduced
    elim_rows = [np.where(params['POS_ID'] == posid)[0][0] for posid in eliminate]
    params.remove_rows(elim_rows)
    params.sort('POS_ID')
    
    # initialize a simulated petal instance
    print(f'Now initializing petal {petal_id}, will take a few seconds...')
    ptl = petal.Petal(petal_id        = petal_id,
                      petal_loc       = 3,
                      posids          = params['POS_ID'].tolist(),
                      fidids          = set(),
                      simulator_on    = True,
                      db_commit_on    = False,
                      local_commit_on = False,
                      local_log_on    = False,
                      collider_file   = None,
                      sched_stats_on  = True,
                      anticollision   = 'adjust',
                      verbose         = False,
                      phi_limit_on    = uargs.enable_phi_limit,
<<<<<<< HEAD
                      petalbox_id     = -1, # [2021-01-14 JHS] horrible hack, actual intent is to skip trying to read non-existent config file when at KPNO
=======
                      save_debug      = False,
>>>>>>> b198bbb6
                      )
    
    # set up calibration parameters
    assert ptl.collider.use_neighbor_loc_dict, 'must configure petal to initialize using neighbor locs from file, since calib params not yet set'
    keys_to_store = set(params.columns) - {'POS_ID'}
    for posid, state in ptl.states.items():
        row = params[params['POS_ID'] == posid][0]
        for key in keys_to_store:
            state.store(key, row[key])
    ptl.collider.refresh_calibrations()
    
    def set_keepout_buffers(posids, sign=1):
        '''Set keepout expansion buffers. Sign is +1 (add) or -1 (subtract) from existing.'''
        if not buffers:
            return
        for key, val in buffers.items():
            for posid in posids:
                adjusted = ptl.states[posid]._val[key] + sign * val
                ptl.states[posid].store(key, adjusted, register_if_altered=False)
        ptl.collider.refresh_calibrations()
        print(f'Keepout polygons on {len(posids)} pos adjusted by {sign:+2} * {buffers}.')
    
    # helper functions
    def generate_target_set(posids):
        '''Produces one target set, for the argued collection of posids. Returns a
        dict with keys = posids and values = target locations (poslocXY coordinates).
        '''
        targets_locTP = {}
        targets_posXY = {}
        set_keepout_buffers(posids, sign=+1)
        print(f'Generating target set for {len(posids)} positioners.')
        for posid in posids:
            attempts_remaining = 10000 # just to prevent infinite loop if there's a bug somewhere
            model = ptl.posmodels[posid]
            min_patrol = abs(ptl.collider.R1[posid] - ptl.collider.R2[posid])
            max_patrol = ptl.collider.R1[posid] + ptl.collider.R2[posid]
            if uargs.enable_phi_limit:
                limit_xy = model.trans.poslocTP_to_poslocXY([0, ptl.typical_phi_limit_angle])
                max_patrol = min(max_patrol, np.hypot(limit_xy[0], limit_xy[1]))
            while posid not in targets_locTP and attempts_remaining:
                bad_target = False
                rangeT = model.targetable_range_posintT
                rangeP = model.targetable_range_posintP
                x = random.uniform(-max_patrol, max_patrol)
                y = random.uniform(-max_patrol, max_patrol)
                this_radius = (x**2 + y**2)**0.5
                if min_patrol > this_radius or this_radius > max_patrol:
                    bad_target = True
                else:
                    this_posXY = [x,y]
                    this_posTP, unreachable = model.trans.poslocXY_to_posintTP(this_posXY)
                    if unreachable:
                        bad_target = True
                    this_locTP = model.trans.posintTP_to_poslocTP(this_posTP)
                    if not uargs.allow_interference and not unreachable:
                        target_interference = False
                        for neighbor in ptl.collider.pos_neighbors[posid]:
                            static_neighbor = not ptl.posmodels[neighbor].is_enabled or \
                                              ptl.posmodels[neighbor].classified_as_retracted
                            if neighbor in targets_locTP or static_neighbor:
                                if static_neighbor:
                                    neighbor_locTP = ptl.posmodels[neighbor].expected_current_poslocTP
                                else:
                                    neighbor_locTP = targets_locTP[neighbor]
                                if ptl.collider.spatial_collision_between_positioners(
                                        posid, neighbor, this_locTP, neighbor_locTP):
                                    target_interference = True
                                    break
                        out_of_bounds = ptl.collider.spatial_collision_with_fixed(posid, this_locTP)
                        out_of_range_T = min(rangeT) > this_posTP[0] or max(rangeT) < this_posTP[0]
                        out_of_range_P = min(rangeP) > this_posTP[1] or max(rangeP) < this_posTP[1]
                        if target_interference or out_of_bounds or out_of_range_T or out_of_range_P:
                            bad_target = True
                if bad_target:
                    attempts_remaining -= 1
                else:
                    targets_locTP[posid] = this_locTP
                    targets_posXY[posid] = this_posXY
            if attempts_remaining <= 0:
                v = model.state._val
                print(f'Warning: no valid target found for posid: {posid} at location {v["DEVICE_LOC"]}' +
                      f' (x0, y0) = ({v["OFFSET_X"]:.3f}, {v["OFFSET_Y"]:.3f})!')        
        set_keepout_buffers(posids, sign=-1)
        return targets_posXY
    
    def generate_request_set(targets):
        '''Produces a dict of requests, ready for petal, from a dict with keys = posids
        and values = target locations (poslocXY coordinates).
        '''
        requests = {}
        for posid, target in targets.items():
            requests[posid] = {'command': 'poslocXY', 'target':target, 'log_note':''}
        return requests
    
    def get_current_posTP():
        '''Returns dict with keys=posid, values=posintTP for all positioners.
        '''
        return {posid: model.expected_current_posintTP for posid, model in ptl.posmodels.items()}
    
    def set_posTP(tp):
        '''Set system with POS_T, POS_P values. Input is a dict with keys = posid,
        values=posintTP.
        '''
        for posid, values in tp.items():
            state = ptl.states[posid]
            state.store('POS_T', values[0])
            state.store('POS_P', values[1])
            
    n_stats_lines = 20
    statsfile = os.path.join(pc.dirs['temp_files'], 'stats_make_sequence')
    import cProfile, pstats
    def profile(evaluatable_string):
        print(f'\nProfiling {evaluatable_string}:')
        cProfile.run(evaluatable_string,statsfile)
        p = pstats.Stats(statsfile)
        p.strip_dirs()
        p.sort_stats('cumtime')
        p.print_stats(n_stats_lines)
    
    # generate sequence
    print('\nGENERATING MOVE SEQUENCE')
    print(f'n_moves = {uargs.num_moves}\n')
    seq = sequence.Sequence(short_name=f'temp_ptl{petal_id:02}', long_name='', details='')  # strings will be properly filled after merging all sequences
    set_posTP({posid: (0, 150) for posid in ptl.posids})  # inital values like typical "parked" position
    n_collisions_resolved = []
    for m in range(uargs.num_moves):
        initial_posTP = get_current_posTP()
        candidates = {key: [] for key in ['targets', 'requests', 'final_posTP', 'n_resolved']}
        for s in range(uargs.num_stress_select):
            print(f'Move {m}: Generating candidate target set {s}.')
            candidates['targets'] += [generate_target_set(movers)]
            candidates['requests'] += [generate_request_set(candidates['targets'][-1])]
            requests = ptl.request_targets(candidates['requests'][-1])
            schedule_command = "ptl.schedule_moves(anticollision='default', should_anneal=True)"
            if uargs.profile:
                profile(schedule_command)
            else:
                eval(schedule_command)
            candidates['n_resolved'] += [ptl.schedule_stats.total_resolved]
            ptl.send_and_execute_moves()
            candidates['final_posTP'] += [get_current_posTP()]
            set_posTP(initial_posTP)
        selection = candidates['n_resolved'].index(max(candidates['n_resolved']))
        sel = {k:v[selection] for k,v in candidates.items()}
        n_collisions_resolved += [sel['n_resolved']]
        set_posTP(sel['final_posTP'])
        posids_with_targ = sorted(set(sel['targets']) & set(movers))
        print(f'Move {m}: Targets selected for {len(posids_with_targ)} positioners. Num collisions avoided = {n_collisions_resolved[-1]}')
        move = sequence.Move(command='poslocXY',
                             target0=[sel['targets'][posid][0] for posid in posids_with_targ],
                             target1=[sel['targets'][posid][1] for posid in posids_with_targ],
                             posids=posids_with_targ,
                             log_note='',
                             allow_corr=True,
                             )
        seq.append(move)
    seq.n_collisions_resolved = n_collisions_resolved  # hack, sneaks this value into the sequence meta data
    path = seq.save(pc.dirs['temp_files'])
    return path 

# single/multiprocess switching
n_processes_max = 1 if uargs.debug_mode else uargs.n_processes_max
single_process = n_processes_max == 1
def imap(function, iterable_data):
    '''Common wrapper for pooled single or multiprocess imap'''
    if single_process:
        results = []
        for data in iterable_data:
            result = function(data)
            results.append(result)
    else:
        with multiprocessing.Pool(processes=n_processes_max) as pool:
            results = pool.imap(function, iterable_data)
            pool.close()
            pool.join()
    return results

if __name__ == '__main__':
    big_seq = None
    results = imap(make_sequence_for_one_petal, tables.values())
    for path in results:
        seq = sequence.Sequence.read(path)
        big_seq = seq if big_seq == None else big_seq.merge(seq)
    timestamp = pc.compact_timestamp()
    details = f'Generated with settings: {uargs}'
    details += f'\nCalibrations data source: {calibs_file_path}'
    if uargs.comment:
        details += f'\nComment: {uargs.comment}'
    details += f'\nKeepout polygon buffers: {buffers}'
    posids = big_seq.get_posids()
    big_seq.short_name=f'nptls_{len(tables):02}_npos_{len(posids):03}_ntarg_{uargs.num_moves:03}_{timestamp}'
    big_seq.long_name='Test move sequence generated by make_sequence.py'
    big_seq.details=details
    if not os.path.isdir(save_dir):
        os.path.os.makedirs(save_dir)
    path = big_seq.save(save_dir)
    print('Sequence generation complete!')
    # print(f'\n{big_seq}\n')
    print(f'Saved to file: {path}\n')
<|MERGE_RESOLUTION|>--- conflicted
+++ resolved
@@ -1,371 +1,367 @@
-#!/usr/bin/env python
-# -*- coding: utf-8 -*-
-"""Produces move request sequence. In particular for testing a specific group
-of positioners, using their particular calibration parameters to do some intelligent
-target selection.
-"""
-
-# command line argument parsing
-import argparse
-parser = argparse.ArgumentParser(description=__doc__)
-parser.add_argument('-n', '--num_moves', type=int, required=True, help='integer, number of moves to generate')
-parser.add_argument('-ptl', '--petal_ids', type=str, default='kpno', help='Comma-separated integers, specifying one or more PETAL_ID number(s) for which to retrieve data. Defaults to all known petals at kpno. Alternately argue "lbnl" for all known petals at lbnl.')
-parser.add_argument('-pos', '--posids', type=str, default='all', help='optional, comma-separated POS_ID strings, saying which positioners to generate targets for (defaults to "all")')
-parser.add_argument('-s', '--num_stress_select', type=int, default=1, help='optional, integer, for every selected move, code will internally test this many moves and pick the one with the most opportunities for collision.')
-parser.add_argument('-ai', '--allow_interference', action='store_true', help='optional, allows targets to interfere with one another')
-parser.add_argument('-lim', '--enable_phi_limit', action='store_true', help='optional, turns on minimum phi limit for move targets, default is False')
-parser.add_argument('-nb', '--no_buffer', action='store_true', help='optional, turns off extra buffer space added to polygons for target selection')
-parser.add_argument('-p', '--profile', action='store_true', help='optional, turns on timing profiler for move scheduling')
-parser.add_argument('-i', '--infile', type=str, default=None, help='optional, either "cache" to use the most recently cached calib data, or else a path to an offline csv file, containing positioner calibration parameters. If not argued, will try getting current values from online db instead (for this you may have to be running from a machine at kpno or beyonce)')
-parser.add_argument('-o', '--outdir', type=str, default='.', help='optional, path to directory where to save output file, defaults to current dir')
-parser.add_argument('-m', '--comment', type=str, default='', help='optional, comment string (must enclose in "") that will be included in output file metadata')
-parser.add_argument('-np', '--n_processes_max', type=int, default=None,  help='max number of processors to use')
-parser.add_argument('-d', '--debug_mode', action='store_true',  help='restricts processors and any other debug options')
-uargs = parser.parse_args()
-
-import os
-save_dir = os.path.realpath(uargs.outdir)
-assert uargs.num_moves > 0
-assert uargs.num_stress_select > 0
-assert uargs.n_processes_max == None or uargs.n_processes_max > 0, f'unrecognized arg {uargs.n_processes_max} for n_processes_max'
-
-# proceed with bulk of imports
-from astropy.table import Table
-import sequence
-import random
-import numpy as np
-import multiprocessing
-
-# desi imports
-try:
-    import petal
-except:
-    import sys
-    path_to_petal = '../petal'
-    sys.path.append(os.path.abspath(path_to_petal))
-    import petal
-import posconstants as pc
-
-# required data fields
-required = {'POS_ID', 'DEVICE_LOC', 'LENGTH_R1', 'LENGTH_R2', 'OFFSET_T',
-            'OFFSET_P', 'OFFSET_X', 'OFFSET_Y', 'PHYSICAL_RANGE_T', 'PHYSICAL_RANGE_P',
-            'KEEPOUT_EXPANSION_PHI_RADIAL', 'KEEPOUT_EXPANSION_PHI_ANGULAR',
-            'KEEPOUT_EXPANSION_THETA_RADIAL', 'KEEPOUT_EXPANSION_THETA_ANGULAR',
-            'CLASSIFIED_AS_RETRACTED', 'CTRL_ENABLED'}
-
-# Nominal polygon buffers. These are temporary angular and radial keepout expansions
-# applied during target. They add to any existing expansions --- not override.
-buffers = {'KEEPOUT_EXPANSION_PHI_RADIAL': 0.05,  # mm
-           'KEEPOUT_EXPANSION_PHI_ANGULAR': 6.0,  # deg
-           'KEEPOUT_EXPANSION_THETA_RADIAL': 0.0,  # mm
-           'KEEPOUT_EXPANSION_THETA_ANGULAR': 3.0,  # deg
-           }
-if uargs.no_buffer:
-    buffers = {}
-    print('No keepout expansion buffers during target generation.')
-else:
-    print(f'Keepout expansion buffers during target generation: {buffers}')
-
-# generate calibrations file or resolve location
-calibs_file_path = uargs.infile
-if calibs_file_path == None:
-    outdir = pc.dirs['temp_files']
-    get_calibs_comment = 'auto-retrieval of calibrations by make_sequence.py'
-    print('\nGENERATING NEW CALIBRATIONS FILE')
-    cmd = f'python get_calibrations.py -m "{get_calibs_comment}" -o {outdir} -ptl {uargs.petal_ids}'
-    err = os.system(cmd)
-    assert not(err), f'error calling \'{cmd}\''
-if calibs_file_path in {None, 'cache'}:
-    with open(pc.fp_calibs_path_cache, 'r') as file:
-        calibs_file_path = file.read()
-assert os.path.exists(calibs_file_path), f'calibration data file not found at path {calibs_file_path}'
-
-# read positioner parameter data from csv file
-booleans = {'CLASSIFIED_AS_RETRACTED', 'CTRL_ENABLED'}
-nulls = {'--', None, 'none', 'None', '', 0, False, 'False', 'FALSE', 'false'}
-boolean = lambda x: x not in nulls
-print(f'\nREADING CALIBRATIONS FILE: {calibs_file_path}\n')
-input_table = Table.read(calibs_file_path)
-missing = required - set(input_table.columns)
-assert len(missing) == 0, f'input positioner parameters file is missing columns {missing}'
-for col in booleans:
-    input_table[col] = [boolean(x) for x in input_table[col].tolist()]
-print('calibration parameters: read from file complete!')
-
-# determine which petals to make sequences for, and split up the data
-petal_ids = set(input_table['PETAL_ID'])
-tables = {}
-for petal_id in petal_ids:
-    this = input_table.copy()
-    undesired = this['PETAL_ID'] != petal_id
-    this.remove_rows(undesired)
-    tables[petal_id] = this
-
-# define multi-processable function for generating sequences
-def make_sequence_for_one_petal(table):
-    petal_ids = set(table['PETAL_ID'])
-    assert len(petal_ids) == 1, 'table should contain only one, uniform petal_id'
-    petal_id = petal_ids.pop()
-
-    # ensure single, unique set of parameters per positioner
-    all_posids = set(table['POS_ID'])
-    params_dict = {key:[] for key in required}
-    if 'DATE' in table.columns:
-        table.sort('DATE', reverse=True)
-    for posid in all_posids:
-        row = table[table['POS_ID'] == posid][0]
-        for key in params_dict:
-            params_dict[key].append(row[key])
-    params = Table(params_dict)
-    
-    # ensure single, unique positioner in any given device locations per petal
-    possible_locs = set(pc.generic_pos_neighbor_locs)
-    device_locs = params['DEVICE_LOC']
-    invalid_locs = set(params['DEVICE_LOC']) - possible_locs
-    assert len(invalid_locs) == 0, f'invalid device locations in input file: {invalid_locs}'
-    assert len(device_locs) == len(set(device_locs)), f'found repeated device location(s) in input file for petal {petal_id}'
-    
-    # select which positioners get move commands
-    if uargs.posids == 'all':
-        movers = all_posids
-    else:
-        movers = set(uargs.posids.split(','))
-        missing = movers - all_posids
-        assert len(missing) == 0, f'argued posids {missing} were not found in parameters file'
-    disabled = set(params['POS_ID'][params['CTRL_ENABLED'] == False])
-    movers -= disabled
-    movers = sorted(movers)  # code lower down assumes consistent order of these
-    
-    # reduce positioners collection to just movers + their neighbors, for speed-up
-    # in cases where not sequencing the whole petal, etc
-    loc2id = {params['DEVICE_LOC'][i]: params['POS_ID'][i] for i in range(len(params))}
-    id2loc = {val: key for key, val in loc2id.items()}
-    reduced = set(movers)
-    for posid in movers:
-        loc = id2loc[posid]
-        neighbor_locs = pc.generic_pos_neighbor_locs[loc]
-        reduced |= {loc2id[loc] for loc in neighbor_locs if loc in loc2id}
-    eliminate = all_posids - reduced
-    elim_rows = [np.where(params['POS_ID'] == posid)[0][0] for posid in eliminate]
-    params.remove_rows(elim_rows)
-    params.sort('POS_ID')
-    
-    # initialize a simulated petal instance
-    print(f'Now initializing petal {petal_id}, will take a few seconds...')
-    ptl = petal.Petal(petal_id        = petal_id,
-                      petal_loc       = 3,
-                      posids          = params['POS_ID'].tolist(),
-                      fidids          = set(),
-                      simulator_on    = True,
-                      db_commit_on    = False,
-                      local_commit_on = False,
-                      local_log_on    = False,
-                      collider_file   = None,
-                      sched_stats_on  = True,
-                      anticollision   = 'adjust',
-                      verbose         = False,
-                      phi_limit_on    = uargs.enable_phi_limit,
-<<<<<<< HEAD
-                      petalbox_id     = -1, # [2021-01-14 JHS] horrible hack, actual intent is to skip trying to read non-existent config file when at KPNO
-=======
-                      save_debug      = False,
->>>>>>> b198bbb6
-                      )
-    
-    # set up calibration parameters
-    assert ptl.collider.use_neighbor_loc_dict, 'must configure petal to initialize using neighbor locs from file, since calib params not yet set'
-    keys_to_store = set(params.columns) - {'POS_ID'}
-    for posid, state in ptl.states.items():
-        row = params[params['POS_ID'] == posid][0]
-        for key in keys_to_store:
-            state.store(key, row[key])
-    ptl.collider.refresh_calibrations()
-    
-    def set_keepout_buffers(posids, sign=1):
-        '''Set keepout expansion buffers. Sign is +1 (add) or -1 (subtract) from existing.'''
-        if not buffers:
-            return
-        for key, val in buffers.items():
-            for posid in posids:
-                adjusted = ptl.states[posid]._val[key] + sign * val
-                ptl.states[posid].store(key, adjusted, register_if_altered=False)
-        ptl.collider.refresh_calibrations()
-        print(f'Keepout polygons on {len(posids)} pos adjusted by {sign:+2} * {buffers}.')
-    
-    # helper functions
-    def generate_target_set(posids):
-        '''Produces one target set, for the argued collection of posids. Returns a
-        dict with keys = posids and values = target locations (poslocXY coordinates).
-        '''
-        targets_locTP = {}
-        targets_posXY = {}
-        set_keepout_buffers(posids, sign=+1)
-        print(f'Generating target set for {len(posids)} positioners.')
-        for posid in posids:
-            attempts_remaining = 10000 # just to prevent infinite loop if there's a bug somewhere
-            model = ptl.posmodels[posid]
-            min_patrol = abs(ptl.collider.R1[posid] - ptl.collider.R2[posid])
-            max_patrol = ptl.collider.R1[posid] + ptl.collider.R2[posid]
-            if uargs.enable_phi_limit:
-                limit_xy = model.trans.poslocTP_to_poslocXY([0, ptl.typical_phi_limit_angle])
-                max_patrol = min(max_patrol, np.hypot(limit_xy[0], limit_xy[1]))
-            while posid not in targets_locTP and attempts_remaining:
-                bad_target = False
-                rangeT = model.targetable_range_posintT
-                rangeP = model.targetable_range_posintP
-                x = random.uniform(-max_patrol, max_patrol)
-                y = random.uniform(-max_patrol, max_patrol)
-                this_radius = (x**2 + y**2)**0.5
-                if min_patrol > this_radius or this_radius > max_patrol:
-                    bad_target = True
-                else:
-                    this_posXY = [x,y]
-                    this_posTP, unreachable = model.trans.poslocXY_to_posintTP(this_posXY)
-                    if unreachable:
-                        bad_target = True
-                    this_locTP = model.trans.posintTP_to_poslocTP(this_posTP)
-                    if not uargs.allow_interference and not unreachable:
-                        target_interference = False
-                        for neighbor in ptl.collider.pos_neighbors[posid]:
-                            static_neighbor = not ptl.posmodels[neighbor].is_enabled or \
-                                              ptl.posmodels[neighbor].classified_as_retracted
-                            if neighbor in targets_locTP or static_neighbor:
-                                if static_neighbor:
-                                    neighbor_locTP = ptl.posmodels[neighbor].expected_current_poslocTP
-                                else:
-                                    neighbor_locTP = targets_locTP[neighbor]
-                                if ptl.collider.spatial_collision_between_positioners(
-                                        posid, neighbor, this_locTP, neighbor_locTP):
-                                    target_interference = True
-                                    break
-                        out_of_bounds = ptl.collider.spatial_collision_with_fixed(posid, this_locTP)
-                        out_of_range_T = min(rangeT) > this_posTP[0] or max(rangeT) < this_posTP[0]
-                        out_of_range_P = min(rangeP) > this_posTP[1] or max(rangeP) < this_posTP[1]
-                        if target_interference or out_of_bounds or out_of_range_T or out_of_range_P:
-                            bad_target = True
-                if bad_target:
-                    attempts_remaining -= 1
-                else:
-                    targets_locTP[posid] = this_locTP
-                    targets_posXY[posid] = this_posXY
-            if attempts_remaining <= 0:
-                v = model.state._val
-                print(f'Warning: no valid target found for posid: {posid} at location {v["DEVICE_LOC"]}' +
-                      f' (x0, y0) = ({v["OFFSET_X"]:.3f}, {v["OFFSET_Y"]:.3f})!')        
-        set_keepout_buffers(posids, sign=-1)
-        return targets_posXY
-    
-    def generate_request_set(targets):
-        '''Produces a dict of requests, ready for petal, from a dict with keys = posids
-        and values = target locations (poslocXY coordinates).
-        '''
-        requests = {}
-        for posid, target in targets.items():
-            requests[posid] = {'command': 'poslocXY', 'target':target, 'log_note':''}
-        return requests
-    
-    def get_current_posTP():
-        '''Returns dict with keys=posid, values=posintTP for all positioners.
-        '''
-        return {posid: model.expected_current_posintTP for posid, model in ptl.posmodels.items()}
-    
-    def set_posTP(tp):
-        '''Set system with POS_T, POS_P values. Input is a dict with keys = posid,
-        values=posintTP.
-        '''
-        for posid, values in tp.items():
-            state = ptl.states[posid]
-            state.store('POS_T', values[0])
-            state.store('POS_P', values[1])
-            
-    n_stats_lines = 20
-    statsfile = os.path.join(pc.dirs['temp_files'], 'stats_make_sequence')
-    import cProfile, pstats
-    def profile(evaluatable_string):
-        print(f'\nProfiling {evaluatable_string}:')
-        cProfile.run(evaluatable_string,statsfile)
-        p = pstats.Stats(statsfile)
-        p.strip_dirs()
-        p.sort_stats('cumtime')
-        p.print_stats(n_stats_lines)
-    
-    # generate sequence
-    print('\nGENERATING MOVE SEQUENCE')
-    print(f'n_moves = {uargs.num_moves}\n')
-    seq = sequence.Sequence(short_name=f'temp_ptl{petal_id:02}', long_name='', details='')  # strings will be properly filled after merging all sequences
-    set_posTP({posid: (0, 150) for posid in ptl.posids})  # inital values like typical "parked" position
-    n_collisions_resolved = []
-    for m in range(uargs.num_moves):
-        initial_posTP = get_current_posTP()
-        candidates = {key: [] for key in ['targets', 'requests', 'final_posTP', 'n_resolved']}
-        for s in range(uargs.num_stress_select):
-            print(f'Move {m}: Generating candidate target set {s}.')
-            candidates['targets'] += [generate_target_set(movers)]
-            candidates['requests'] += [generate_request_set(candidates['targets'][-1])]
-            requests = ptl.request_targets(candidates['requests'][-1])
-            schedule_command = "ptl.schedule_moves(anticollision='default', should_anneal=True)"
-            if uargs.profile:
-                profile(schedule_command)
-            else:
-                eval(schedule_command)
-            candidates['n_resolved'] += [ptl.schedule_stats.total_resolved]
-            ptl.send_and_execute_moves()
-            candidates['final_posTP'] += [get_current_posTP()]
-            set_posTP(initial_posTP)
-        selection = candidates['n_resolved'].index(max(candidates['n_resolved']))
-        sel = {k:v[selection] for k,v in candidates.items()}
-        n_collisions_resolved += [sel['n_resolved']]
-        set_posTP(sel['final_posTP'])
-        posids_with_targ = sorted(set(sel['targets']) & set(movers))
-        print(f'Move {m}: Targets selected for {len(posids_with_targ)} positioners. Num collisions avoided = {n_collisions_resolved[-1]}')
-        move = sequence.Move(command='poslocXY',
-                             target0=[sel['targets'][posid][0] for posid in posids_with_targ],
-                             target1=[sel['targets'][posid][1] for posid in posids_with_targ],
-                             posids=posids_with_targ,
-                             log_note='',
-                             allow_corr=True,
-                             )
-        seq.append(move)
-    seq.n_collisions_resolved = n_collisions_resolved  # hack, sneaks this value into the sequence meta data
-    path = seq.save(pc.dirs['temp_files'])
-    return path 
-
-# single/multiprocess switching
-n_processes_max = 1 if uargs.debug_mode else uargs.n_processes_max
-single_process = n_processes_max == 1
-def imap(function, iterable_data):
-    '''Common wrapper for pooled single or multiprocess imap'''
-    if single_process:
-        results = []
-        for data in iterable_data:
-            result = function(data)
-            results.append(result)
-    else:
-        with multiprocessing.Pool(processes=n_processes_max) as pool:
-            results = pool.imap(function, iterable_data)
-            pool.close()
-            pool.join()
-    return results
-
-if __name__ == '__main__':
-    big_seq = None
-    results = imap(make_sequence_for_one_petal, tables.values())
-    for path in results:
-        seq = sequence.Sequence.read(path)
-        big_seq = seq if big_seq == None else big_seq.merge(seq)
-    timestamp = pc.compact_timestamp()
-    details = f'Generated with settings: {uargs}'
-    details += f'\nCalibrations data source: {calibs_file_path}'
-    if uargs.comment:
-        details += f'\nComment: {uargs.comment}'
-    details += f'\nKeepout polygon buffers: {buffers}'
-    posids = big_seq.get_posids()
-    big_seq.short_name=f'nptls_{len(tables):02}_npos_{len(posids):03}_ntarg_{uargs.num_moves:03}_{timestamp}'
-    big_seq.long_name='Test move sequence generated by make_sequence.py'
-    big_seq.details=details
-    if not os.path.isdir(save_dir):
-        os.path.os.makedirs(save_dir)
-    path = big_seq.save(save_dir)
-    print('Sequence generation complete!')
-    # print(f'\n{big_seq}\n')
-    print(f'Saved to file: {path}\n')
+#!/usr/bin/env python
+# -*- coding: utf-8 -*-
+"""Produces move request sequence. In particular for testing a specific group
+of positioners, using their particular calibration parameters to do some intelligent
+target selection.
+"""
+
+# command line argument parsing
+import argparse
+parser = argparse.ArgumentParser(description=__doc__)
+parser.add_argument('-n', '--num_moves', type=int, required=True, help='integer, number of moves to generate')
+parser.add_argument('-ptl', '--petal_ids', type=str, default='kpno', help='Comma-separated integers, specifying one or more PETAL_ID number(s) for which to retrieve data. Defaults to all known petals at kpno. Alternately argue "lbnl" for all known petals at lbnl.')
+parser.add_argument('-pos', '--posids', type=str, default='all', help='optional, comma-separated POS_ID strings, saying which positioners to generate targets for (defaults to "all")')
+parser.add_argument('-s', '--num_stress_select', type=int, default=1, help='optional, integer, for every selected move, code will internally test this many moves and pick the one with the most opportunities for collision.')
+parser.add_argument('-ai', '--allow_interference', action='store_true', help='optional, allows targets to interfere with one another')
+parser.add_argument('-lim', '--enable_phi_limit', action='store_true', help='optional, turns on minimum phi limit for move targets, default is False')
+parser.add_argument('-nb', '--no_buffer', action='store_true', help='optional, turns off extra buffer space added to polygons for target selection')
+parser.add_argument('-p', '--profile', action='store_true', help='optional, turns on timing profiler for move scheduling')
+parser.add_argument('-i', '--infile', type=str, default=None, help='optional, either "cache" to use the most recently cached calib data, or else a path to an offline csv file, containing positioner calibration parameters. If not argued, will try getting current values from online db instead (for this you may have to be running from a machine at kpno or beyonce)')
+parser.add_argument('-o', '--outdir', type=str, default='.', help='optional, path to directory where to save output file, defaults to current dir')
+parser.add_argument('-m', '--comment', type=str, default='', help='optional, comment string (must enclose in "") that will be included in output file metadata')
+parser.add_argument('-np', '--n_processes_max', type=int, default=None,  help='max number of processors to use')
+parser.add_argument('-d', '--debug_mode', action='store_true',  help='restricts processors and any other debug options')
+uargs = parser.parse_args()
+
+import os
+save_dir = os.path.realpath(uargs.outdir)
+assert uargs.num_moves > 0
+assert uargs.num_stress_select > 0
+assert uargs.n_processes_max == None or uargs.n_processes_max > 0, f'unrecognized arg {uargs.n_processes_max} for n_processes_max'
+
+# proceed with bulk of imports
+from astropy.table import Table
+import sequence
+import random
+import numpy as np
+import multiprocessing
+
+# desi imports
+try:
+    import petal
+except:
+    import sys
+    path_to_petal = '../petal'
+    sys.path.append(os.path.abspath(path_to_petal))
+    import petal
+import posconstants as pc
+
+# required data fields
+required = {'POS_ID', 'DEVICE_LOC', 'LENGTH_R1', 'LENGTH_R2', 'OFFSET_T',
+            'OFFSET_P', 'OFFSET_X', 'OFFSET_Y', 'PHYSICAL_RANGE_T', 'PHYSICAL_RANGE_P',
+            'KEEPOUT_EXPANSION_PHI_RADIAL', 'KEEPOUT_EXPANSION_PHI_ANGULAR',
+            'KEEPOUT_EXPANSION_THETA_RADIAL', 'KEEPOUT_EXPANSION_THETA_ANGULAR',
+            'CLASSIFIED_AS_RETRACTED', 'CTRL_ENABLED'}
+
+# Nominal polygon buffers. These are temporary angular and radial keepout expansions
+# applied during target. They add to any existing expansions --- not override.
+buffers = {'KEEPOUT_EXPANSION_PHI_RADIAL': 0.05,  # mm
+           'KEEPOUT_EXPANSION_PHI_ANGULAR': 6.0,  # deg
+           'KEEPOUT_EXPANSION_THETA_RADIAL': 0.0,  # mm
+           'KEEPOUT_EXPANSION_THETA_ANGULAR': 3.0,  # deg
+           }
+if uargs.no_buffer:
+    buffers = {}
+    print('No keepout expansion buffers during target generation.')
+else:
+    print(f'Keepout expansion buffers during target generation: {buffers}')
+
+# generate calibrations file or resolve location
+calibs_file_path = uargs.infile
+if calibs_file_path == None:
+    outdir = pc.dirs['temp_files']
+    get_calibs_comment = 'auto-retrieval of calibrations by make_sequence.py'
+    print('\nGENERATING NEW CALIBRATIONS FILE')
+    cmd = f'python get_calibrations.py -m "{get_calibs_comment}" -o {outdir} -ptl {uargs.petal_ids}'
+    err = os.system(cmd)
+    assert not(err), f'error calling \'{cmd}\''
+if calibs_file_path in {None, 'cache'}:
+    with open(pc.fp_calibs_path_cache, 'r') as file:
+        calibs_file_path = file.read()
+assert os.path.exists(calibs_file_path), f'calibration data file not found at path {calibs_file_path}'
+
+# read positioner parameter data from csv file
+booleans = {'CLASSIFIED_AS_RETRACTED', 'CTRL_ENABLED'}
+nulls = {'--', None, 'none', 'None', '', 0, False, 'False', 'FALSE', 'false'}
+boolean = lambda x: x not in nulls
+print(f'\nREADING CALIBRATIONS FILE: {calibs_file_path}\n')
+input_table = Table.read(calibs_file_path)
+missing = required - set(input_table.columns)
+assert len(missing) == 0, f'input positioner parameters file is missing columns {missing}'
+for col in booleans:
+    input_table[col] = [boolean(x) for x in input_table[col].tolist()]
+print('calibration parameters: read from file complete!')
+
+# determine which petals to make sequences for, and split up the data
+petal_ids = set(input_table['PETAL_ID'])
+tables = {}
+for petal_id in petal_ids:
+    this = input_table.copy()
+    undesired = this['PETAL_ID'] != petal_id
+    this.remove_rows(undesired)
+    tables[petal_id] = this
+
+# define multi-processable function for generating sequences
+def make_sequence_for_one_petal(table):
+    petal_ids = set(table['PETAL_ID'])
+    assert len(petal_ids) == 1, 'table should contain only one, uniform petal_id'
+    petal_id = petal_ids.pop()
+
+    # ensure single, unique set of parameters per positioner
+    all_posids = set(table['POS_ID'])
+    params_dict = {key:[] for key in required}
+    if 'DATE' in table.columns:
+        table.sort('DATE', reverse=True)
+    for posid in all_posids:
+        row = table[table['POS_ID'] == posid][0]
+        for key in params_dict:
+            params_dict[key].append(row[key])
+    params = Table(params_dict)
+    
+    # ensure single, unique positioner in any given device locations per petal
+    possible_locs = set(pc.generic_pos_neighbor_locs)
+    device_locs = params['DEVICE_LOC']
+    invalid_locs = set(params['DEVICE_LOC']) - possible_locs
+    assert len(invalid_locs) == 0, f'invalid device locations in input file: {invalid_locs}'
+    assert len(device_locs) == len(set(device_locs)), f'found repeated device location(s) in input file for petal {petal_id}'
+    
+    # select which positioners get move commands
+    if uargs.posids == 'all':
+        movers = all_posids
+    else:
+        movers = set(uargs.posids.split(','))
+        missing = movers - all_posids
+        assert len(missing) == 0, f'argued posids {missing} were not found in parameters file'
+    disabled = set(params['POS_ID'][params['CTRL_ENABLED'] == False])
+    movers -= disabled
+    movers = sorted(movers)  # code lower down assumes consistent order of these
+    
+    # reduce positioners collection to just movers + their neighbors, for speed-up
+    # in cases where not sequencing the whole petal, etc
+    loc2id = {params['DEVICE_LOC'][i]: params['POS_ID'][i] for i in range(len(params))}
+    id2loc = {val: key for key, val in loc2id.items()}
+    reduced = set(movers)
+    for posid in movers:
+        loc = id2loc[posid]
+        neighbor_locs = pc.generic_pos_neighbor_locs[loc]
+        reduced |= {loc2id[loc] for loc in neighbor_locs if loc in loc2id}
+    eliminate = all_posids - reduced
+    elim_rows = [np.where(params['POS_ID'] == posid)[0][0] for posid in eliminate]
+    params.remove_rows(elim_rows)
+    params.sort('POS_ID')
+    
+    # initialize a simulated petal instance
+    print(f'Now initializing petal {petal_id}, will take a few seconds...')
+    ptl = petal.Petal(petal_id        = petal_id,
+                      petal_loc       = 3,
+                      posids          = params['POS_ID'].tolist(),
+                      fidids          = set(),
+                      simulator_on    = True,
+                      db_commit_on    = False,
+                      local_commit_on = False,
+                      local_log_on    = False,
+                      collider_file   = None,
+                      sched_stats_on  = True,
+                      anticollision   = 'adjust',
+                      verbose         = False,
+                      phi_limit_on    = uargs.enable_phi_limit,
+                      petalbox_id     = -1, # [2021-01-14 JHS] horrible hack, actual intent is to skip trying to read non-existent config file when at KPNO
+                      )
+    
+    # set up calibration parameters
+    assert ptl.collider.use_neighbor_loc_dict, 'must configure petal to initialize using neighbor locs from file, since calib params not yet set'
+    keys_to_store = set(params.columns) - {'POS_ID'}
+    for posid, state in ptl.states.items():
+        row = params[params['POS_ID'] == posid][0]
+        for key in keys_to_store:
+            state.store(key, row[key])
+    ptl.collider.refresh_calibrations()
+    
+    def set_keepout_buffers(posids, sign=1):
+        '''Set keepout expansion buffers. Sign is +1 (add) or -1 (subtract) from existing.'''
+        if not buffers:
+            return
+        for key, val in buffers.items():
+            for posid in posids:
+                adjusted = ptl.states[posid]._val[key] + sign * val
+                ptl.states[posid].store(key, adjusted, register_if_altered=False)
+        ptl.collider.refresh_calibrations()
+        print(f'Keepout polygons on {len(posids)} pos adjusted by {sign:+2} * {buffers}.')
+    
+    # helper functions
+    def generate_target_set(posids):
+        '''Produces one target set, for the argued collection of posids. Returns a
+        dict with keys = posids and values = target locations (poslocXY coordinates).
+        '''
+        targets_locTP = {}
+        targets_posXY = {}
+        set_keepout_buffers(posids, sign=+1)
+        print(f'Generating target set for {len(posids)} positioners.')
+        for posid in posids:
+            attempts_remaining = 10000 # just to prevent infinite loop if there's a bug somewhere
+            model = ptl.posmodels[posid]
+            min_patrol = abs(ptl.collider.R1[posid] - ptl.collider.R2[posid])
+            max_patrol = ptl.collider.R1[posid] + ptl.collider.R2[posid]
+            if uargs.enable_phi_limit:
+                limit_xy = model.trans.poslocTP_to_poslocXY([0, ptl.typical_phi_limit_angle])
+                max_patrol = min(max_patrol, np.hypot(limit_xy[0], limit_xy[1]))
+            while posid not in targets_locTP and attempts_remaining:
+                bad_target = False
+                rangeT = model.targetable_range_posintT
+                rangeP = model.targetable_range_posintP
+                x = random.uniform(-max_patrol, max_patrol)
+                y = random.uniform(-max_patrol, max_patrol)
+                this_radius = (x**2 + y**2)**0.5
+                if min_patrol > this_radius or this_radius > max_patrol:
+                    bad_target = True
+                else:
+                    this_posXY = [x,y]
+                    this_posTP, unreachable = model.trans.poslocXY_to_posintTP(this_posXY)
+                    if unreachable:
+                        bad_target = True
+                    this_locTP = model.trans.posintTP_to_poslocTP(this_posTP)
+                    if not uargs.allow_interference and not unreachable:
+                        target_interference = False
+                        for neighbor in ptl.collider.pos_neighbors[posid]:
+                            static_neighbor = not ptl.posmodels[neighbor].is_enabled or \
+                                              ptl.posmodels[neighbor].classified_as_retracted
+                            if neighbor in targets_locTP or static_neighbor:
+                                if static_neighbor:
+                                    neighbor_locTP = ptl.posmodels[neighbor].expected_current_poslocTP
+                                else:
+                                    neighbor_locTP = targets_locTP[neighbor]
+                                if ptl.collider.spatial_collision_between_positioners(
+                                        posid, neighbor, this_locTP, neighbor_locTP):
+                                    target_interference = True
+                                    break
+                        out_of_bounds = ptl.collider.spatial_collision_with_fixed(posid, this_locTP)
+                        out_of_range_T = min(rangeT) > this_posTP[0] or max(rangeT) < this_posTP[0]
+                        out_of_range_P = min(rangeP) > this_posTP[1] or max(rangeP) < this_posTP[1]
+                        if target_interference or out_of_bounds or out_of_range_T or out_of_range_P:
+                            bad_target = True
+                if bad_target:
+                    attempts_remaining -= 1
+                else:
+                    targets_locTP[posid] = this_locTP
+                    targets_posXY[posid] = this_posXY
+            if attempts_remaining <= 0:
+                v = model.state._val
+                print(f'Warning: no valid target found for posid: {posid} at location {v["DEVICE_LOC"]}' +
+                      f' (x0, y0) = ({v["OFFSET_X"]:.3f}, {v["OFFSET_Y"]:.3f})!')        
+        set_keepout_buffers(posids, sign=-1)
+        return targets_posXY
+    
+    def generate_request_set(targets):
+        '''Produces a dict of requests, ready for petal, from a dict with keys = posids
+        and values = target locations (poslocXY coordinates).
+        '''
+        requests = {}
+        for posid, target in targets.items():
+            requests[posid] = {'command': 'poslocXY', 'target':target, 'log_note':''}
+        return requests
+    
+    def get_current_posTP():
+        '''Returns dict with keys=posid, values=posintTP for all positioners.
+        '''
+        return {posid: model.expected_current_posintTP for posid, model in ptl.posmodels.items()}
+    
+    def set_posTP(tp):
+        '''Set system with POS_T, POS_P values. Input is a dict with keys = posid,
+        values=posintTP.
+        '''
+        for posid, values in tp.items():
+            state = ptl.states[posid]
+            state.store('POS_T', values[0])
+            state.store('POS_P', values[1])
+            
+    n_stats_lines = 20
+    statsfile = os.path.join(pc.dirs['temp_files'], 'stats_make_sequence')
+    import cProfile, pstats
+    def profile(evaluatable_string):
+        print(f'\nProfiling {evaluatable_string}:')
+        cProfile.run(evaluatable_string,statsfile)
+        p = pstats.Stats(statsfile)
+        p.strip_dirs()
+        p.sort_stats('cumtime')
+        p.print_stats(n_stats_lines)
+    
+    # generate sequence
+    print('\nGENERATING MOVE SEQUENCE')
+    print(f'n_moves = {uargs.num_moves}\n')
+    seq = sequence.Sequence(short_name=f'temp_ptl{petal_id:02}', long_name='', details='')  # strings will be properly filled after merging all sequences
+    set_posTP({posid: (0, 150) for posid in ptl.posids})  # inital values like typical "parked" position
+    n_collisions_resolved = []
+    for m in range(uargs.num_moves):
+        initial_posTP = get_current_posTP()
+        candidates = {key: [] for key in ['targets', 'requests', 'final_posTP', 'n_resolved']}
+        for s in range(uargs.num_stress_select):
+            print(f'Move {m}: Generating candidate target set {s}.')
+            candidates['targets'] += [generate_target_set(movers)]
+            candidates['requests'] += [generate_request_set(candidates['targets'][-1])]
+            requests = ptl.request_targets(candidates['requests'][-1])
+            schedule_command = "ptl.schedule_moves(anticollision='default', should_anneal=True)"
+            if uargs.profile:
+                profile(schedule_command)
+            else:
+                eval(schedule_command)
+            candidates['n_resolved'] += [ptl.schedule_stats.total_resolved]
+            ptl.send_and_execute_moves()
+            candidates['final_posTP'] += [get_current_posTP()]
+            set_posTP(initial_posTP)
+        selection = candidates['n_resolved'].index(max(candidates['n_resolved']))
+        sel = {k:v[selection] for k,v in candidates.items()}
+        n_collisions_resolved += [sel['n_resolved']]
+        set_posTP(sel['final_posTP'])
+        posids_with_targ = sorted(set(sel['targets']) & set(movers))
+        print(f'Move {m}: Targets selected for {len(posids_with_targ)} positioners. Num collisions avoided = {n_collisions_resolved[-1]}')
+        move = sequence.Move(command='poslocXY',
+                             target0=[sel['targets'][posid][0] for posid in posids_with_targ],
+                             target1=[sel['targets'][posid][1] for posid in posids_with_targ],
+                             posids=posids_with_targ,
+                             log_note='',
+                             allow_corr=True,
+                             )
+        seq.append(move)
+    seq.n_collisions_resolved = n_collisions_resolved  # hack, sneaks this value into the sequence meta data
+    path = seq.save(pc.dirs['temp_files'])
+    return path 
+
+# single/multiprocess switching
+n_processes_max = 1 if uargs.debug_mode else uargs.n_processes_max
+single_process = n_processes_max == 1
+def imap(function, iterable_data):
+    '''Common wrapper for pooled single or multiprocess imap'''
+    if single_process:
+        results = []
+        for data in iterable_data:
+            result = function(data)
+            results.append(result)
+    else:
+        with multiprocessing.Pool(processes=n_processes_max) as pool:
+            results = pool.imap(function, iterable_data)
+            pool.close()
+            pool.join()
+    return results
+
+if __name__ == '__main__':
+    big_seq = None
+    results = imap(make_sequence_for_one_petal, tables.values())
+    for path in results:
+        seq = sequence.Sequence.read(path)
+        big_seq = seq if big_seq == None else big_seq.merge(seq)
+    timestamp = pc.compact_timestamp()
+    details = f'Generated with settings: {uargs}'
+    details += f'\nCalibrations data source: {calibs_file_path}'
+    if uargs.comment:
+        details += f'\nComment: {uargs.comment}'
+    details += f'\nKeepout polygon buffers: {buffers}'
+    posids = big_seq.get_posids()
+    big_seq.short_name=f'nptls_{len(tables):02}_npos_{len(posids):03}_ntarg_{uargs.num_moves:03}_{timestamp}'
+    big_seq.long_name='Test move sequence generated by make_sequence.py'
+    big_seq.details=details
+    if not os.path.isdir(save_dir):
+        os.path.os.makedirs(save_dir)
+    path = big_seq.save(save_dir)
+    print('Sequence generation complete!')
+    # print(f'\n{big_seq}\n')
+    print(f'Saved to file: {path}\n')