--- conflicted
+++ resolved
@@ -1,952 +1,777 @@
-# -*- coding: utf-8 -*-
-"""
-Created on Thu May 23 22:18:28 2019
-
-@author: Duan Yutong (dyt@physics.bu.edu)
-
-Store xy test, anti-collision, calibration data in an offline class.
-DOSlib dependence is kept out of this
-Most fields are dictionaries indexed by petal id:
-
-FPTestData.petal_cfgs[pcid]:    hw setup file for each petal
-FPTestData.logs[pcid]:          StringIO object equivalent to log file
-FPTestData.loggers[pcid]:       logger which writes new lines to log file
-
-"""
-
-import os
-<<<<<<< HEAD
-# import sys
-from copy import copy
-import logging
-from glob import glob
-from itertools import product
-from functools import partial
-import multiprocessing
-from multiprocessing import Process  # Pool
-from tqdm import tqdm
-=======
->>>>>>> 8dd4bf02
-import io
-from itertools import product
-from functools import partial, reduce
-import shutil
-import subprocess
-<<<<<<< HEAD
-import tarfile
-import pickle
-from datetime import timezone
-import numpy as np
-import pandas as pd
-import posconstants as pc
-from PyPDF2 import PdfFileMerger
-=======
-import pickle
-import logging
-from copy import copy
-from datetime import timezone
-import multiprocessing
-from multiprocessing import Process  # Pool
-import tarfile
-from glob import glob
-import numpy as np
-import pandas as pd
-from tqdm import tqdm
-from PyPDF2 import PdfFileMerger
-from configobj import ConfigObj
-import posconstants as pc
->>>>>>> 8dd4bf02
-import psycopg2
-import matplotlib
-# matplotlib.use('pdf')
-import matplotlib.pyplot as plt
-<<<<<<< HEAD
-=======
-from matplotlib.dates import DateFormatter
->>>>>>> 8dd4bf02
-# plt.ioff()  # turn off interactive mode, doesn't work in matplotlib2
-plt.rcParams.update({'font.family': 'serif',
-                     'mathtext.fontset': 'cm'})
-Circle = matplotlib.patches.Circle
-idx = pd.IndexSlice
-np.rms = lambda x: np.sqrt(np.mean(np.square(x)))
-<<<<<<< HEAD
-=======
-np.nanrms = lambda x: np.sqrt(np.nanmean(np.square(x)))
->>>>>>> 8dd4bf02
-# sys.path.append(os.path.abspath('.'))
-
-
-class FPTestData:
-    ''' data will be saved in:
-            /xytest_data/{time}-{test_name}/PC{pcid}/*.*
-    '''
-
-    log_formatter = logging.Formatter(  # log format for each line
-        fmt='%(asctime)s %(name)s [%(levelname)s]: %(message)s',
-        datefmt=pc.timestamp_format)
-
-    def __init__(self, test_name, test_cfg=None, fvc_collector=None):
-
-        self.test_name = test_name
-<<<<<<< HEAD
-        self.start_time = pc.now()
-        self.test_cfg = test_cfg  # pcid sections are string ids
-        self.anticollision = test_cfg['anticollision']
-        self.num_corr_max = test_cfg['num_corr_max']
-        self.petal_cfgs = petal_cfgs
-=======
-        if test_cfg is None:  # for calibration scripts
-            self.test_cfg = ConfigObj()
-        else:  # for xy accuracy test
-            self.test_cfg = test_cfg
-            self.anticollision = test_cfg['anticollision']
-            self.num_corr_max = test_cfg['num_corr_max']
->>>>>>> 8dd4bf02
-        self.pcids = [  # validate string pcid sections and create list
-            int(key) for key in test_cfg.keys() if len(key) == 2
-            and key.isdigit() and (test_cfg[key]['mode'] is not None)]
-        for pcid in self.test_cfg.sections:  # convert pcid to int now
-            self.test_cfg.rename(pcid, int(pcid))
-<<<<<<< HEAD
-        # create save dir for all files: logs, tables, pickels, gzips
-        self.dir_name = f'{pc.filename_timestamp_str_now()}-{test_name}'
-        self.dir = os.path.join(pc.dirs['xytest_data'], self.dir_name)
-        self.dirs = {pcid: os.path.join(self.dir, f'pc{pcid:02}')
-                     for pcid in self.pcids}
-        self._init_loggers()
-        self.logger.info([f'petalconstants.py version: {pc.code_version}',
-                          f'Saving to directory: {self.dir}',
-                          f'Anticollision mode: {self.anticollision}'])
-=======
-        self._init_loggers()  # also create product dir for all files
-        self.logger.info([f'petalconstants.py version: {pc.code_version}',
-                          f'Saving to directory: {self.dir}',
-                          f'Anticollision mode: {self.anticollision}'])
-        if fvc_collector is not None:
-            self.fvc_collector = fvc_collector
-
-    def set_dirs(self, exposure_id):
-        self.filename = f'{pc.filename_timestamp_str_now()}-{self.test_name}'
-        self.test_cfg.filename = self.filename
-        self.dir = os.path.join(pc.dirs['kpno'], pc.dir_date_str_now(),
-                                exposure_id)
-        self.dirs = {pcid: os.path.join(self.dir, f'pc{pcid:02}')
-                     for pcid in self.pcids}
->>>>>>> 8dd4bf02
-
-    def _init_loggers(self):
-        self.logs = {}  # set up log files and loggers for each petal
-        self.log_paths = {}
-        self.loggers = {}
-        for pcid in self.pcids:
-            self.log_paths[pcid] = os.path.join(self.dirs[pcid],
-                                                f'pc{pcid:02}_realtime.log')
-            # ensure save directory and log file exist if they don't already
-            os.makedirs(self.dirs[pcid], exist_ok=True)
-            open(self.log_paths[pcid], 'a').close()
-            # create virtual file object for storing log entries
-            # using stringio because it supports write() and flush()
-            log = io.StringIO(newline='\n')
-            # craete a new logger for each petal by unique logger name
-            logger = logging.getLogger(f'PC{pcid:02}')
-            logger.handlers = []  # clear handlers that might exisit already
-            logger.setLevel(logging.DEBUG)  # log everything, DEBUG level up
-            fh = logging.FileHandler(self.log_paths[pcid],
-                                     mode='a', encoding='utf-8')
-            sh = logging.StreamHandler(stream=log)  # pseudo-file handler
-            ch = logging.StreamHandler()  # console handler, higher log level
-            ch.setLevel(logging.INFO)  # only stdout INFO or more severe logs
-            fh.setFormatter(self.log_formatter)
-            sh.setFormatter(self.log_formatter)
-            ch.setFormatter(self.log_formatter)
-            logger.addHandler(fh)
-            logger.addHandler(sh)
-            logger.addHandler(ch)
-            logger.info(f'Logger initialised for test: {self.test_name}, '
-                        f'petal: PC{pcid:02d}')
-            # write configs to logs
-            if self.petal_cfgs is not None:  # dump petal cfg to petal logger
-                self._log_cfg(logger.debug, self.petal_cfgs[pcid])
-            self._log_cfg(logger.debug, self.test_cfg)
-            self.logs[pcid] = log  # assign logs and loggers to attributes
-            self.loggers[pcid] = logger
-        self.logger = self.BroadcastLogger(self.pcids, self.loggers)
-<<<<<<< HEAD
-=======
-
-    def print(self, string, pcid=None):
-        assert type(string) is str
-        if pcid is None:
-            if hasattr(self, 'logger'):
-                self.logger.info(string)
-            else:
-                print(string)
-        else:
-            if hasattr(self, 'loggers'):
-                self.loggers[pcid].info(string)
-            else:
-                print(string)
->>>>>>> 8dd4bf02
-
-    @staticmethod
-    def _log_cfg(printfunc, config):
-        '''ConfigObj module has an outstanding bug that hasn't been fixed.
-        It can only write to real files and not in-memory virtual viles
-        that are newer io.StringIO objects.
-        it also only writes bytes (binary b strings), not unicode strings.
-        a log file needs a unicode stream that is io.StringIO.
-        so we have to write by lines here to extract each line as text.
-        also loggers only accept one line of string at a time.
-        note ConfigObj.write() only spits out strings when filename is None
-        '''
-        configcopy = copy(config)
-        configcopy.filename = None
-        printfunc(f'=== Config file dump: {config.filename} ===')
-        for line in configcopy.write():
-            printfunc(line.decode('utf_8'))  # convert byte str to str
-        printfunc(f'=== End of config file dump: {config.filename} ===')
-
-    class BroadcastLogger:
-        '''must call methods below for particular logger levels below
-        input message can be a string of list of strings
-        msg will be broadcasted to all petals
-        '''
-        def __init__(self, pcids, loggers):
-            self.pcids = pcids
-            self.loggers = loggers
-
-        def _log(self, msg, lvl):  # reserved for in-class use, don't call this
-            if type(msg) is list:
-                list(map(partial(self._log, lvl=lvl), msg))
-            elif type(msg) is str:
-                for pcid in self.pcids:
-                    self.loggers[pcid].log(lvl, msg)
-            else:
-                raise Exception('Wrong message data type sent to logger')
-
-        def critical(self, msg):
-            self._log(msg, 50)
-
-        def error(self, msg):
-            self._log(msg, 40)
-
-        def warning(self, msg):
-            self._log(msg, 30)
-
-        def info(self, msg):
-            self._log(msg, 20)
-
-        def debug(self, msg):
-            self._log(msg, 10)
-
-    def initialise_movedata(self, posids, n_targets):
-        '''initialise column names for move data table for each positioner
-        existing attributes required (see xytest.py):
-            self.pcids
-        '''
-        # build column names and data types, all in petal-local flatXY CS
-        cols0 = ['timestamp', 'cycle', 'move_log']
-        dtypes0 = ['datetime64[ns]', np.uint64, str]
-        cols1 = ['target_x', 'target_y']
-        dtypes1 = [np.float64] * len(cols1)
-        cols2_base = ['meas_q', 'meas_s', 'meas_x', 'meas_y',
-                      'err_x', 'err_y', 'err_xy',
-                      'pos_int_t', 'pos_int_p', 'pos_flag', 'pos_status']
-        cols2 = []  # add suffix for base column names corrective moves
-        for field, i in product(cols2_base, range(self.num_corr_max+1)):
-            cols2.append(f'{field}_{i}')
-        cols = cols0 + cols1 + cols2  # list of all columns
-        dtypes2 = [np.float64] * (len(cols2) - 2) + [np.int64, str]
-        dtypes = dtypes0 + dtypes1 + dtypes2
-        data = {col: pd.Series(dtype=dt) for col, dt in zip(cols, dtypes)}
-        # build multi-level index
-        iterables = [np.arange(self.ntargets), posids]
-        names = ['target_no', 'DEVICE_ID']
-        index = pd.MultiIndex.from_product(iterables, names=names)
-        self.movedf = pd.DataFrame(data=data, index=index)
-        # write pcid column to movedf
-        self.movedf = self.movedf.merge(self.posdf['PCID'].reset_index(),
-                                        on='DEVICE_ID', right_index=True)
-        self.logger.info(f'Move data table initialised '
-                         f'for {len(self.posids)} positioners.')
-
-<<<<<<< HEAD
-    def complete_data(self):
-        self.end_time = pc.now()  # define end time
-        self.read_telemetry()
-
-=======
->>>>>>> 8dd4bf02
-    def read_telemetry(self):
-        try:
-            conn = psycopg2.connect(host="desi-db", port="5442",
-                                    database="desi_dev",
-                                    user="desi_reader", password="reader")
-            self.telemetry = pd.read_sql_query(  # get temperature data
-                f"""SELECT * FROM pc_telemetry_can_all
-<<<<<<< HEAD
-                    WHERE time >= '{self.start_time.astimezone(timezone.utc)}'
-                    AND time < '{self.end_time.astimezone(timezone.utc)}'""",
-                conn).sort_values('time')  # posfid_temps, time, pcid
-            print(f'{len(self.telemetry)} entries from telemetry DB '
-                  f'between {self.start_time} and {self.end_time} were loaded')
-=======
-                    WHERE time >= '{self.t_i.astimezone(timezone.utc)}'
-                    AND time < '{self.t_f.astimezone(timezone.utc)}'""",
-                conn).sort_values('time')  # posfid_temps, time, pcid
-            self.print(f'{len(self.telemetry)} entries from telemetry DB '
-                       f'between {self.t_i} and {self.t_f} loaded')
->>>>>>> 8dd4bf02
-            self.db_telemetry_available = True
-        except Exception:
-            self.db_telemetry_available = False
-
-<<<<<<< HEAD
-    def make_summary_plots(self, n_threads_max=32, make_binder=True, mp=True):
-
-=======
-    @staticmethod
-    def grade_pos(err_0_max, err_corr_max, err_corr_rms,
-                  err_corr_95p_max, err_corr_95p_rms):
-        '''these criteria were set by UMich lab tests, all in microns
-        '''
-        if np.any(np.isnan([err_0_max, err_corr_max, err_corr_rms,
-                  err_corr_95p_max])):
-            return pc.grades[-1]
-        if (err_0_max <= 100) & (err_corr_max <= 15) & (err_corr_rms <= 5):
-            grade = pc.grades[0]
-        elif ((err_0_max <= 250) & (err_corr_max <= 25) & (err_corr_rms <= 10)
-              & (err_corr_95p_max <= 15) & (err_corr_95p_rms <= 5)):
-            grade = pc.grades[1]
-        elif ((err_0_max <= 250) & (err_corr_max <= 50) & (err_corr_rms <= 20)
-              & (err_corr_95p_max <= 25) & (err_corr_95p_rms <= 10)):
-            grade = pc.grades[2]
-        elif ((err_0_max <= 500) & (err_corr_max <= 50) & (err_corr_rms <= 20)
-              & (err_corr_95p_max <= 25) & (err_corr_95p_rms <= 10)):
-            grade = pc.grades[3]
-        else:
-            grade = pc.grades[4]
-        return grade
-
-    def calculate_grades(self):
-        rows = []  # determine performance grade of each positioner one by one
-        for posid in self.posids:
-            pos_data = (self.movedf.loc[idx[:, posid], :]
-                        .reset_index(drop=True).copy())
-            # exclude entries where posflag is not equal to 4, set to nan
-            for i in range(self.num_corr_max+1):
-                mask = pos_data[f'pos_flag_{i}'] != 4
-                pos_data.loc[mask, f'err_xy_{i}'] = np.nan
-            err_0_max = np.max(pos_data['err_xy_0']) * 1000  # max blind err μm
-            err_corr = pos_data[  # select corrective moves only
-                [f'err_xy_{i}' for i in range(1, self.num_corr_max+1)]].values
-            err_corr = err_corr[~np.isnan(err_corr)]  # filter out nan
-            if len(err_corr) == 0:
-                err_corr_max = err_corr_rms = np.nan
-                err_corr_95p_max = err_corr_95p_rms = np.nan
-                grade = 'N/A'
-            else:
-                err_corr_max = np.max(err_corr) * 1000  # μm
-                err_corr_rms = np.rms(err_corr) * 1000  # μm
-                # take reduced sample at 95 percentile, excluding 5% worst pts
-                err_corr_95p = err_corr[
-                    err_corr <= np.percentile(err_corr, 95)]
-                err_corr_95p_max = np.max(err_corr_95p) * 1000  # μm
-                err_corr_95p_rms = np.rms(err_corr_95p) * 1000  # μm
-                grade = self.grade_pos(
-                    err_0_max, err_corr_max, err_corr_rms,
-                    err_corr_95p_max, err_corr_95p_rms)
-            rows.append({'DEVICE_ID': posid,
-                         'err_0_max': err_0_max,  # max blind move xy error
-                         'err_corr_max': err_corr_max,  # max corr move err
-                         'err_corr_rms': err_corr_rms,  # max corr move rms
-                         'err_corr_95p_max': err_corr_95p_max,  # best 95%
-                         'err_corr_95p_rms': err_corr_95p_rms,  # best 95%
-                         'grade': grade})
-        self.gradedf = (pd.DataFrame(rows)
-                        .set_index('DEVICE_ID').join(self.posdf))
-
-    def complete_data(self):
-        self.read_telemetry()
-        self.calculate_grades()
-        masks = []  # get postiioners with abnormal flags
-        for i in range(self.num_corr_max+1):
-            masks.append(self.movedf[f'pos_flag_{i}'] != 4)
-        mask = reduce(lambda x, y: x | y, masks)
-        self.abnormaldf = self.movedf[mask]
-
-    def abnormal_pos_df(self, pcid=None):
-        abnormaldf = self.abnormaldf
-        if pcid is not None:  # then filter out the selected PCID
-            abnormaldf = self.abnormaldf[self.abnormaldf['PCID'] == pcid]
-        posids_abnormal = abnormaldf.index.droplevel(0).unique()
-        rows = []
-        for posid in posids_abnormal:
-            counts_list = []  # counts by submove
-            for i in range(self.num_corr_max+1):
-                counts_list.append(abnormaldf.loc[idx[:, posid], :]
-                                   [f'pos_status_{i}'].value_counts())
-            counts = reduce(lambda x, y: x.add(y, fill_value=0), counts_list)
-            rows.append(counts)
-        df_status = (pd.DataFrame(rows, index=posids_abnormal, dtype=np.int64)
-                     .drop('Normal positioner', axis=1, errors='ignore'))
-        return df_status.fillna(value=0)
-
-    def make_summary_plots(self, n_threads_max=32, make_binder=True, mp=True):
->>>>>>> 8dd4bf02
-        n_threads = min(n_threads_max, 2*multiprocessing.cpu_count())
-        pstr = (f'Making summary xyplots with {n_threads} threads on '
-                f'{multiprocessing.cpu_count()} cores for '
-                f'submoves {list(range(self.num_corr_max+1))}...')
-<<<<<<< HEAD
-        if hasattr(self, 'logger'):
-            self.logger.info(pstr)
-        else:
-            print(pstr)
-        if mp:
-            # the following implementation fails when loggers are present
-            # pbar = tqdm(total=len(self.posids))
-
-            # def update_pbar(*a):
-            #     pbar.update()
-
-=======
-        self.print(pstr)
-        if mp:
-            # the following implementation fails when loggers are present
-            # pbar = tqdm(total=len(self.posids))
-            # def update_pbar(*a):
-            #     pbar.update()
->>>>>>> 8dd4bf02
-            # with Pool(processes=n_threads) as p:
-            #     for posid in self.posids:
-            #         p.apply_async(self.make_summary_plot, args=(posid,),
-            #                       callback=update_pbar)
-            #     p.close()
-            #     p.join()
-            pool = []
-            n_started = 0
-            for posid in tqdm(self.posids):
-                np = Process(target=self.make_summary_plot, args=(posid,))
-                if n_started % n_threads_max == 0:  # all cores occupied, wait
-                    [p.join()
-                     for p in pool[n_started-n_threads_max:n_started-1]]
-                np.start()
-                n_started += 1
-                pool.append(np)
-            self.logger.info(
-                f'Waiting for the last MP chunk of {n_threads} to complete...')
-            [p.join() for p in pool[n_started-n_threads_max:-1]]
-        else:
-            for posid in tqdm(self.posids):
-                self.make_summary_plot(posid)
-        if make_binder:
-            if mp:
-                # the following implementation fails when loggers are present
-                # with Pool(processes=n_threads) as p:
-                #     for pcid, n in product(self.pcids,
-                #                            range(self.num_corr_max+1)):
-                #         p.apply_async(self.make_summary_plot_binder,
-                #                       args=(pcid, n))
-                #     p.close()
-                #     p.join()
-                self.logger.info('Last MP chunk completed. '
-                                 'Creating xyplot binders...')
-                for pcid, n in tqdm(product(self.pcids,
-                                    range(self.num_corr_max+1))):
-                    np = Process(target=self.make_summary_plot_binder,
-                                 args=(pcid, n))
-                    np.start()
-                    pool.append(np)
-                [p.join() for p in pool]
-            else:
-                for pcid, n in tqdm(product(self.pcids,
-                                            range(self.num_corr_max+1))):
-                    self.make_summary_plot_binder(pcid, n)
-        return True
-
-    def make_summary_plot(self, posid):  # make one plot for a given posid
-        row = self.posdf.loc[posid]  # row containing calibration values
-        offX, offY = 0, 0
-        pcid, r1, r2, posintT = row[
-            ['PCID', 'LENGTH_R1', 'LENGTH_R2', 'targetable_range_T']]
-        rmin, rmax = r1 - r2, r1 + r2  # min and max patrol radii
-        Tmin, Tmax = np.sort(posintT) + row['OFFSET_T']  # targetable poslocT
-        path = os.path.join(self.dirs[pcid],
-                            '{}_xyplot_submove_{{}}.pdf'.format(posid))
-<<<<<<< HEAD
-        title = (f'XY Accuracy Test {self.start_time}\n'
-=======
-        title = (f'XY Accuracy Test {self.t_i}\n'
->>>>>>> 8dd4bf02
-                 f'Positioner {posid} ({self.ntargets} Targets)')
-        moves = self.movedf.loc[idx[:, posid], :]  # all targets for a posid
-        tgtX, tgtY = moves['target_x'], moves['target_y']  # target obsXY
-        Tmin_line_x = [offX, offX + rmax * np.cos(np.radians(Tmin))]
-        Tmin_line_y = [offY, offY + rmax * np.sin(np.radians(Tmin))]
-        Tmax_line_x = [offX, offX + rmax * np.cos(np.radians(Tmax))]
-        Tmax_line_y = [offY, offY + rmax * np.sin(np.radians(Tmax))]
-        # make one plot for each submove
-        for n in range(self.num_corr_max+1):  # one plot for each submove
-            fig, ax = plt.subplots(figsize=(10, 8))
-            ax.plot(Tmin_line_x, Tmin_line_y, '-', lw=0.5, color='C2',
-                    label=r'$\theta_\mathrm{min}$')  # theta min line
-            ax.plot(Tmax_line_x, Tmax_line_y, '--', lw=0.8, color='C2',
-                    label=r'$\theta_\mathrm{max}$')  # theta max line
-            for r in [rmin, rmax]:  # inner and outer patrol circles
-                c = Circle((offX, offY), r, lw=0.5, color='b', fill=False)
-                ax.add_patch(c)
-            ax.plot(tgtX, tgtY, 'o', ms=4, color='C3', fillstyle='none',
-                    label=r'target $(x, y)$')  # circles for all target points
-            meaX, meaY = moves[f'meas_x_{n}'], moves[f'meas_y_{n}']
-            ax.plot(meaX, meaY, '+', ms=6, mew=1, color='k',
-                    label=r'measured $(x, y)$')  # measured xy for nth move
-            errXY = moves[f'err_xy_{n}'] * 1000  # convert mm to microns
-            for i in range(len(tgtX)):
-                ax.annotate(f'{i+1}', xy=(tgtX[i]-0.2, tgtY[i]), color='C3',
-                            size=6, horizontalalignment='right')
-                ax.annotate(f'{i+1}', xy=(meaX[i]+0.2, meaY[i]), color='k',
-                            size=6, horizontalalignment='left')
-            u = r'$\mathrm{\mu m}$'
-            text = (f'SUBMOVE: {n}\n'  # text box for submove errors
-                    f'error max: {np.max(errXY):6.1f} {u}\n'
-                    f'      rms: {np.rms(errXY):6.1f} {u}\n'
-                    f'      avg: {np.mean(errXY):6.1f} {u}\n'
-                    f'      min: {np.min(errXY):6.1f} {u}')
-            ax.text(0.02, 0.98, text, transform=ax.transAxes,
-                    horizontalalignment='left', verticalalignment='top',
-                    family='monospace', fontsize=10,
-                    bbox={'boxstyle': 'round', 'alpha': 0.8,
-                          'facecolor': 'white', 'edgecolor': 'lightgrey'})
-            ax.grid(linestyle='--')
-            ax.set_aspect('equal')
-            ax.set_title(title)
-            ax.set_xlabel(r'$x/\mathrm{mm}$')
-            ax.set_ylabel(r'$y/\mathrm{mm}$')
-            ax.legend(loc='upper right', fontsize=10)
-            fig.savefig(path.format(n), bbox_inches='tight')
-            pstr = f'saved xyplot: {path.format(n)}'
-<<<<<<< HEAD
-            if hasattr(self, 'loggers'):
-                self.loggers[pcid].debug(pstr)
-            else:
-                pass  # print(pstr)
-=======
-            self.print(pstr)
->>>>>>> 8dd4bf02
-            plt.close(fig)
-
-    def make_summary_plot_binder(self, pcid, n):
-        template = os.path.join(self.dirs[pcid],
-                                f'*_xyplot_submove_{n}.pdf')
-        paths = sorted(glob(template))
-        assert len(paths) == len(self.posids_pc[pcid]), (
-                f'Length mismatch: {len(paths)} ≠ '
-                f'{len(self.posids_pc[pcid])}')
-        binder = PdfFileMerger()
-        for path in paths:
-            binder.append(path)
-        savepath = os.path.join(
-            self.dirs[pcid],
-            f'{len(paths)}_positioners-xyplot_submove_{n}.pdf')
-        pstr = f'Writing xyplot binder for submove {n}...'
-<<<<<<< HEAD
-        if hasattr(self, 'loggers'):
-            self.loggers[pcid].info(pstr)
-        else:
-            print(pstr)
-        binder.write(savepath)
-        binder.close()
-        pstr = f'Binder for submove {n} saved to: {savepath}'
-        if hasattr(self, 'loggers'):
-            self.loggers[pcid].info(pstr)
-        else:
-            print(pstr)
-
-=======
-        self.print(pstr)
-        binder.write(savepath)
-        binder.close()
-        pstr = f'Binder for submove {n} saved to: {savepath}'
-        self.print(pstr)
-
-    def plot_posfid_temp(self, pcid=None):
-
-        def plot_petal(pcid, max_on=True, mean_on=False, median_on=True):
-            query = self.telemetry[self.telemetry['pcid'] == pcid]
-            if max_on:
-                ax.plot(query['time'], query['posfid_temps_max'], '-o',
-                        label=f'PC{pcid:02} posfid max')
-            if mean_on:
-                ax.plot(query['time'], query['posfid_temps_mean'], '-o',
-                        label=f'PC{pcid:02} posfid mean')
-            if median_on:
-                ax.plot(query['time'], query['posfid_temps_median'], '-o',
-                        label=f'PC{pcid:02} posfid median')
-
-        pd.plotting.register_matplotlib_converters()
-        fig, ax = plt.subplots(figsize=(6.5, 3.5))
-        if pcid is None:  # loop through all petals, plot max only
-            for pcid in self.pcids:
-                plot_petal(pcid, max_on=True, mean_on=False, median_on=False)
-        else:  # pcid is an integer
-            plot_petal(pcid)
-
-        ax.legend()
-        ax.xaxis.set_major_formatter(DateFormatter('%H:%M'))
-        ax.xaxis.set_tick_params(rotation=45)
-        ax.set_xlabel('Time (UTC)')
-        ax.set_ylabel('Temperature (°C)')
-        suffix = '' if pcid is None else f'_pc{pcid:02}'
-        fig.savefig(os.path.join(self.dir, 'figures',
-                                 f'posfid_temp{suffix}.pdf'),
-                    bbox_inches='tight')
-
-    @staticmethod
-    def add_hist_annotation(ax):
-        for rect in ax.patches:  # add annotations
-            height = rect.get_height()
-            ax.annotate(f'{int(height)}',
-                        xy=(rect.get_x() + rect.get_width() / 2, height),
-                        xytext=(0, 5),  # vertical offset
-                        textcoords='offset points', size='small',
-                        ha='center', va='bottom')
-        ax.set_ylim([0.1, ax.get_ylim()[1]*3])
-
-    def plot_grade_dist(self, pcid=None):
-        if pcid is None:  # show all positioners tested
-            grade_counts = self.gradedf['grade'].value_counts()
-            ptlstr = 'petals' if len(self.pcids) > 1 else 'petal'
-            title = (
-                f'Overall grade distribution '
-                f'({len(self.posids)} positioners, {len(self.pcids)} '
-                + ptlstr + ')')
-        else:
-            mask = self.gradedf['PCID'] == pcid
-            grade_counts = self.gradedf[mask]['grade'].value_counts()
-            title = (f'PC{pcid:02} grade distribution '
-                     f'({len(self.posids_pc[pcid])} positioners)')
-        for grade in pc.grades:
-            if grade not in grade_counts.index:  # no count, set to zero
-                grade_counts[grade] = 0
-        fig, ax = plt.subplots(figsize=(6.5, 3.5))
-        ax.bar(pc.grades, grade_counts.reindex(pc.grades),
-               log=True, alpha=0.7)
-        ax.set_title(title)
-        self.add_hist_annotation(ax)
-        ax.set_xlabel('Postiioner performance grade')
-        ax.set_ylabel('Count')
-        suffix = '' if pcid is None else f'_pc{pcid:02}'
-        fig.savefig(os.path.join(self.dir, 'figures',
-                                 f'grade_distribution{suffix}.pdf'),
-                    bbox_inches='tight')
-        return grade_counts
-
-    def plot_error_dist(self, pcid=None, grade=None, posids_exclude=None):
-        '''two subplots, left blind moves, right corrective moves'''
-        colours = {grade: f'C{i}' for i, grade in enumerate(pc.grades)}
-        err = self.gradedf  # show all positioners tested by default
-        err = err[err['grade'] != 'N/A']  # filter out N/A grades
-        if pcid is None:
-            ptlstr = 'petals' if len(self.pcids) > 1 else 'petal'
-            posstr = 'positioners' if len(err) > 1 else 'positioner'
-            title = (
-                f'Overall {{}} distribution '
-                f'\n({len(err)} {posstr}, {len(self.pcids)} '
-                + ptlstr + ')')
-        else:  # showing only one petal given pcid
-            err = err[err['PCID'] == pcid]
-            if grade is not None:
-                err = err[err['grade'] == grade]
-            n_pos = len(err)  # n positioners before exclusion
-            if posids_exclude is not None:
-                err = err[~err.index.isin(posids_exclude)]
-            n_outliers = n_pos - len(err)  # after exclusion
-            posstr = 'positioners' if len(err) > 1 else 'positioner'
-            olstr = 'outliers' if n_outliers > 1 else 'outlier'
-            suffix = (f', {n_outliers} {olstr} excluded' if n_outliers > 1
-                      else '')
-            title = (f'PC{pcid:02} {{}} distribution '
-                     f'\n({len(err)} {posstr}{suffix})')
-
-        def plot_error_hist(ax, column_name, cuts, title, vlines=None):
-            grades_present = sorted(err['grade'].unique())
-            if 'N/A' in grades_present:
-                grades_present.remove('N/A')
-            ax.hist([err[err['grade'] == grade][column_name]
-                     for grade in grades_present],
-                    log=True, histtype='bar', stacked=False, alpha=0.7,
-                    color=[colours[grade] for grade in grades_present],
-                    label=[f'Grade {grade}' for grade in grades_present])
-            self.add_hist_annotation(ax)
-            ax.set_ylim(top=2e3)
-            ax.set_title(title)
-            ax.set_xlabel('Error (μm)')
-            ax.set_ylabel('Count')
-            if vlines is not None:
-                for vline in vlines:
-                    ax.axvline(vline)
-            ax.legend()
-            # add text for counts
-            rows = []
-            cuts = (list(cuts) + [err[column_name].max()]
-                    if sorted(cuts)[-1] < err[column_name].max()
-                    else list(cuts))
-            for cut in cuts:
-                rows.append({'Error within (μm)': int(cut),
-                            'Count': int(np.sum(err[column_name] <= cut))})
-            text = pd.DataFrame(rows).to_string(index=False)
-            ax.text(0.7, 0.97, text, ha='right', va='top',
-                    family='monospace', size='small', transform=ax.transAxes,
-                    bbox={'boxstyle': 'round', 'alpha': 0.1,
-                          'facecolor': 'white', 'edgecolor': 'grey'})
-
-        fig, axes = plt.subplots(1, 2, figsize=(11, 4))
-        plot_error_hist(
-            axes[0], 'err_0_max', [0, 100, 200, 300, 400, 500, 1000],
-            title.format('max blind move error'))
-        plot_error_hist(
-            axes[1], 'err_corr_rms', [0, 5, 10, 20, 30, 50, 100, 200],
-            title.format('rms corrective move error'))
-        plt.tight_layout()
-        suffix1 = '' if pcid is None else f'_pc{pcid:02}'
-        suffix2 = '' if grade is None else f'_grade_{grade}'.lower()
-        fig.savefig(os.path.join(self.dir, 'figures',
-                                 f'error_distribution{suffix1}{suffix2}.pdf'),
-                    bbox_inches='tight')
-
-    def plot_error_heatmaps(self, pcid, posids_exclude=None):
-        # load nominal theta centres for plotting in local ptlXYZ
-        path = os.path.join(
-            os.getenv('PLATE_CONTROL_DIR',
-                      '/software/products/plate_control-trunk'),
-            'petal', 'positioner_locations_0530v14.csv')
-        ptlXYZ_df = pd.read_csv(path,
-                                usecols=['device_location_id', 'X', 'Y', 'Z'],
-                                index_col='device_location_id')
-        ptlXYZ_df.index.rename('device_loc', inplace=True)
-        gradedf = self.gradedf[self.gradedf['PCID'] == pcid]
-        n_outliers = 0
-        if posids_exclude is not None:
-            gradedf = gradedf[~gradedf.index.isin(posids_exclude)]
-            n_outliers = len(posids_exclude)
-
-        def plot_error_heatmap(ax, column_name, vmin, vmax, title):
-            # plot all empty circles
-            ax.scatter(ptlXYZ_df['X'], ptlXYZ_df['Y'],
-                       marker='o', facecolors='none', edgecolors='grey',
-                       s=45, lw=0.8)
-            hm = ax.scatter(gradedf['OFFSET_X'], gradedf['OFFSET_Y'],
-                            c=gradedf[column_name], cmap='plasma',
-                            marker='o', s=36, vmin=vmin, vmax=vmax)
-            ax.set_aspect('equal')
-            ax.set_xlabel('x (mm)')
-            ax.set_title(title)
-            return hm
-
-        fig, axes = plt.subplots(1, 2, figsize=(12, 5), sharey=True)
-        col_names = ['err_0_max', 'err_corr_rms']
-        move_names = ['max blind move', 'rms corrective move']
-        vmin = gradedf[col_names].min().min()
-        vmax = gradedf[col_names].max().max()
-        for col_name, move_name, ax in zip(col_names, move_names, axes):
-            olstr = 'outliers' if n_outliers > 1 else 'outlier'
-            title = (
-                f'PC{pcid:02} {move_name} error map\n({len(gradedf)} '
-                f'positioners, {n_outliers} {olstr} excluded)')
-            hm = plot_error_heatmap(ax, col_name, vmin, vmax, title)
-        axes[0].set_ylabel('y (mm)')
-        fig.subplots_adjust(wspace=0)
-        cbar_ax = fig.add_axes([0.91, 0.225, 0.01, 0.555])
-        fig.colorbar(hm, cax=cbar_ax)
-        fig.savefig(os.path.join(self.dir, 'figures',
-                                 f'{pcid}_error_heatmaps.pdf'),
-                    bbox_inches='tight')
-
->>>>>>> 8dd4bf02
-    def export_data_logs(self):
-        '''must have writte self.posids_pc, a dict keyed by pcid'''
-        self.movedf.to_pickle(os.path.join(self.dir, 'movedf.pkl.gz'),
-                              compression='gzip')
-        self.movedf.to_csv(os.path.join(self.dir, 'movedf.csv'))
-<<<<<<< HEAD
-        self.logger.info(f'Focal plane move data written to: {self.dir}')
-=======
-        self.logger.info(f'Positioner move data written to: {self.dir}')
-        self.gradedf.to_pickle(os.path.join(self.dir, 'gradedf.pkl.gz'),
-                               compression='gzip')
-        self.gradedf.to_csv(os.path.join(self.dir, 'gradedf.csv'))
-        self.logger.info(f'Positioner grades written to: {self.dir}')
->>>>>>> 8dd4bf02
-        for pcid in self.pcids:
-            def makepath(name): return os.path.join(self.dirs[pcid], name)
-            for posid in self.posids_pc[pcid]:  # write move data csv
-                df_pos = self.movedf.loc[idx[:, posid], :].droplevel(1)
-                df_pos.to_pickle(makepath(f'{posid}_df.pkl.gz'),
-                                 compression='gzip')
-                df_pos.to_csv(makepath(f'{posid}_df.csv'))
-            with open(makepath(f'pc{pcid:02}_export.log'), 'w') as handle:
-                self.logs[pcid].seek(0)
-                shutil.copyfileobj(self.logs[pcid], handle)  # save logs
-            self.loggers[pcid].info('Petal move data written to: '
-                                    f'{self.dirs[pcid]}')
-
-    def dump_as_one_pickle(self):
-        del self.logger
-        del self.loggers
-        with open(os.path.join(self.dir, 'data_dump.pkl'), 'wb') as handle:
-            pickle.dump(self, handle, protocol=pickle.HIGHEST_PROTOCOL)
-
-    def generate_report(self):
-        # define input and output paths for pweave
-<<<<<<< HEAD
-        print('Generating xy accuracy test report...')
-        path_output = os.path.join(self.dir,
-                                   f'{self.dir_name}-xytest_report.html')
-=======
-        self.print('Generating xy accuracy test report...')
-        path_output = os.path.join(self.dir,
-                                   f'{self.filename}-xytest_report.html')
->>>>>>> 8dd4bf02
-        with open(os.path.join(pc.dirs['xytest_data'], 'pweave_test_src.txt'),
-                  'w') as h:
-            h.write(os.path.join(self.dir, 'data_dump.pkl'))
-        # add sections for each pcid to markdown document
-<<<<<<< HEAD
-        shutil.copyfile('xytest_report_master.md', 'xytest_report.md')
-        with open('xytest_report_master_petal.md', 'r') as h:
-=======
-        shutil.copyfile('xytest_report_master.pmd', 'xytest_report.pmd')
-        with open('xytest_report_master_petal.pmd', 'r') as h:
->>>>>>> 8dd4bf02
-            petal_section = h.read()
-        ptlstr = 'petals' if len(self.pcids) > 1 else 'petal'
-        if hasattr(self, 'posids_disabled'):
-            posid_section = '''
-#### Appendix: complete list of positioners tested for <%=len(data.pcids)%> {0}
-``<%=sorted(set(data.posids) | data.posids_disabled)%>``
-        '''.format(ptlstr)
-        else:
-            posid_section = '''
-#### Appendix: complete list of positioners tested for <%=len(data.pcids)%> {0}
-``<%=data.posids%>``
-        '''.format(ptlstr)
-<<<<<<< HEAD
-        with open('xytest_report.md', 'a+') as h:
-            for pcid in self.pcids:
-                h.write(petal_section.format(pcid))
-                h.write(posid_section)
-        subprocess.call(['pweave', 'xytest_report.md',
-=======
-        with open('xytest_report.pmd', 'a+') as h:
-            for pcid in self.pcids:
-                h.write(petal_section.format(pcid))
-                h.write(posid_section)
-        subprocess.call(['pweave', 'xytest_report.pmd',
->>>>>>> 8dd4bf02
-                         '-f', 'pandoc2html', '-o', path_output])
-
-    def make_archive(self):
-        path = os.path.join(self.dir, f'{os.path.basename(self.dir)}.tar.gz')
-        with tarfile.open(path, 'w:gz') as arc:  # ^tgz doesn't work properly
-            arc.add(self.dir, arcname=os.path.basename(self.dir))
-<<<<<<< HEAD
-        print(f'Test data archived: {path}')
-        return path
-
-    def finish_xyaccuracy_test_products(self):
-=======
-        self.print(f'Test data archived: {path}')
-        return path
-
-    def generate_xyaccuracy_test_products(self):
->>>>>>> 8dd4bf02
-        self.complete_data()
-        self.export_data_logs()
-        self.make_summary_plots()  # plot for all positioners by default
-        self.dump_as_one_pickle()  # loggers lost as they cannot be serialised
-        if shutil.which('pandoc') is None:
-<<<<<<< HEAD
-            print('To generate an xy test report, you must have a complete '
-                  'installation of pandoc and/or TexLive. '
-                  'Skipping test report generation from markdown template...')
-=======
-            self.print('You must have a complete installation of pandoc '
-                       'and/or TexLive. Skipping test report generation...')
->>>>>>> 8dd4bf02
-        else:
-            self.generate_report()  # requires pickle
-        self.make_archive()
-
-
-if __name__ == '__main__':
-
-    '''load the dumped pickle file as follows, protocol is auto determined'''
-<<<<<<< HEAD
-    folders = ['20191021T154939-0700-petal3_can10',
-               '20191024T150231-0700-petal9',
-               '20191031T150117-0700-petal0_can1011',
-               '20191106T100257-0700-petal0_can1011',
-               '20191107T114725-0700-petal0_short',
-               '20191112T191119-0700-petal0_full'
-               '20191113T143453-0700-cmx_psf-3',
-               '20191113T145131-0700-cmx_psf-4',
-               '20191113T151057-0700-cmx_psf-1',
-               '20191113T153032-0700-cmx_psf-2',
-               '20191113T191026-0700-cmx_dither',
-               '20191113T191844-0700-cmx_dither',
-               '20191113T192440-0700-cmx_dither',
-               '20191113T203313-0700-petal2_full',
-               '20191113T204603-0700-petal2_full',
-               '20191115T155812-0700-petal9_full',
-               '20191116T184321-0700-cmx_dither_petal0_63064',
-               '20191116T185036-0700-cmx_dither_petal0_63064',
-               '20191122T165937-0700-cmx_dither_63038_petal2',
-               '20191122T171101-0700-cmx_dither_63068_petal0',
-               '20191125T150043-0700-petal7_full']
-=======
-    folders = [  #'20191021T154939-0700-petal3_can10',
-               # '20191024T150231-0700-petal9',
-               # '20191031T150117-0700-petal0_can1011',
-               # '20191106T100257-0700-petal0_can1011',
-               # '20191107T114725-0700-petal0_short',
-               # '20191112T191119-0700-petal0_full'
-               # '20191113T143453-0700-cmx_psf-3',
-               # '20191113T145131-0700-cmx_psf-4',
-               # '20191113T151057-0700-cmx_psf-1',
-               # '20191113T153032-0700-cmx_psf-2',
-               # '20191113T191026-0700-cmx_dither',
-               # '20191113T191844-0700-cmx_dither',
-               # '20191113T192440-0700-cmx_dither',
-               # '20191113T203313-0700-petal2_full',
-               # '20191113T204603-0700-petal2_full',
-               # '20191115T155812-0700-petal9_full',
-               # '20191116T184321-0700-cmx_dither_petal0_63064',
-               # '20191116T185036-0700-cmx_dither_petal0_63064',
-               # '20191122T165937-0700-cmx_dither_63038_petal2',
-               # '20191122T171101-0700-cmx_dither_63068_petal0',
-               # '20191125T150043-0700-petal7_full',
-               # '20191202T183110-0700-xytest_ptl0_dec02_2019',
-               # '20191203T171232-0700-petal0_full_32disabled',
-               # '20191204T113752-0700-petal4_full',
-               # '20191204T143117-0700-petal2_full_25disabled',
-               '20191204T165915-0700-petal9_full_28disabled']
->>>>>>> 8dd4bf02
-    for dir_name in folders:
-        try:
-            # dir_name = '20191115T155812-0700-petal9_full'
-            with open(os.path.join(pc.dirs['xytest_data'],
-                                   dir_name, 'data_dump.pkl'),
-                      'rb') as handle:
-                data = pickle.load(handle)
-            # data.make_summary_plots()
-            if shutil.which('pandoc') is not None:
-                data.generate_report()
-<<<<<<< HEAD
-            # data.make_archive()
-=======
-            data.make_archive()
->>>>>>> 8dd4bf02
-        except Exception as e:
-            print(e)
+# -*- coding: utf-8 -*-
+"""
+Created on Thu May 23 22:18:28 2019
+
+@author: Duan Yutong (dyt@physics.bu.edu)
+
+Store xy test, anti-collision, calibration data in an offline class.
+DOSlib dependence is kept out of this
+Most fields are dictionaries indexed by petal id:
+
+FPTestData.petal_cfgs[pcid]:    hw setup file for each petal
+FPTestData.logs[pcid]:          StringIO object equivalent to log file
+FPTestData.loggers[pcid]:       logger which writes new lines to log file
+
+"""
+
+import os
+import io
+from itertools import product
+from functools import partial, reduce
+import shutil
+import subprocess
+import pickle
+import logging
+from copy import copy
+from datetime import timezone
+import multiprocessing
+from multiprocessing import Process  # Pool
+import tarfile
+from glob import glob
+import numpy as np
+import pandas as pd
+from tqdm import tqdm
+from PyPDF2 import PdfFileMerger
+from configobj import ConfigObj
+import posconstants as pc
+import psycopg2
+import matplotlib
+# matplotlib.use('pdf')
+import matplotlib.pyplot as plt
+from matplotlib.dates import DateFormatter
+# plt.ioff()  # turn off interactive mode, doesn't work in matplotlib2
+plt.rcParams.update({'font.family': 'serif',
+                     'mathtext.fontset': 'cm'})
+Circle = matplotlib.patches.Circle
+idx = pd.IndexSlice
+np.rms = lambda x: np.sqrt(np.mean(np.square(x)))
+np.nanrms = lambda x: np.sqrt(np.nanmean(np.square(x)))
+# sys.path.append(os.path.abspath('.'))
+
+
+class FPTestData:
+    ''' data will be saved in:
+            /xytest_data/{time}-{test_name}/PC{pcid}/*.*
+    '''
+
+    log_formatter = logging.Formatter(  # log format for each line
+        fmt='%(asctime)s %(name)s [%(levelname)s]: %(message)s',
+        datefmt=pc.timestamp_format)
+
+    def __init__(self, test_name, test_cfg=None, fvc_collector=None):
+
+        self.test_name = test_name
+        if test_cfg is None:  # for calibration scripts
+            self.test_cfg = ConfigObj()
+        else:  # for xy accuracy test
+            self.test_cfg = test_cfg
+            self.anticollision = test_cfg['anticollision']
+            self.num_corr_max = test_cfg['num_corr_max']
+        self.pcids = [  # validate string pcid sections and create list
+            int(key) for key in test_cfg.keys() if len(key) == 2
+            and key.isdigit() and (test_cfg[key]['mode'] is not None)]
+        for pcid in self.test_cfg.sections:  # convert pcid to int now
+            self.test_cfg.rename(pcid, int(pcid))
+        self._init_loggers()  # also create product dir for all files
+        self.logger.info([f'petalconstants.py version: {pc.code_version}',
+                          f'Saving to directory: {self.dir}',
+                          f'Anticollision mode: {self.anticollision}'])
+        if fvc_collector is not None:
+            self.fvc_collector = fvc_collector
+
+    def set_dirs(self, exposure_id):
+        self.filename = f'{pc.filename_timestamp_str_now()}-{self.test_name}'
+        self.test_cfg.filename = self.filename
+        self.dir = os.path.join(pc.dirs['kpno'], pc.dir_date_str_now(),
+                                exposure_id)
+        self.dirs = {pcid: os.path.join(self.dir, f'pc{pcid:02}')
+                     for pcid in self.pcids}
+
+    def _init_loggers(self):
+        self.logs = {}  # set up log files and loggers for each petal
+        self.log_paths = {}
+        self.loggers = {}
+        for pcid in self.pcids:
+            self.log_paths[pcid] = os.path.join(self.dirs[pcid],
+                                                f'pc{pcid:02}_realtime.log')
+            # ensure save directory and log file exist if they don't already
+            os.makedirs(self.dirs[pcid], exist_ok=True)
+            open(self.log_paths[pcid], 'a').close()
+            # create virtual file object for storing log entries
+            # using stringio because it supports write() and flush()
+            log = io.StringIO(newline='\n')
+            # craete a new logger for each petal by unique logger name
+            logger = logging.getLogger(f'PC{pcid:02}')
+            logger.handlers = []  # clear handlers that might exisit already
+            logger.setLevel(logging.DEBUG)  # log everything, DEBUG level up
+            fh = logging.FileHandler(self.log_paths[pcid],
+                                     mode='a', encoding='utf-8')
+            sh = logging.StreamHandler(stream=log)  # pseudo-file handler
+            ch = logging.StreamHandler()  # console handler, higher log level
+            ch.setLevel(logging.INFO)  # only stdout INFO or more severe logs
+            fh.setFormatter(self.log_formatter)
+            sh.setFormatter(self.log_formatter)
+            ch.setFormatter(self.log_formatter)
+            logger.addHandler(fh)
+            logger.addHandler(sh)
+            logger.addHandler(ch)
+            logger.info(f'Logger initialised for test: {self.test_name}, '
+                        f'petal: PC{pcid:02d}')
+            # write configs to logs
+            if self.petal_cfgs is not None:  # dump petal cfg to petal logger
+                self._log_cfg(logger.debug, self.petal_cfgs[pcid])
+            self._log_cfg(logger.debug, self.test_cfg)
+            self.logs[pcid] = log  # assign logs and loggers to attributes
+            self.loggers[pcid] = logger
+        self.logger = self.BroadcastLogger(self.pcids, self.loggers)
+
+    def print(self, string, pcid=None):
+        assert type(string) is str
+        if pcid is None:
+            if hasattr(self, 'logger'):
+                self.logger.info(string)
+            else:
+                print(string)
+        else:
+            if hasattr(self, 'loggers'):
+                self.loggers[pcid].info(string)
+            else:
+                print(string)
+
+    @staticmethod
+    def _log_cfg(printfunc, config):
+        '''ConfigObj module has an outstanding bug that hasn't been fixed.
+        It can only write to real files and not in-memory virtual viles
+        that are newer io.StringIO objects.
+        it also only writes bytes (binary b strings), not unicode strings.
+        a log file needs a unicode stream that is io.StringIO.
+        so we have to write by lines here to extract each line as text.
+        also loggers only accept one line of string at a time.
+        note ConfigObj.write() only spits out strings when filename is None
+        '''
+        configcopy = copy(config)
+        configcopy.filename = None
+        printfunc(f'=== Config file dump: {config.filename} ===')
+        for line in configcopy.write():
+            printfunc(line.decode('utf_8'))  # convert byte str to str
+        printfunc(f'=== End of config file dump: {config.filename} ===')
+
+    class BroadcastLogger:
+        '''must call methods below for particular logger levels below
+        input message can be a string of list of strings
+        msg will be broadcasted to all petals
+        '''
+        def __init__(self, pcids, loggers):
+            self.pcids = pcids
+            self.loggers = loggers
+
+        def _log(self, msg, lvl):  # reserved for in-class use, don't call this
+            if type(msg) is list:
+                list(map(partial(self._log, lvl=lvl), msg))
+            elif type(msg) is str:
+                for pcid in self.pcids:
+                    self.loggers[pcid].log(lvl, msg)
+            else:
+                raise Exception('Wrong message data type sent to logger')
+
+        def critical(self, msg):
+            self._log(msg, 50)
+
+        def error(self, msg):
+            self._log(msg, 40)
+
+        def warning(self, msg):
+            self._log(msg, 30)
+
+        def info(self, msg):
+            self._log(msg, 20)
+
+        def debug(self, msg):
+            self._log(msg, 10)
+
+    def initialise_movedata(self, posids, n_targets):
+        '''initialise column names for move data table for each positioner
+        existing attributes required (see xytest.py):
+            self.pcids
+        '''
+        # build column names and data types, all in petal-local flatXY CS
+        cols0 = ['timestamp', 'cycle', 'move_log']
+        dtypes0 = ['datetime64[ns]', np.uint64, str]
+        cols1 = ['target_x', 'target_y']
+        dtypes1 = [np.float64] * len(cols1)
+        cols2_base = ['meas_q', 'meas_s', 'meas_x', 'meas_y',
+                      'err_x', 'err_y', 'err_xy',
+                      'pos_int_t', 'pos_int_p', 'pos_flag', 'pos_status']
+        cols2 = []  # add suffix for base column names corrective moves
+        for field, i in product(cols2_base, range(self.num_corr_max+1)):
+            cols2.append(f'{field}_{i}')
+        cols = cols0 + cols1 + cols2  # list of all columns
+        dtypes2 = [np.float64] * (len(cols2) - 2) + [np.int64, str]
+        dtypes = dtypes0 + dtypes1 + dtypes2
+        data = {col: pd.Series(dtype=dt) for col, dt in zip(cols, dtypes)}
+        # build multi-level index
+        iterables = [np.arange(self.ntargets), posids]
+        names = ['target_no', 'DEVICE_ID']
+        index = pd.MultiIndex.from_product(iterables, names=names)
+        self.movedf = pd.DataFrame(data=data, index=index)
+        # write pcid column to movedf
+        self.movedf = self.movedf.merge(self.posdf['PCID'].reset_index(),
+                                        on='DEVICE_ID', right_index=True)
+        self.logger.info(f'Move data table initialised '
+                         f'for {len(self.posids)} positioners.')
+
+    def read_telemetry(self):
+        try:
+            conn = psycopg2.connect(host="desi-db", port="5442",
+                                    database="desi_dev",
+                                    user="desi_reader", password="reader")
+            self.telemetry = pd.read_sql_query(  # get temperature data
+                f"""SELECT * FROM pc_telemetry_can_all
+                    WHERE time >= '{self.t_i.astimezone(timezone.utc)}'
+                    AND time < '{self.t_f.astimezone(timezone.utc)}'""",
+                conn).sort_values('time')  # posfid_temps, time, pcid
+            self.print(f'{len(self.telemetry)} entries from telemetry DB '
+                       f'between {self.t_i} and {self.t_f} loaded')
+            self.db_telemetry_available = True
+        except Exception:
+            self.db_telemetry_available = False
+
+    @staticmethod
+    def grade_pos(err_0_max, err_corr_max, err_corr_rms,
+                  err_corr_95p_max, err_corr_95p_rms):
+        '''these criteria were set by UMich lab tests, all in microns
+        '''
+        if np.any(np.isnan([err_0_max, err_corr_max, err_corr_rms,
+                  err_corr_95p_max])):
+            return pc.grades[-1]
+        if (err_0_max <= 100) & (err_corr_max <= 15) & (err_corr_rms <= 5):
+            grade = pc.grades[0]
+        elif ((err_0_max <= 250) & (err_corr_max <= 25) & (err_corr_rms <= 10)
+              & (err_corr_95p_max <= 15) & (err_corr_95p_rms <= 5)):
+            grade = pc.grades[1]
+        elif ((err_0_max <= 250) & (err_corr_max <= 50) & (err_corr_rms <= 20)
+              & (err_corr_95p_max <= 25) & (err_corr_95p_rms <= 10)):
+            grade = pc.grades[2]
+        elif ((err_0_max <= 500) & (err_corr_max <= 50) & (err_corr_rms <= 20)
+              & (err_corr_95p_max <= 25) & (err_corr_95p_rms <= 10)):
+            grade = pc.grades[3]
+        else:
+            grade = pc.grades[4]
+        return grade
+
+    def calculate_grades(self):
+        rows = []  # determine performance grade of each positioner one by one
+        for posid in self.posids:
+            pos_data = (self.movedf.loc[idx[:, posid], :]
+                        .reset_index(drop=True).copy())
+            # exclude entries where posflag is not equal to 4, set to nan
+            for i in range(self.num_corr_max+1):
+                mask = pos_data[f'pos_flag_{i}'] != 4
+                pos_data.loc[mask, f'err_xy_{i}'] = np.nan
+            err_0_max = np.max(pos_data['err_xy_0']) * 1000  # max blind err μm
+            err_corr = pos_data[  # select corrective moves only
+                [f'err_xy_{i}' for i in range(1, self.num_corr_max+1)]].values
+            err_corr = err_corr[~np.isnan(err_corr)]  # filter out nan
+            if len(err_corr) == 0:
+                err_corr_max = err_corr_rms = np.nan
+                err_corr_95p_max = err_corr_95p_rms = np.nan
+                grade = 'N/A'
+            else:
+                err_corr_max = np.max(err_corr) * 1000  # μm
+                err_corr_rms = np.rms(err_corr) * 1000  # μm
+                # take reduced sample at 95 percentile, excluding 5% worst pts
+                err_corr_95p = err_corr[
+                    err_corr <= np.percentile(err_corr, 95)]
+                err_corr_95p_max = np.max(err_corr_95p) * 1000  # μm
+                err_corr_95p_rms = np.rms(err_corr_95p) * 1000  # μm
+                grade = self.grade_pos(
+                    err_0_max, err_corr_max, err_corr_rms,
+                    err_corr_95p_max, err_corr_95p_rms)
+            rows.append({'DEVICE_ID': posid,
+                         'err_0_max': err_0_max,  # max blind move xy error
+                         'err_corr_max': err_corr_max,  # max corr move err
+                         'err_corr_rms': err_corr_rms,  # max corr move rms
+                         'err_corr_95p_max': err_corr_95p_max,  # best 95%
+                         'err_corr_95p_rms': err_corr_95p_rms,  # best 95%
+                         'grade': grade})
+        self.gradedf = (pd.DataFrame(rows)
+                        .set_index('DEVICE_ID').join(self.posdf))
+
+    def complete_data(self):
+        self.read_telemetry()
+        self.calculate_grades()
+        masks = []  # get postiioners with abnormal flags
+        for i in range(self.num_corr_max+1):
+            masks.append(self.movedf[f'pos_flag_{i}'] != 4)
+        mask = reduce(lambda x, y: x | y, masks)
+        self.abnormaldf = self.movedf[mask]
+
+    def abnormal_pos_df(self, pcid=None):
+        abnormaldf = self.abnormaldf
+        if pcid is not None:  # then filter out the selected PCID
+            abnormaldf = self.abnormaldf[self.abnormaldf['PCID'] == pcid]
+        posids_abnormal = abnormaldf.index.droplevel(0).unique()
+        rows = []
+        for posid in posids_abnormal:
+            counts_list = []  # counts by submove
+            for i in range(self.num_corr_max+1):
+                counts_list.append(abnormaldf.loc[idx[:, posid], :]
+                                   [f'pos_status_{i}'].value_counts())
+            counts = reduce(lambda x, y: x.add(y, fill_value=0), counts_list)
+            rows.append(counts)
+        df_status = (pd.DataFrame(rows, index=posids_abnormal, dtype=np.int64)
+                     .drop('Normal positioner', axis=1, errors='ignore'))
+        return df_status.fillna(value=0)
+
+    def make_summary_plots(self, n_threads_max=32, make_binder=True, mp=True):
+        n_threads = min(n_threads_max, 2*multiprocessing.cpu_count())
+        pstr = (f'Making summary xyplots with {n_threads} threads on '
+                f'{multiprocessing.cpu_count()} cores for '
+                f'submoves {list(range(self.num_corr_max+1))}...')
+        self.print(pstr)
+        if mp:
+            # the following implementation fails when loggers are present
+            # pbar = tqdm(total=len(self.posids))
+            # def update_pbar(*a):
+            #     pbar.update()
+            # with Pool(processes=n_threads) as p:
+            #     for posid in self.posids:
+            #         p.apply_async(self.make_summary_plot, args=(posid,),
+            #                       callback=update_pbar)
+            #     p.close()
+            #     p.join()
+            pool = []
+            n_started = 0
+            for posid in tqdm(self.posids):
+                np = Process(target=self.make_summary_plot, args=(posid,))
+                if n_started % n_threads_max == 0:  # all cores occupied, wait
+                    [p.join()
+                     for p in pool[n_started-n_threads_max:n_started-1]]
+                np.start()
+                n_started += 1
+                pool.append(np)
+            self.logger.info(
+                f'Waiting for the last MP chunk of {n_threads} to complete...')
+            [p.join() for p in pool[n_started-n_threads_max:-1]]
+        else:
+            for posid in tqdm(self.posids):
+                self.make_summary_plot(posid)
+        if make_binder:
+            if mp:
+                # the following implementation fails when loggers are present
+                # with Pool(processes=n_threads) as p:
+                #     for pcid, n in product(self.pcids,
+                #                            range(self.num_corr_max+1)):
+                #         p.apply_async(self.make_summary_plot_binder,
+                #                       args=(pcid, n))
+                #     p.close()
+                #     p.join()
+                self.logger.info('Last MP chunk completed. '
+                                 'Creating xyplot binders...')
+                for pcid, n in tqdm(product(self.pcids,
+                                    range(self.num_corr_max+1))):
+                    np = Process(target=self.make_summary_plot_binder,
+                                 args=(pcid, n))
+                    np.start()
+                    pool.append(np)
+                [p.join() for p in pool]
+            else:
+                for pcid, n in tqdm(product(self.pcids,
+                                            range(self.num_corr_max+1))):
+                    self.make_summary_plot_binder(pcid, n)
+        return True
+
+    def make_summary_plot(self, posid):  # make one plot for a given posid
+        row = self.posdf.loc[posid]  # row containing calibration values
+        offX, offY = 0, 0
+        pcid, r1, r2, posintT = row[
+            ['PCID', 'LENGTH_R1', 'LENGTH_R2', 'targetable_range_T']]
+        rmin, rmax = r1 - r2, r1 + r2  # min and max patrol radii
+        Tmin, Tmax = np.sort(posintT) + row['OFFSET_T']  # targetable poslocT
+        path = os.path.join(self.dirs[pcid],
+                            '{}_xyplot_submove_{{}}.pdf'.format(posid))
+        title = (f'XY Accuracy Test {self.t_i}\n'
+                 f'Positioner {posid} ({self.ntargets} Targets)')
+        moves = self.movedf.loc[idx[:, posid], :]  # all targets for a posid
+        tgtX, tgtY = moves['target_x'], moves['target_y']  # target obsXY
+        Tmin_line_x = [offX, offX + rmax * np.cos(np.radians(Tmin))]
+        Tmin_line_y = [offY, offY + rmax * np.sin(np.radians(Tmin))]
+        Tmax_line_x = [offX, offX + rmax * np.cos(np.radians(Tmax))]
+        Tmax_line_y = [offY, offY + rmax * np.sin(np.radians(Tmax))]
+        # make one plot for each submove
+        for n in range(self.num_corr_max+1):  # one plot for each submove
+            fig, ax = plt.subplots(figsize=(10, 8))
+            ax.plot(Tmin_line_x, Tmin_line_y, '-', lw=0.5, color='C2',
+                    label=r'$\theta_\mathrm{min}$')  # theta min line
+            ax.plot(Tmax_line_x, Tmax_line_y, '--', lw=0.8, color='C2',
+                    label=r'$\theta_\mathrm{max}$')  # theta max line
+            for r in [rmin, rmax]:  # inner and outer patrol circles
+                c = Circle((offX, offY), r, lw=0.5, color='b', fill=False)
+                ax.add_patch(c)
+            ax.plot(tgtX, tgtY, 'o', ms=4, color='C3', fillstyle='none',
+                    label=r'target $(x, y)$')  # circles for all target points
+            meaX, meaY = moves[f'meas_x_{n}'], moves[f'meas_y_{n}']
+            ax.plot(meaX, meaY, '+', ms=6, mew=1, color='k',
+                    label=r'measured $(x, y)$')  # measured xy for nth move
+            errXY = moves[f'err_xy_{n}'] * 1000  # convert mm to microns
+            for i in range(len(tgtX)):
+                ax.annotate(f'{i+1}', xy=(tgtX[i]-0.2, tgtY[i]), color='C3',
+                            size=6, horizontalalignment='right')
+                ax.annotate(f'{i+1}', xy=(meaX[i]+0.2, meaY[i]), color='k',
+                            size=6, horizontalalignment='left')
+            u = r'$\mathrm{\mu m}$'
+            text = (f'SUBMOVE: {n}\n'  # text box for submove errors
+                    f'error max: {np.max(errXY):6.1f} {u}\n'
+                    f'      rms: {np.rms(errXY):6.1f} {u}\n'
+                    f'      avg: {np.mean(errXY):6.1f} {u}\n'
+                    f'      min: {np.min(errXY):6.1f} {u}')
+            ax.text(0.02, 0.98, text, transform=ax.transAxes,
+                    horizontalalignment='left', verticalalignment='top',
+                    family='monospace', fontsize=10,
+                    bbox={'boxstyle': 'round', 'alpha': 0.8,
+                          'facecolor': 'white', 'edgecolor': 'lightgrey'})
+            ax.grid(linestyle='--')
+            ax.set_aspect('equal')
+            ax.set_title(title)
+            ax.set_xlabel(r'$x/\mathrm{mm}$')
+            ax.set_ylabel(r'$y/\mathrm{mm}$')
+            ax.legend(loc='upper right', fontsize=10)
+            fig.savefig(path.format(n), bbox_inches='tight')
+            pstr = f'saved xyplot: {path.format(n)}'
+            self.print(pstr)
+            plt.close(fig)
+
+    def make_summary_plot_binder(self, pcid, n):
+        template = os.path.join(self.dirs[pcid],
+                                f'*_xyplot_submove_{n}.pdf')
+        paths = sorted(glob(template))
+        assert len(paths) == len(self.posids_pc[pcid]), (
+                f'Length mismatch: {len(paths)} ≠ '
+                f'{len(self.posids_pc[pcid])}')
+        binder = PdfFileMerger()
+        for path in paths:
+            binder.append(path)
+        savepath = os.path.join(
+            self.dirs[pcid],
+            f'{len(paths)}_positioners-xyplot_submove_{n}.pdf')
+        pstr = f'Writing xyplot binder for submove {n}...'
+        self.print(pstr)
+        binder.write(savepath)
+        binder.close()
+        pstr = f'Binder for submove {n} saved to: {savepath}'
+        self.print(pstr)
+
+    def plot_posfid_temp(self, pcid=None):
+
+        def plot_petal(pcid, max_on=True, mean_on=False, median_on=True):
+            query = self.telemetry[self.telemetry['pcid'] == pcid]
+            if max_on:
+                ax.plot(query['time'], query['posfid_temps_max'], '-o',
+                        label=f'PC{pcid:02} posfid max')
+            if mean_on:
+                ax.plot(query['time'], query['posfid_temps_mean'], '-o',
+                        label=f'PC{pcid:02} posfid mean')
+            if median_on:
+                ax.plot(query['time'], query['posfid_temps_median'], '-o',
+                        label=f'PC{pcid:02} posfid median')
+
+        pd.plotting.register_matplotlib_converters()
+        fig, ax = plt.subplots(figsize=(6.5, 3.5))
+        if pcid is None:  # loop through all petals, plot max only
+            for pcid in self.pcids:
+                plot_petal(pcid, max_on=True, mean_on=False, median_on=False)
+        else:  # pcid is an integer
+            plot_petal(pcid)
+
+        ax.legend()
+        ax.xaxis.set_major_formatter(DateFormatter('%H:%M'))
+        ax.xaxis.set_tick_params(rotation=45)
+        ax.set_xlabel('Time (UTC)')
+        ax.set_ylabel('Temperature (°C)')
+        suffix = '' if pcid is None else f'_pc{pcid:02}'
+        fig.savefig(os.path.join(self.dir, 'figures',
+                                 f'posfid_temp{suffix}.pdf'),
+                    bbox_inches='tight')
+
+    @staticmethod
+    def add_hist_annotation(ax):
+        for rect in ax.patches:  # add annotations
+            height = rect.get_height()
+            ax.annotate(f'{int(height)}',
+                        xy=(rect.get_x() + rect.get_width() / 2, height),
+                        xytext=(0, 5),  # vertical offset
+                        textcoords='offset points', size='small',
+                        ha='center', va='bottom')
+        ax.set_ylim([0.1, ax.get_ylim()[1]*3])
+
+    def plot_grade_dist(self, pcid=None):
+        if pcid is None:  # show all positioners tested
+            grade_counts = self.gradedf['grade'].value_counts()
+            ptlstr = 'petals' if len(self.pcids) > 1 else 'petal'
+            title = (
+                f'Overall grade distribution '
+                f'({len(self.posids)} positioners, {len(self.pcids)} '
+                + ptlstr + ')')
+        else:
+            mask = self.gradedf['PCID'] == pcid
+            grade_counts = self.gradedf[mask]['grade'].value_counts()
+            title = (f'PC{pcid:02} grade distribution '
+                     f'({len(self.posids_pc[pcid])} positioners)')
+        for grade in pc.grades:
+            if grade not in grade_counts.index:  # no count, set to zero
+                grade_counts[grade] = 0
+        fig, ax = plt.subplots(figsize=(6.5, 3.5))
+        ax.bar(pc.grades, grade_counts.reindex(pc.grades),
+               log=True, alpha=0.7)
+        ax.set_title(title)
+        self.add_hist_annotation(ax)
+        ax.set_xlabel('Postiioner performance grade')
+        ax.set_ylabel('Count')
+        suffix = '' if pcid is None else f'_pc{pcid:02}'
+        fig.savefig(os.path.join(self.dir, 'figures',
+                                 f'grade_distribution{suffix}.pdf'),
+                    bbox_inches='tight')
+        return grade_counts
+
+    def plot_error_dist(self, pcid=None, grade=None, posids_exclude=None):
+        '''two subplots, left blind moves, right corrective moves'''
+        colours = {grade: f'C{i}' for i, grade in enumerate(pc.grades)}
+        err = self.gradedf  # show all positioners tested by default
+        err = err[err['grade'] != 'N/A']  # filter out N/A grades
+        if pcid is None:
+            ptlstr = 'petals' if len(self.pcids) > 1 else 'petal'
+            posstr = 'positioners' if len(err) > 1 else 'positioner'
+            title = (
+                f'Overall {{}} distribution '
+                f'\n({len(err)} {posstr}, {len(self.pcids)} '
+                + ptlstr + ')')
+        else:  # showing only one petal given pcid
+            err = err[err['PCID'] == pcid]
+            if grade is not None:
+                err = err[err['grade'] == grade]
+            n_pos = len(err)  # n positioners before exclusion
+            if posids_exclude is not None:
+                err = err[~err.index.isin(posids_exclude)]
+            n_outliers = n_pos - len(err)  # after exclusion
+            posstr = 'positioners' if len(err) > 1 else 'positioner'
+            olstr = 'outliers' if n_outliers > 1 else 'outlier'
+            suffix = (f', {n_outliers} {olstr} excluded' if n_outliers > 1
+                      else '')
+            title = (f'PC{pcid:02} {{}} distribution '
+                     f'\n({len(err)} {posstr}{suffix})')
+
+        def plot_error_hist(ax, column_name, cuts, title, vlines=None):
+            grades_present = sorted(err['grade'].unique())
+            if 'N/A' in grades_present:
+                grades_present.remove('N/A')
+            ax.hist([err[err['grade'] == grade][column_name]
+                     for grade in grades_present],
+                    log=True, histtype='bar', stacked=False, alpha=0.7,
+                    color=[colours[grade] for grade in grades_present],
+                    label=[f'Grade {grade}' for grade in grades_present])
+            self.add_hist_annotation(ax)
+            ax.set_ylim(top=2e3)
+            ax.set_title(title)
+            ax.set_xlabel('Error (μm)')
+            ax.set_ylabel('Count')
+            if vlines is not None:
+                for vline in vlines:
+                    ax.axvline(vline)
+            ax.legend()
+            # add text for counts
+            rows = []
+            cuts = (list(cuts) + [err[column_name].max()]
+                    if sorted(cuts)[-1] < err[column_name].max()
+                    else list(cuts))
+            for cut in cuts:
+                rows.append({'Error within (μm)': int(cut),
+                            'Count': int(np.sum(err[column_name] <= cut))})
+            text = pd.DataFrame(rows).to_string(index=False)
+            ax.text(0.7, 0.97, text, ha='right', va='top',
+                    family='monospace', size='small', transform=ax.transAxes,
+                    bbox={'boxstyle': 'round', 'alpha': 0.1,
+                          'facecolor': 'white', 'edgecolor': 'grey'})
+
+        fig, axes = plt.subplots(1, 2, figsize=(11, 4))
+        plot_error_hist(
+            axes[0], 'err_0_max', [0, 100, 200, 300, 400, 500, 1000],
+            title.format('max blind move error'))
+        plot_error_hist(
+            axes[1], 'err_corr_rms', [0, 5, 10, 20, 30, 50, 100, 200],
+            title.format('rms corrective move error'))
+        plt.tight_layout()
+        suffix1 = '' if pcid is None else f'_pc{pcid:02}'
+        suffix2 = '' if grade is None else f'_grade_{grade}'.lower()
+        fig.savefig(os.path.join(self.dir, 'figures',
+                                 f'error_distribution{suffix1}{suffix2}.pdf'),
+                    bbox_inches='tight')
+
+    def plot_error_heatmaps(self, pcid, posids_exclude=None):
+        # load nominal theta centres for plotting in local ptlXYZ
+        path = os.path.join(
+            os.getenv('PLATE_CONTROL_DIR',
+                      '/software/products/plate_control-trunk'),
+            'petal', 'positioner_locations_0530v14.csv')
+        ptlXYZ_df = pd.read_csv(path,
+                                usecols=['device_location_id', 'X', 'Y', 'Z'],
+                                index_col='device_location_id')
+        ptlXYZ_df.index.rename('device_loc', inplace=True)
+        gradedf = self.gradedf[self.gradedf['PCID'] == pcid]
+        n_outliers = 0
+        if posids_exclude is not None:
+            gradedf = gradedf[~gradedf.index.isin(posids_exclude)]
+            n_outliers = len(posids_exclude)
+
+        def plot_error_heatmap(ax, column_name, vmin, vmax, title):
+            # plot all empty circles
+            ax.scatter(ptlXYZ_df['X'], ptlXYZ_df['Y'],
+                       marker='o', facecolors='none', edgecolors='grey',
+                       s=45, lw=0.8)
+            hm = ax.scatter(gradedf['OFFSET_X'], gradedf['OFFSET_Y'],
+                            c=gradedf[column_name], cmap='plasma',
+                            marker='o', s=36, vmin=vmin, vmax=vmax)
+            ax.set_aspect('equal')
+            ax.set_xlabel('x (mm)')
+            ax.set_title(title)
+            return hm
+
+        fig, axes = plt.subplots(1, 2, figsize=(12, 5), sharey=True)
+        col_names = ['err_0_max', 'err_corr_rms']
+        move_names = ['max blind move', 'rms corrective move']
+        vmin = gradedf[col_names].min().min()
+        vmax = gradedf[col_names].max().max()
+        for col_name, move_name, ax in zip(col_names, move_names, axes):
+            olstr = 'outliers' if n_outliers > 1 else 'outlier'
+            title = (
+                f'PC{pcid:02} {move_name} error map\n({len(gradedf)} '
+                f'positioners, {n_outliers} {olstr} excluded)')
+            hm = plot_error_heatmap(ax, col_name, vmin, vmax, title)
+        axes[0].set_ylabel('y (mm)')
+        fig.subplots_adjust(wspace=0)
+        cbar_ax = fig.add_axes([0.91, 0.225, 0.01, 0.555])
+        fig.colorbar(hm, cax=cbar_ax)
+        fig.savefig(os.path.join(self.dir, 'figures',
+                                 f'{pcid}_error_heatmaps.pdf'),
+                    bbox_inches='tight')
+
+    def export_data_logs(self):
+        '''must have writte self.posids_pc, a dict keyed by pcid'''
+        self.movedf.to_pickle(os.path.join(self.dir, 'movedf.pkl.gz'),
+                              compression='gzip')
+        self.movedf.to_csv(os.path.join(self.dir, 'movedf.csv'))
+        self.logger.info(f'Positioner move data written to: {self.dir}')
+        self.gradedf.to_pickle(os.path.join(self.dir, 'gradedf.pkl.gz'),
+                               compression='gzip')
+        self.gradedf.to_csv(os.path.join(self.dir, 'gradedf.csv'))
+        self.logger.info(f'Positioner grades written to: {self.dir}')
+        for pcid in self.pcids:
+            def makepath(name): return os.path.join(self.dirs[pcid], name)
+            for posid in self.posids_pc[pcid]:  # write move data csv
+                df_pos = self.movedf.loc[idx[:, posid], :].droplevel(1)
+                df_pos.to_pickle(makepath(f'{posid}_df.pkl.gz'),
+                                 compression='gzip')
+                df_pos.to_csv(makepath(f'{posid}_df.csv'))
+            with open(makepath(f'pc{pcid:02}_export.log'), 'w') as handle:
+                self.logs[pcid].seek(0)
+                shutil.copyfileobj(self.logs[pcid], handle)  # save logs
+            self.loggers[pcid].info('Petal move data written to: '
+                                    f'{self.dirs[pcid]}')
+
+    def dump_as_one_pickle(self):
+        del self.logger
+        del self.loggers
+        with open(os.path.join(self.dir, 'data_dump.pkl'), 'wb') as handle:
+            pickle.dump(self, handle, protocol=pickle.HIGHEST_PROTOCOL)
+
+    def generate_report(self):
+        # define input and output paths for pweave
+        self.print('Generating xy accuracy test report...')
+        path_output = os.path.join(self.dir,
+                                   f'{self.filename}-xytest_report.html')
+        with open(os.path.join(pc.dirs['xytest_data'], 'pweave_test_src.txt'),
+                  'w') as h:
+            h.write(os.path.join(self.dir, 'data_dump.pkl'))
+        # add sections for each pcid to markdown document
+        shutil.copyfile('xytest_report_master.pmd', 'xytest_report.pmd')
+        with open('xytest_report_master_petal.pmd', 'r') as h:
+            petal_section = h.read()
+        ptlstr = 'petals' if len(self.pcids) > 1 else 'petal'
+        if hasattr(self, 'posids_disabled'):
+            posid_section = '''
+#### Appendix: complete list of positioners tested for <%=len(data.pcids)%> {0}
+``<%=sorted(set(data.posids) | data.posids_disabled)%>``
+        '''.format(ptlstr)
+        else:
+            posid_section = '''
+#### Appendix: complete list of positioners tested for <%=len(data.pcids)%> {0}
+``<%=data.posids%>``
+        '''.format(ptlstr)
+        with open('xytest_report.pmd', 'a+') as h:
+            for pcid in self.pcids:
+                h.write(petal_section.format(pcid))
+                h.write(posid_section)
+        subprocess.call(['pweave', 'xytest_report.pmd',
+                         '-f', 'pandoc2html', '-o', path_output])
+
+    def make_archive(self):
+        path = os.path.join(self.dir, f'{os.path.basename(self.dir)}.tar.gz')
+        with tarfile.open(path, 'w:gz') as arc:  # ^tgz doesn't work properly
+            arc.add(self.dir, arcname=os.path.basename(self.dir))
+        self.print(f'Test data archived: {path}')
+        return path
+
+    def generate_xyaccuracy_test_products(self):
+        self.complete_data()
+        self.export_data_logs()
+        self.make_summary_plots()  # plot for all positioners by default
+        self.dump_as_one_pickle()  # loggers lost as they cannot be serialised
+        if shutil.which('pandoc') is None:
+            self.print('You must have a complete installation of pandoc '
+                       'and/or TexLive. Skipping test report generation...')
+        else:
+            self.generate_report()  # requires pickle
+        self.make_archive()
+
+
+if __name__ == '__main__':
+
+    '''load the dumped pickle file as follows, protocol is auto determined'''
+    folders = [  #'20191021T154939-0700-petal3_can10',
+               # '20191024T150231-0700-petal9',
+               # '20191031T150117-0700-petal0_can1011',
+               # '20191106T100257-0700-petal0_can1011',
+               # '20191107T114725-0700-petal0_short',
+               # '20191112T191119-0700-petal0_full'
+               # '20191113T143453-0700-cmx_psf-3',
+               # '20191113T145131-0700-cmx_psf-4',
+               # '20191113T151057-0700-cmx_psf-1',
+               # '20191113T153032-0700-cmx_psf-2',
+               # '20191113T191026-0700-cmx_dither',
+               # '20191113T191844-0700-cmx_dither',
+               # '20191113T192440-0700-cmx_dither',
+               # '20191113T203313-0700-petal2_full',
+               # '20191113T204603-0700-petal2_full',
+               # '20191115T155812-0700-petal9_full',
+               # '20191116T184321-0700-cmx_dither_petal0_63064',
+               # '20191116T185036-0700-cmx_dither_petal0_63064',
+               # '20191122T165937-0700-cmx_dither_63038_petal2',
+               # '20191122T171101-0700-cmx_dither_63068_petal0',
+               # '20191125T150043-0700-petal7_full',
+               # '20191202T183110-0700-xytest_ptl0_dec02_2019',
+               # '20191203T171232-0700-petal0_full_32disabled',
+               # '20191204T113752-0700-petal4_full',
+               # '20191204T143117-0700-petal2_full_25disabled',
+               '20191204T165915-0700-petal9_full_28disabled']
+    for dir_name in folders:
+        try:
+            # dir_name = '20191115T155812-0700-petal9_full'
+            with open(os.path.join(pc.dirs['xytest_data'],
+                                   dir_name, 'data_dump.pkl'),
+                      'rb') as handle:
+                data = pickle.load(handle)
+            # data.make_summary_plots()
+            if shutil.which('pandoc') is not None:
+                data.generate_report()
+            data.make_archive()
+        except Exception as e:
+            print(e)