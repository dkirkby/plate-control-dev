--- conflicted
+++ resolved
@@ -54,24 +54,14 @@
         https://desi.lbl.gov/svn/code/focalplane/fp_settings/hwsetups/
         https://desi.lbl.gov/svn/code/focalplane/fp_settings/test_settings/
         """
-<<<<<<< HEAD
-        # self.data.test_cfg = xytest_cfg
         self.data = XYTestData(test_name, test_cfg=test_cfg)
         self.loggers = self.data.loggers  # use these loggers to write to logs
         self.logger = self.data.logger
         super().__init__(
             printfunc={p: self.loggers[p].info for p in self.data.pcids})
         self.ptlm.participating_petals = [
-            self._pcid2role(p) for p in self.data.pcids]
+            self._pcid2role(pcid) for pcid in self.data.pcids]
         self.data.t_i = pc.now() # set initial time before setting dirs
-=======
-        self.data = XYTestData(test_name, test_cfg=test_cfg)
-        self.loggers = self.data.loggers  # use these loggers to write to logs
-        self.logger = self.data.logger  # broadcast to all petals
-        super().__init__(
-            printfunc={p: self.loggers[p].info for p in self.data.pcids})
-        self.data.t_i = pc.now()  # set initial time before setting dirs
->>>>>>> 94e7a7d2
         self.exp_setup()  # set up exposure ID and product directory
         if 'pause_interval' in test_cfg:  # override default pecs settings
             self.logger.info(
@@ -88,7 +78,6 @@
         self.logger.debug(f'Test targets:\n{self.data.targets_pos}')
         self.data.initialise_movedata(self.data.posids, self.data.ntargets)
 
-<<<<<<< HEAD
     def _pcid2role(self, pcid):
         return f'PETAL{pcid}'
 
@@ -99,15 +88,6 @@
             else:
                 pass
         return None  # nothing matches
-=======
-    def _lookup_pcid(self, posid):
-        for pcid, posids in self.data.posids_pc.items():
-            if posid in posids:
-                return pcid
-            else:
-                pass
-        return None
->>>>>>> 94e7a7d2
 
     def _get_pos_info(self):
         '''get enabled positioners, according to given posids or busids
@@ -161,8 +141,7 @@
             self.data.petal_locs += self.data.petal_locs_pc[pcid]
             self.data.device_locs += self.data.device_locs_pc[pcid]
             # add to existing positioner index table, first calibration values
-<<<<<<< HEAD
-            l1['PCID'] = pcid  # add pcid as string column
+            l1['PCID'] = pcid  # add pcid as a column
             l1s[pcid] = l1
         ret1 = self.ptlm.get_pos_vals(keys, self.data.posids)
         # read posmodel properties, for now just targetable_range_T
@@ -175,15 +154,6 @@
             calib = ret1[role].set_index('DEVICE_ID')
             posprop = ret2[role].set_index('DEVICE_ID')
             self.loggers[pcid].debug(f'Calibration read:\n{calib.to_string()}')
-=======
-            l1['PCID'] = pcid  # add pcid as a column
-            ret1 = (self.ptls[pcid].get_pos_vals(keys, posids)
-                    .set_index('DEVICE_ID'))
-            self.loggers[pcid].debug(f'Calibration read:\n{ret1.to_string()}')
-            # read posmodel properties, for now just targetable_range_T
-            ret2 = (self.ptls[pcid].get_posmodel_prop(props, posids)
-                    .set_index('DEVICE_ID'))
->>>>>>> 94e7a7d2
             self.loggers[pcid].debug(f'PosModel properties read:\n'
                                      f'{posprop.to_string()}')
             dfs.append(l1s[pcid].join(calib).join(posprop))
@@ -290,22 +260,11 @@
         self.data.t_f = pc.now()
         self.data.delta_t = self.data.t_f - self.data.t_i
         self.logger.info(f'Test complete, duration {self.data.delta_t}.')
-<<<<<<< HEAD
-        # try:
-        #     for pcid in self.data.pcids:
-        #         role = self._pcid2role(pcid)
-        #         stats = self.ptlm.app_get('schedule_stats',
-        #                                   participating_petals=role)[role]
-        #         stats.save()
-        # except Exception:
-        #     self.logger.warning('Call to schedule_stats.save() failed')
-=======
         try:
             for pcid in self.data.pcids:
                 self.ptls[pcid].schedule_stats.save()
-        except Exception:
-            self.logger.debug('Call to schedule_stats.save() failed')
->>>>>>> 94e7a7d2
+        except Exception as e:
+            self.logger.debug(f'Call to schedule_stats.save() failed: {e}')
 
     def record_basic_move_data(self, i):
         self.logger.info('Recording basic move data for new xy target...')
@@ -457,28 +416,16 @@
                     self.data.posids_disabled |= set(disabled)
                     self.data.posids_disabled_pc[pcid] |= set(disabled)
             else:
-<<<<<<< HEAD
-                self.loggers[pcid].info(
-                    f'All {len(posids)} requested positioners measured by FVC.')
-=======
                 self.loggers[pcid].info(f'All {len(posids)} requested '
                                         'positioners measured by FVC.')
->>>>>>> 94e7a7d2
 
     def update_calibrations(self, measured_QS):  # test and update TP here
         self.logger.info('Testing and updating posintTP...')
-        posids = set(self.data.posids).intersection(
-            set(measured_QS.index))  # only update measured, valid posid
+        posids = set(self.data.posids) & set(measured_QS.index)
         df = measured_QS.loc[posids].reset_index()
         assert ('Q' in df.columns and 'S' in df.columns), f'{df.columns}'
         updates = self.ptlm.test_and_update_TP(df)
-        print(type(updates))
-        #assert isinstance(updates, pd.core.frame.DataFrame), (
-        #    f'Exception calling test_and_update_TP, returned:\n')
-        #    f'{updates}')
-        # updates should be dict
-        for pcid in self.data.pcids:
-<<<<<<< HEAD
+        for pcid in self.data.pcids:
             self.loggers[pcid].debug(
                 f'test_and_update_TP returned:\n'
                 f'{updates[self._pcid2role(pcid)].to_string()}')
@@ -486,35 +433,13 @@
     def record_measurement(self, measured_QS, i, n):
         for posid in measured_QS.index:
             if self._lookup_pcrole(posid) is None:  # keep only selected posids
-=======
-            posids = set(self.data.posids_pc[pcid]).intersection(
-                set(measured_QS.index))  # only update measured, valid posid
-            df = measured_QS.loc[posids].reset_index()
-            assert ('Q' in df.columns and 'S' in df.columns), f'{df.columns}'
-            updates = self.ptls[pcid].test_and_update_TP(df)
-            assert isinstance(updates, pd.core.frame.DataFrame), (
-                f'Exception calling test_and_update_TP, returned:\n'
-                f'{updates}')
-            self.loggers[pcid].debug(f'test_and_update_TP returned:\n'
-                                     f'{updates.to_string()}')
-
-    def record_measurement(self, measured_QS, i, n):
-        for posid in measured_QS.index:
-            if self._lookup_pcid(posid) is None:  # keep only selected posids
->>>>>>> 94e7a7d2
                 measured_QS.drop(posid, inplace=True)
         QS = measured_QS[['Q', 'S']].values.T  # 2 x N array
         poslocXY = np.zeros(QS.shape)  # empty array
         for j, posid in enumerate(measured_QS.index):
-<<<<<<< HEAD
             role = self._lookup_pcrole(posid)
             poslocXY[:, j] = self.ptlm.postrans(
-                posid, 'QS_to_poslocXY', QS[:, j],
-                participating_petals=role)
-=======
-            poslocXY[:, j] = self.ptls[self._lookup_pcid(posid)].postrans(
-                posid, 'QS_to_poslocXY', QS[:, j])
->>>>>>> 94e7a7d2
+                posid, 'QS_to_poslocXY', QS[:, j], participating_petals=role)
         new = pd.DataFrame({f'meas_q_{n}': QS[0, :],
                             f'meas_s_{n}': QS[1, :],
                             f'meas_x_{n}': poslocXY[0, :],
