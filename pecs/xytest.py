--- conflicted
+++ resolved
@@ -7,13 +7,7 @@
 import os
 import numpy as np
 import pandas as pd
-# from multiprocessing import Queue, Process
 from configobj import ConfigObj
-<<<<<<< HEAD
-from tqdm import tqdm
-=======
-# from tqdm import tqdm
->>>>>>> 8dd4bf02
 import posconstants as pc
 from pecs import PECS
 from fptestdata import FPTestData
@@ -64,21 +58,16 @@
         self.data = FPTestData(test_name, test_cfg=test_cfg)
         self.loggers = self.data.loggers  # use these loggers to write to logs
         self.logger = self.data.logger
-        # pcids are just ints now, DB and DOS have forced the conversion
-<<<<<<< HEAD
-        #printfuncs = {p: self.loggers[p].info for p in self.data.pcids}
-        super().__init__(printfunc=self._printfuncs)
-        self.ptlm.participating_petals = [self._pcid2role(p) for p in self.data.pcids]
-=======
-        printfuncs = {p: self.loggers[p].info for p in self.data.pcids}
-        super().__init__(printfunc=printfuncs)
+        super().__init__(
+            printfunc={p: self.loggers[p].info for p in self.data.pcids})
+        self.ptlm.participating_petals = [
+            self._pcid2role(p) for p in self.data.pcids]
+        self.exp_setup()  # set up exposure ID and product directory
         if 'pause_interval' in test_cfg:  # override default pecs settings
             self.logger.info(
                 f"Overriding default pause interval {self.pause_interval} s"
                 f"with {test_cfg['pause_interval']} s")
             self.pause_interval = test_cfg['pause_interval']
-        self.exp_setup()  # set up exposure ID and product directory
->>>>>>> 8dd4bf02
         self._get_pos_info()
         self.generate_targets()  # generate local targets or load from file
         self.logger.info([
@@ -88,23 +77,17 @@
             f'Num of local targets: {self.data.ntargets}'])
         self.logger.debug(f'Test targets:\n{self.data.targets_pos}')
         self.data.initialise_movedata(self.data.posids, self.data.ntargets)
-<<<<<<< HEAD
-        self.run_xyaccuracy_test(
-            disable_unmatched=self.data.test_cfg['disable_unmatched'])
-        self.data.finish_xyaccuracy_test_products()
-
-    def _printfuncs(self, msg):
-        for p in self.data.pcids():
-            self.loggers[p].info(msg)
 
     def _pcid2role(self, pcid):
-        return 'PETAL' + str(int(pcid))
+        return f'PETAL{pcid}'
 
     def _lookup_pcrole(self, posid):
         for pcid, posids in self.data.posids_pc.items():
-            return self._pcid2role(pcid) if posid in posids else None
-=======
->>>>>>> 8dd4bf02
+            if posid in posids:
+                return self._pcid2role(pcid)
+            else:
+                pass
+        return None  # nothing matches
 
     def _get_pos_info(self):
         '''get enabled positioners, according to given posids or busids
@@ -122,44 +105,27 @@
         self.data.posids_pc = {}
         self.data.posids_disabled = set()
         self.data.posids_disabled_pc = {}
-<<<<<<< HEAD
         self.data.petal_locs = []
         self.data.petal_locs_pc = {}
         self.data.device_locs = []
         self.data.device_locs_pc = {}
         pos_all = self.ptlm.get_positioners(enabled_only=False)
         pos_en = self.ptlm.get_positioners(enabled_only=True)
-        dfs = []
         l1s = {}
         for pcid in self.data.pcids:
             self.data.posids_disabled_pc[pcid] = set()
             mode = self.data.test_cfg[pcid]['mode']
-            role = self._pcid2role(pcid) # petalman returns dict keyed by role
-=======
-        dfs = []
-        for pcid in self.data.pcids:  # fast enough, no need to parallelise
-            self.data.posids_disabled_pc[pcid] = set()
-            mode = self.data.test_cfg[pcid]['mode']
-            ptl = self.ptls[pcid]  # use as a PetalApp instance, pcid is int
->>>>>>> 8dd4bf02
+            role = self._pcid2role(pcid)  # petalman returns dict keyed by role
             if mode == 'all':
                 l0 = pos_all[role]
                 l1 = pos_en[role]
             elif mode == 'pos':
                 l0 = self.data.test_cfg[pcid]['posids']
-<<<<<<< HEAD
                 l1 = pos_en[role][pos_en[role]['DEVICE_ID'].isin(l0)]
             elif mode == 'can':
                 busids = self.data.test_cfg[pcid]['busids']
                 l0 = pos_all[role][pos_all[role]['BUS_ID'].isin(busids)]
                 l1 = pos_en[role][pos_en[role]['BUS_ID'].isin(busids)]
-=======
-                l1 = ptl.get_positioners(enabled_only=True, posids=l0)
-            elif mode == 'can':
-                busids = self.data.test_cfg[pcid]['busids']
-                l0 = ptl.get_positioners(enabled_only=False, busids=busids)
-                l1 = ptl.get_positioners(enabled_only=True, busids=busids)
->>>>>>> 8dd4bf02
             Nr = len(l0)  # number of requested positioners
             Ne = len(l1)  # nubmer of returned enabled postiioners
             Nd = Nr - Ne  # number of disabled positioners, inferred
@@ -168,41 +134,27 @@
                 'Numbers of enabled, disabled, and total positioners: '
                 f'{Ne} + {Nd} = {Ne + Nd}')
             l1 = l1.set_index('DEVICE_ID').sort_index()  # sorted within ptl
-            self.data.posids_pc[pcid] = posids = l1.index.tolist()
-<<<<<<< HEAD
-            self.data.petal_locs_pc[pcid] = petallocs = list(l1['PETAL_LOC'])
-            self.data.device_locs_pc[pcid] = devlocs = list(l1['DEVICE_LOC'])
-=======
->>>>>>> 8dd4bf02
-            self.data.posids += posids
-            self.data.petal_locs += petallocs
-            self.data.device_locs += devlocs
+            self.data.posids_pc[pcid] = l1.index.tolist()
+            self.data.petal_locs_pc[pcid] = list(l1['PETAL_LOC'])
+            self.data.device_locs_pc[pcid] = list(l1['DEVICE_LOC'])
+            self.data.posids += self.data.posids_pc[pcid]
+            self.data.petal_locs += self.data.petal_locs_pc[pcid]
+            self.data.device_locs += self.data.device_locs_pc[pcid]
             # add to existing positioner index table, first calibration values
             l1['PCID'] = pcid  # add pcid as string column
-<<<<<<< HEAD
             l1s[pcid] = l1
-        ret1 = self.ptlm.get_pos_vals(keys, posids)
+        ret1 = self.ptlm.get_pos_vals(keys, self.data.posids)
         # read posmodel properties, for now just targetable_range_T
-        ret2 = self.ptlm.get_posmodel_prop(props, posids)
-        for pcid in self.data.pcids:
-            ptl = self._pcid2role(pcid)
-            calib = ret1[ptl].set_index('DEVICE_ID')
-            posprop = ret2[ptl].set_index('DEVICE_ID')
+        ret2 = self.ptlm.get_posmodel_prop(props, self.data.posids)
+        dfs = []
+        for pcid in self.data.pcids:
+            role = self._pcid2role(pcid)
+            calib = ret1[role].set_index('DEVICE_ID')
+            posprop = ret2[role].set_index('DEVICE_ID')
             self.loggers[pcid].debug(f'Calibration read:\n{calib.to_string()}')
             self.loggers[pcid].debug(f'PosModel properties read:\n'
                                      f'{posprop.to_string()}')
             dfs.append(l1s[pcid].join(calib).join(posprop))
-=======
-            ret1 = (self.ptls[pcid].get_pos_vals(keys, posids)
-                    .set_index('DEVICE_ID'))
-            self.loggers[pcid].debug(f'Calibration read:\n{ret1.to_string()}')
-            # read posmodel properties, for now just targetable_range_T
-            ret2 = (self.ptls[pcid].get_posmodel_prop(props, posids)
-                    .set_index('DEVICE_ID'))
-            self.loggers[pcid].debug(f'PosModel properties read:\n'
-                                     f'{ret2.to_string()}')
-            dfs.append(l1.join(ret1).join(ret2))
->>>>>>> 8dd4bf02
         self.data.posdf = pd.concat(dfs)
 
     @staticmethod
@@ -304,19 +256,14 @@
         self.data.t_f = pc.now()
         self.data.delta_t = self.data.t_f - self.data.t_i
         self.logger.info(f'Test complete, duration {self.data.delta_t}.')
-        try:
-            for pcid in self.data.pcids:
-<<<<<<< HEAD
-                role = self._pcid2role(pcid)
-                stats = self.ptlm.app_get('schedule_stats',
-                                          participating_petals=role)[role]
-                stats.save()
-=======
-                self.ptls[pcid].schedule_stats.save()
->>>>>>> 8dd4bf02
-        except (NameError, AttributeError):
-            self.logger.warning('Call to schedule_stats.save() failed')
-        # self.illuminator.set(led=led_initial)  # restore initial LED state
+        # try:
+        #     for pcid in self.data.pcids:
+        #         role = self._pcid2role(pcid)
+        #         stats = self.ptlm.app_get('schedule_stats',
+        #                                   participating_petals=role)[role]
+        #         stats.save()
+        # except Exception:
+        #     self.logger.warning('Call to schedule_stats.save() failed')
 
     def record_basic_move_data(self, i):
         self.logger.info('Recording basic move data for new xy target...')
@@ -325,38 +272,17 @@
         movedf.loc[idx[i, :], 'timestamp'] = pc.now()
         movedf.loc[idx[i, :], 'move_log'] = (
             f'xytest: {i}th target; check posmoveDB.')
-<<<<<<< HEAD
         cycles_dict = self.ptlm.get_pos_vals(['TOTAL_MOVE_SEQUENCES'],
                                              self.data.posids)
         for pcid in self.data.pcids:
-            role = self._pcid2role(pcid)
-            cycles = (cycles_dict[role]
-=======
-        for pcid in self.data.pcids:
-            ptl, posids = self.ptls[pcid], self.data.posids_pc[pcid]
-            cycles = (ptl.get_pos_vals(['TOTAL_MOVE_SEQUENCES'], posids)
->>>>>>> 8dd4bf02
+            cycles = (cycles_dict[self._pcid2role(pcid)]
                       .rename(columns={'TOTAL_MOVE_SEQUENCES': 'cycle'}))
             # store other posstate values here
             self._update(cycles.set_index('DEVICE_ID'), i)
 
     def move_measure_petals(self, i, n):
         '''move ten petals once, measure once for the ith target, nth move'''
-<<<<<<< HEAD
         self.move_petals(i, n)
-=======
-        # TODO: parallelise this
-        # ps = []  # MP implementation
-        # for pcid in self.data.pcids:
-        #     p = Process(target=self.move_measure_petal, args=(pcid, i, n))
-        #     ps.append(p)
-        # [p.start() for p in ps]
-        # for p in ps:
-        #     p.join()
-        _ = [self.move_petal(pcid, i, n) for pcid in self.data.pcids]
-        # combine expected QS list for all petals to form a single dataframe
-        # expected_QS = pd.concat(ret)
->>>>>>> 8dd4bf02
         # measure ten petals with FVC at once, FVC after all petals have moved
         _, meapos, _, _ = self.fvc_measure()
         # measured_QS.columns = measured_QS.columns.str.upper()  # rename upper
@@ -364,51 +290,33 @@
                           f'{meapos.reset_index().to_string()}')
         return meapos
 
-<<<<<<< HEAD
     def move_petals(self, i, n):
         movedf = self.data.movedf
         posids = self.data.posids  # all records obey this order
-=======
-    def move_petal(self, pcid, i, n):
-        movedf = self.data.movedf
-        posids = self.data.posids_pc[pcid]  # all records obey this order
-        ptl = self.ptls[pcid]
->>>>>>> 8dd4bf02
         if n == 0:  # blind move, issue cmd in obsXY for easy check with FVC
             self.logger.info(f'Setting up target {i} in poslocXY...')
             movetype, cmd = 'blind', 'poslocXY'
             for posid in posids:  # write targets to move df
-<<<<<<< HEAD
                 # No need to ask all petals to transform one pos
-                ptl = self._lookup_pcrole(posid)
-=======
->>>>>>> 8dd4bf02
+                role = self._lookup_pcrole(posid)
                 if posid not in self.data.targets_pos.keys():
                     continue
                 tgt = self.data.targets_pos[posid][i, :]  # two elements
                 if self.data.target_type == 'poslocTP':
-<<<<<<< HEAD
-                    tgt = self.ptlm.postrans(posid, 'poslocTP_to_poslocXY',
-                               tgt, participating_petals=ptl)[ptl]
+                    tgt = self.ptlm.postrans(
+                        posid, 'poslocTP_to_poslocXY', tgt,
+                        participating_petals=role)[role]
                     posintTP, unreachable = self.ptlm.postrans(
                         posid, 'poslocXY_to_posintTP', tgt, 'targetable',
-                        participating_petals=ptl)[ptl]
-=======
-                    tgt = ptl.postrans(posid, 'poslocTP_to_poslocXY', tgt)
-                    posintTP, unreachable = ptl.postrans(
-                        posid, 'poslocXY_to_posintTP', tgt, 'targetable')
->>>>>>> 8dd4bf02
+                        participating_petals=role)[role]
                     if unreachable:
                         self.logger.warning(f'{posid} unreachable: {posintTP}')
                     else:
                         self.logger.info(f'{posid} reachable: {posintTP}')
                 elif self.data.target_type == 'obsXY':
-<<<<<<< HEAD
-                    tgt = self.ptlm.postrans(posid, 'obsXY_to_poslocXY',
-                               tgt, participating_petals=ptl)[ptl]
-=======
-                    tgt = ptl.postrans(posid, 'obsXY_to_poslocXY', tgt)
->>>>>>> 8dd4bf02
+                    tgt = self.ptlm.postrans(
+                        posid, 'obsXY_to_poslocXY', tgt,
+                        participating_petals=role)[role]
                 elif self.data.target_type == 'poslocXY':
                     pass
                 else:
@@ -436,39 +344,28 @@
                             'X1': tgt[:, 0],  # shape (N_posids, 1)
                             'X2': tgt[:, 1],  # shape (N_posids, 1)
                             'LOG_NOTE': note})
-<<<<<<< HEAD
         for pcid in self.data.pcids:
             self.loggers[pcid].debug(f'Move requests:\n{req.to_string()}')
             self.loggers[pcid].info(f'Moving positioners...')
         self.ptlm.prepare_move(req, anticollision=self.data.anticollision)
         # Execute move returns dict of all individual execute move calls
-        expected_QS = self.ptlm.execute_move(reset_flags=False, return_coord='QS')
-        for pcid in self.data.pcids:
-            self.loggers[pcid].debug('execute_move() returns expected QS:\n'
-                                     + expected_QS[self._pcid2role(pcid)].to_string())
+        expected_QS = self.ptlm.execute_move(reset_flags=False,
+                                             return_coord='QS')
+        for pcid in self.data.pcids:
+            self.loggers[pcid].debug(
+                'execute_move() returns expected QS:\n'
+                + expected_QS[self._pcid2role(pcid)].to_string())
         # get expected posintTP from petal and write to movedf after move
         # Positions are concatenated in petalman
         ret_TP = self.ptlm.get_positions(return_coord='posintTP')
         # Just need this sent to one petal
-        a_ptl = self._pcid2role(self.data.pcids[0])
-        ret_TP['STATUS'] = self.ptlm.decipher_posflags(ret_TP['FLAG'],
-                            participating_petals=a_ptl)[a_ptl]
-        for pcid in self.data.pcids:
-            self.loggers[pcid].debug(f'Expected posintTP after move {n}:\n'
-                    + ret_TP[ret_TP['PETAL_LOC']==int(str(pcid))].to_string())
-=======
-        self.loggers[pcid].debug(f'Move requests:\n{req.to_string()}')
-        self.loggers[pcid].info(f'Moving positioners...')
-        ptl.prepare_move(req, anticollision=self.data.anticollision)
-        expected_QS = ptl.execute_move(reset_flags=False, return_coord='QS')
-        self.loggers[pcid].debug('execute_move() returns expected QS:\n'
-                                 + expected_QS.to_string())
-        # get expected posintTP from petal and write to movedf after move
-        ret_TP = ptl.get_positions(return_coord='posintTP')
-        ret_TP['STATUS'] = ptl.decipher_posflags(ret_TP['FLAG'])
-        self.loggers[pcid].debug(f'Expected posintTP after move {n}:\n'
-                                 + ret_TP.to_string())
->>>>>>> 8dd4bf02
+        role = self._pcid2role(self.data.pcids[0])
+        ret_TP['STATUS'] = self.ptlm.decipher_posflags(
+            ret_TP['FLAG'], participating_petals=role)[role]
+        for pcid in self.data.pcids:
+            self.loggers[pcid].debug(
+                f'Expected posintTP after move {n}:\n'
+                + ret_TP[ret_TP['PETAL_LOC'] == pcid].to_string())
         # record per-move data to movedf for a petal
         new = pd.DataFrame({f'pos_int_t_{n}': ret_TP['X1'],
                             f'pos_int_p_{n}': ret_TP['X2'],
@@ -500,16 +397,10 @@
                     self.loggers[pcid].info(
                         f'Disabling unmatched fibres and their neighbours:\n'
                         f'{unmatched}')
-<<<<<<< HEAD
-                    ptl = self._pcid2role(pcid)
+                    role = self._pcid2role(pcid)
                     disabled = (
                         self.ptlm.disable_positioner_and_neighbors(
-                            list(unmatched), participating_petals=ptl)[ptl])
-=======
-                    disabled = (
-                        self.ptls[pcid].disable_positioner_and_neighbors(
-                            list(unmatched)))
->>>>>>> 8dd4bf02
+                            list(unmatched), participating_petals=role)[role])
                     if disabled is None:
                         disabled = []
                     self.loggers[pcid].info(
@@ -520,11 +411,7 @@
                                         if posid not in disabled]
                     self.data.posids_pc[pcid] = [posid for posid in posids
                                                  if posid not in disabled]
-<<<<<<< HEAD
                     # add disabled to disabled sets for bookeeping
-=======
-                    # add disabled to disabled sets for bookkeeping
->>>>>>> 8dd4bf02
                     self.data.posids_disabled |= set(disabled)
                     self.data.posids_disabled_pc[pcid] |= set(disabled)
             else:
@@ -533,55 +420,30 @@
 
     def update_calibrations(self, measured_QS):  # test and update TP here
         self.logger.info('Testing and updating posintTP...')
-<<<<<<< HEAD
         posids = set(self.data.posids).intersection(
             set(measured_QS.index))  # only update measured, valid posid
         df = measured_QS.loc[posids].reset_index()
         assert ('Q' in df.columns and 'S' in df.columns), f'{df.columns}'
         updates = self.ptlm.test_and_update_TP(df)
-        assert type(updates) == pd.core.frame.DataFrame, (
+        assert isinstance(updates, pd.core.frame.DataFrame), (
             f'Exception calling test_and_update_TP, returned:\n'
             f'{updates}')
         for pcid in self.data.pcids:
-            update = updates[self._pcid2role(pcid)]
-            self.loggers[pcid].debug(f'test_and_update_TP returned:\n'
-                                     f'{update.to_string()}')
+            self.loggers[pcid].debug(
+                f'test_and_update_TP returned:\n'
+                f'{updates[self._pcid2role(pcid)].to_string()}')
 
     def record_measurement(self, measured_QS, i, n):
         for posid in measured_QS.index:
-            if self._lookup_pcrole(posid) is None:  # keep only the selected posids
-=======
-        for pcid in self.data.pcids:
-            posids = set(self.data.posids_pc[pcid]).intersection(
-                set(measured_QS.index))  # only update measured, valid posid
-            df = measured_QS.loc[posids].reset_index()
-            assert ('Q' in df.columns and 'S' in df.columns), f'{df.columns}'
-            updates = self.ptls[pcid].test_and_update_TP(df)
-            assert type(updates) == pd.core.frame.DataFrame, (
-                f'Exception calling test_and_update_TP, returned:\n'
-                f'{updates}')
-            self.loggers[pcid].debug(f'test_and_update_TP returned:\n'
-                                     f'{updates.to_string()}')
-
-    def record_measurement(self, measured_QS, i, n):
-        def lookup_pcid(posid):
-            for pcid, posids in self.data.posids_pc.items():
-                return pcid if posid in posids else None
-        for posid in measured_QS.index:
-            if lookup_pcid(posid) is None:  # keep only the selected posids
->>>>>>> 8dd4bf02
+            if self._lookup_pcrole(posid) is None:  # keep only selected posids
                 measured_QS.drop(posid, inplace=True)
         QS = measured_QS[['Q', 'S']].values.T  # 2 x N array
         poslocXY = np.zeros(QS.shape)  # empty array
         for j, posid in enumerate(measured_QS.index):
-<<<<<<< HEAD
-            ptl = self._lookup_pcrole(posid)
-            poslocXY[:, j] = self.ptlm.postrans(posid, 'QS_to_poslocXY'
-                             , QS[:, j], participating_petals=ptl)[ptl]
-=======
-            poslocXY[:, j] = self.ptls[lookup_pcid(posid)].postrans(
-                posid, 'QS_to_poslocXY', QS[:, j])
->>>>>>> 8dd4bf02
+            role = self._lookup_pcrole(posid)
+            poslocXY[:, j] = self.ptlm.postrans(
+                posid, 'QS_to_poslocXY', QS[:, j],
+                participating_petals=role)[role]
         new = pd.DataFrame({f'meas_q_{n}': QS[0, :],
                             f'meas_s_{n}': QS[1, :],
                             f'meas_x_{n}': poslocXY[0, :],
