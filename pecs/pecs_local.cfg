--- conflicted
+++ resolved
@@ -1,20 +1,8 @@
-<<<<<<< HEAD
-all_fiducials = True  # must be strictly True or False
-constants_version = 'DESI:CURRENT' #'SIM:CURRENT'
-pm_instrument = 'desi' #'desisim'
-fvc_role =  'FVC' #'SIM'
-illuminator_role = 'ILLUMINATOR'
-allow_pause = True
-illuminated_petals = None # None means all availible
-
-=======
-pcids = [2]
-all_fiducials = True  # must be strictly True or False
-constants_version = 'DESI:CURRENT'
-pm_instrument = 'desi'
-fvc_role =  'FVC' #'SIM'
-illuminator_role = 'ILLUMINATOR'
-pause_interval = 70  # pause 70 seconds, set to None to require manual enter
-exptime = 0.8
-
->>>>>>> 8dd4bf02
+all_fiducials = True  # must be strictly True or False
+constants_version = 'DESI:CURRENT' #'SIM:CURRENT'
+pm_instrument = 'desi' #'desisim'
+fvc_role =  'FVC' #'SIM'
+illuminator_role = 'ILLUMINATOR'
+illuminated_petals = None # None means all availible
+pause_interval = 70  # pause 70 seconds, set to None to require manual enter
+exptime = 0.8